# Copyright (c) 2018-2023, NVIDIA CORPORATION.

import array as arr
import datetime
import decimal
import io
import operator
import random
import re
import string
import textwrap
<<<<<<< HEAD
from collections import OrderedDict, defaultdict
=======
import warnings
from collections import OrderedDict, defaultdict, namedtuple
>>>>>>> 4ea3a754
from copy import copy

import cupy
import numpy as np
import pandas as pd
import pyarrow as pa
import pytest
from numba import cuda
from packaging import version

import cudf
from cudf.core._compat import (
    PANDAS_GE_134,
    PANDAS_GE_150,
    PANDAS_GE_200,
    PANDAS_LT_140,
)
from cudf.core.buffer.spill_manager import get_global_manager
from cudf.core.column import column
from cudf.testing import _utils as utils
from cudf.testing._utils import (
    ALL_TYPES,
    DATETIME_TYPES,
    NUMERIC_TYPES,
    assert_eq,
    assert_exceptions_equal,
    assert_neq,
    does_not_raise,
    expect_warning_if,
    gen_rand,
)

pytest_xfail = pytest.mark.xfail
pytestmark = pytest.mark.spilling

# Use this to "unmark" the module level spilling mark
pytest_unmark_spilling = pytest.mark.skipif(
    get_global_manager() is not None, reason="unmarked spilling"
)

# If spilling is enabled globally, we skip many test permutations
# to reduce running time.
if get_global_manager() is not None:
    ALL_TYPES = ["float32"]  # noqa: F811
    DATETIME_TYPES = ["datetime64[ms]"]  # noqa: F811
    NUMERIC_TYPES = ["float32"]  # noqa: F811
    # To save time, we skip tests marked "xfail"
    pytest_xfail = pytest.mark.skipif


def test_init_via_list_of_tuples():
    data = [
        (5, "cats", "jump", np.nan),
        (2, "dogs", "dig", 7.5),
        (3, "cows", "moo", -2.1, "occasionally"),
    ]

    pdf = pd.DataFrame(data)
    gdf = cudf.DataFrame(data)

    assert_eq(pdf, gdf)


@pytest.mark.parametrize("columns", [["a", "b"], pd.Series(["a", "b"])])
def test_init_via_list_of_series(columns):
    data = [pd.Series([1, 2]), pd.Series([3, 4])]

    pdf = cudf.DataFrame(data, columns=columns)
    gdf = cudf.DataFrame(data, columns=columns)

    assert_eq(pdf, gdf)


@pytest.mark.parametrize("index", [None, [0, 1, 2]])
def test_init_with_missing_columns(index):
    """Test initialization when columns and data keys are disjoint."""
    data = {"a": [1, 2, 3], "b": [2, 3, 4]}
    columns = ["c", "d"]

    pdf = cudf.DataFrame(data, columns=columns, index=index)
    gdf = cudf.DataFrame(data, columns=columns, index=index)

    assert_eq(pdf, gdf)


def _dataframe_na_data():
    return [
        pd.DataFrame(
            {
                "a": [0, 1, 2, np.nan, 4, None, 6],
                "b": [np.nan, None, "u", "h", "d", "a", "m"],
            },
            index=["q", "w", "e", "r", "t", "y", "u"],
        ),
        pd.DataFrame({"a": [0, 1, 2, 3, 4], "b": ["a", "b", "u", "h", "d"]}),
        pd.DataFrame(
            {
                "a": [None, None, np.nan, None],
                "b": [np.nan, None, np.nan, None],
            }
        ),
        pd.DataFrame({"a": []}),
        pd.DataFrame({"a": [np.nan], "b": [None]}),
        pd.DataFrame({"a": ["a", "b", "c", None, "e"]}),
        pd.DataFrame({"a": ["a", "b", "c", "d", "e"]}),
    ]


@pytest.mark.parametrize("rows", [0, 1, 2, 100])
def test_init_via_list_of_empty_tuples(rows):
    data = [()] * rows

    pdf = pd.DataFrame(data)
    gdf = cudf.DataFrame(data)

    assert_eq(
        pdf,
        gdf,
        check_like=True,
        check_column_type=False,
        check_index_type=False,
    )


@pytest.mark.parametrize(
    "dict_of_series",
    [
        {"a": pd.Series([1.0, 2.0, 3.0])},
        {"a": pd.Series([1.0, 2.0, 3.0], index=[4, 5, 6])},
        {
            "a": pd.Series([1.0, 2.0, 3.0], index=[4, 5, 6]),
            "b": pd.Series([1.0, 2.0, 4.0], index=[1, 2, 3]),
        },
        {"a": [1, 2, 3], "b": pd.Series([1.0, 2.0, 3.0], index=[4, 5, 6])},
        {
            "a": pd.Series([1.0, 2.0, 3.0], index=["a", "b", "c"]),
            "b": pd.Series([1.0, 2.0, 4.0], index=["c", "d", "e"]),
        },
        {
            "a": pd.Series(
                ["a", "b", "c"],
                index=pd.MultiIndex.from_tuples([(1, 2), (1, 3), (2, 3)]),
            ),
            "b": pd.Series(
                ["a", " b", "d"],
                index=pd.MultiIndex.from_tuples([(1, 2), (1, 3), (2, 3)]),
            ),
        },
    ],
)
def test_init_from_series_align(dict_of_series):
    pdf = pd.DataFrame(dict_of_series)
    gdf = cudf.DataFrame(dict_of_series)

    assert_eq(pdf, gdf)

    for key in dict_of_series:
        if isinstance(dict_of_series[key], pd.Series):
            dict_of_series[key] = cudf.Series(dict_of_series[key])

    gdf = cudf.DataFrame(dict_of_series)

    assert_eq(pdf, gdf)


@pytest.mark.parametrize(
    ("dict_of_series", "expectation"),
    [
        (
            {
                "a": pd.Series(["a", "b", "c"], index=[4, 4, 5]),
                "b": pd.Series(["a", "b", "c"], index=[4, 5, 6]),
            },
            pytest.raises(
                ValueError, match="Cannot align indices with non-unique values"
            ),
        ),
        (
            {
                "a": pd.Series(["a", "b", "c"], index=[4, 4, 5]),
                "b": pd.Series(["a", "b", "c"], index=[4, 4, 5]),
            },
            does_not_raise(),
        ),
    ],
)
def test_init_from_series_align_nonunique(dict_of_series, expectation):
    with expectation:
        gdf = cudf.DataFrame(dict_of_series)

    if expectation == does_not_raise():
        pdf = pd.DataFrame(dict_of_series)
        assert_eq(pdf, gdf)


def test_init_unaligned_with_index():
    pdf = pd.DataFrame(
        {
            "a": pd.Series([1.0, 2.0, 3.0], index=[4, 5, 6]),
            "b": pd.Series([1.0, 2.0, 3.0], index=[1, 2, 3]),
        },
        index=[7, 8, 9],
    )
    gdf = cudf.DataFrame(
        {
            "a": cudf.Series([1.0, 2.0, 3.0], index=[4, 5, 6]),
            "b": cudf.Series([1.0, 2.0, 3.0], index=[1, 2, 3]),
        },
        index=[7, 8, 9],
    )

    assert_eq(pdf, gdf, check_dtype=False)


def test_series_basic():
    # Make series from buffer
    a1 = np.arange(10, dtype=np.float64)
    series = cudf.Series(a1)
    assert len(series) == 10
    np.testing.assert_equal(series.to_numpy(), np.hstack([a1]))


def test_series_from_cupy_scalars():
    data = [0.1, 0.2, 0.3]
    data_np = np.array(data)
    data_cp = cupy.array(data)
    s_np = cudf.Series([data_np[0], data_np[2]])
    s_cp = cudf.Series([data_cp[0], data_cp[2]])
    assert_eq(s_np, s_cp)


@pytest.mark.parametrize("a", [[1, 2, 3], [1, 10, 30]])
@pytest.mark.parametrize("b", [[4, 5, 6], [-11, -100, 30]])
def test_concat_index(a, b):
    df = pd.DataFrame()
    df["a"] = a
    df["b"] = b

    gdf = cudf.DataFrame()
    gdf["a"] = a
    gdf["b"] = b

    expected = pd.concat([df.a, df.b])
    actual = cudf.concat([gdf.a, gdf.b])

    assert len(expected) == len(actual)
    assert_eq(expected.index, actual.index)

    expected = pd.concat([df.a, df.b], ignore_index=True)
    actual = cudf.concat([gdf.a, gdf.b], ignore_index=True)

    assert len(expected) == len(actual)
    assert_eq(expected.index, actual.index)


@pytest.mark.parametrize(
    "data",
    [
        {"a": [1, 2]},
        {"a": [1, 2, 3], "b": [3, 4, 5]},
        {"a": [1, 2, 3, 4], "b": [3, 4, 5, 6], "c": [1, 3, 5, 7]},
        {"a": [np.nan, 2, 3, 4], "b": [3, 4, np.nan, 6], "c": [1, 3, 5, 7]},
        {1: [1, 2, 3], 2: [3, 4, 5]},
        {"a": [1, None, None], "b": [3, np.nan, np.nan]},
        {1: ["a", "b", "c"], 2: ["q", "w", "u"]},
        {1: ["a", np.nan, "c"], 2: ["q", None, "u"]},
        pytest.param(
            {},
            marks=pytest_xfail(
                condition=not PANDAS_GE_150,
                reason="https://github.com/rapidsai/cudf/issues/11080",
            ),
        ),
        pytest.param(
            {1: [], 2: [], 3: []},
            marks=pytest_xfail(
                condition=not PANDAS_GE_150,
                reason="https://github.com/rapidsai/cudf/issues/11080",
            ),
        ),
        pytest.param(
            [1, 2, 3],
            marks=pytest_xfail(
                condition=not PANDAS_GE_150,
                reason="https://github.com/rapidsai/cudf/issues/11080",
            ),
        ),
    ],
)
def test_axes(data):
    csr = cudf.DataFrame(data)
    psr = pd.DataFrame(data)

    expected = psr.axes
    actual = csr.axes

    for e, a in zip(expected, actual):
        assert_eq(e, a, exact=not PANDAS_GE_200)


def test_dataframe_truncate_axis_0():
    df = cudf.DataFrame(
        {
            "A": ["a", "b", "c", "d", "e"],
            "B": ["f", "g", "h", "i", "j"],
            "C": ["k", "l", "m", "n", "o"],
        },
        index=[1, 2, 3, 4, 5],
    )
    pdf = df.to_pandas()

    expected = pdf.truncate(before=2, after=4, axis="index")
    actual = df.truncate(before=2, after=4, axis="index")
    assert_eq(actual, expected)

    expected = pdf.truncate(before=1, after=4, axis=0)
    actual = df.truncate(before=1, after=4, axis=0)
    assert_eq(expected, actual)


def test_dataframe_truncate_axis_1():
    df = cudf.DataFrame(
        {
            "A": ["a", "b", "c", "d", "e"],
            "B": ["f", "g", "h", "i", "j"],
            "C": ["k", "l", "m", "n", "o"],
        },
        index=[1, 2, 3, 4, 5],
    )
    pdf = df.to_pandas()

    expected = pdf.truncate(before="A", after="B", axis="columns")
    actual = df.truncate(before="A", after="B", axis="columns")
    assert_eq(actual, expected)

    expected = pdf.truncate(before="A", after="B", axis=1)
    actual = df.truncate(before="A", after="B", axis=1)
    assert_eq(actual, expected)


def test_dataframe_truncate_datetimeindex():
    dates = cudf.date_range(
        "2021-01-01 23:45:00", "2021-01-01 23:46:00", freq="s"
    )
    df = cudf.DataFrame(data={"A": 1, "B": 2}, index=dates)
    pdf = df.to_pandas()
    expected = pdf.truncate(
        before="2021-01-01 23:45:18", after="2021-01-01 23:45:27"
    )
    actual = df.truncate(
        before="2021-01-01 23:45:18", after="2021-01-01 23:45:27"
    )

    assert_eq(actual, expected)


def test_series_init_none():
    # test for creating empty series
    # 1: without initializing
    sr1 = cudf.Series()
    got = sr1.to_string()

    expect = repr(sr1.to_pandas())
    assert got == expect

    # 2: Using `None` as an initializer
    sr2 = cudf.Series(None)
    got = sr2.to_string()

    expect = repr(sr2.to_pandas())
    assert got == expect


def test_dataframe_basic():
    np.random.seed(0)
    df = cudf.DataFrame()

    # Populate with cuda memory
    df["keys"] = np.arange(10, dtype=np.float64)
    np.testing.assert_equal(df["keys"].to_numpy(), np.arange(10))
    assert len(df) == 10

    # Populate with numpy array
    rnd_vals = np.random.random(10)
    df["vals"] = rnd_vals
    np.testing.assert_equal(df["vals"].to_numpy(), rnd_vals)
    assert len(df) == 10
    assert tuple(df.columns) == ("keys", "vals")

    # Make another dataframe
    df2 = cudf.DataFrame()
    df2["keys"] = np.array([123], dtype=np.float64)
    df2["vals"] = np.array([321], dtype=np.float64)

    # Concat
    df = cudf.concat([df, df2])
    assert len(df) == 11

    hkeys = np.asarray(np.arange(10, dtype=np.float64).tolist() + [123])
    hvals = np.asarray(rnd_vals.tolist() + [321])

    np.testing.assert_equal(df["keys"].to_numpy(), hkeys)
    np.testing.assert_equal(df["vals"].to_numpy(), hvals)

    # As matrix
    mat = df.values_host

    expect = np.vstack([hkeys, hvals]).T

    np.testing.assert_equal(mat, expect)

    # test dataframe with tuple name
    df_tup = cudf.DataFrame()
    data = np.arange(10)
    df_tup[(1, "foobar")] = data
    np.testing.assert_equal(data, df_tup[(1, "foobar")].to_numpy())

    df = cudf.DataFrame(pd.DataFrame({"a": [1, 2, 3], "c": ["a", "b", "c"]}))
    pdf = pd.DataFrame(pd.DataFrame({"a": [1, 2, 3], "c": ["a", "b", "c"]}))
    assert_eq(df, pdf)

    gdf = cudf.DataFrame({"id": [0, 1], "val": [None, None]})
    gdf["val"] = gdf["val"].astype("int")

    assert gdf["val"].isnull().all()


@pytest.mark.parametrize(
    "pdf",
    [
        pd.DataFrame({"a": range(10), "b": range(10, 20), "c": range(1, 11)}),
        pd.DataFrame(
            {"a": range(10), "b": range(10, 20), "d": ["a", "v"] * 5}
        ),
    ],
)
@pytest.mark.parametrize(
    "columns",
    [["a"], ["b"], "a", "b", ["a", "b"]],
)
@pytest.mark.parametrize("inplace", [True, False])
def test_dataframe_drop_columns(pdf, columns, inplace):
    pdf = pdf.copy()
    gdf = cudf.from_pandas(pdf)

    expected = pdf.drop(columns=columns, inplace=inplace)
    actual = gdf.drop(columns=columns, inplace=inplace)

    if inplace:
        expected = pdf
        actual = gdf

    assert_eq(expected, actual)


@pytest.mark.parametrize(
    "pdf",
    [
        pd.DataFrame({"a": range(10), "b": range(10, 20), "c": range(1, 11)}),
        pd.DataFrame(
            {"a": range(10), "b": range(10, 20), "d": ["a", "v"] * 5}
        ),
    ],
)
@pytest.mark.parametrize(
    "labels",
    [[1], [0], 1, 5, [5, 9], pd.Index([0, 1, 2, 3, 4, 5, 6, 7, 8, 9])],
)
@pytest.mark.parametrize("inplace", [True, False])
def test_dataframe_drop_labels_axis_0(pdf, labels, inplace):
    pdf = pdf.copy()
    gdf = cudf.from_pandas(pdf)

    expected = pdf.drop(labels=labels, axis=0, inplace=inplace)
    actual = gdf.drop(labels=labels, axis=0, inplace=inplace)

    if inplace:
        expected = pdf
        actual = gdf

    assert_eq(expected, actual)


@pytest.mark.parametrize(
    "pdf",
    [
        pd.DataFrame({"a": range(10), "b": range(10, 20), "c": range(1, 11)}),
        pd.DataFrame(
            {"a": range(10), "b": range(10, 20), "d": ["a", "v"] * 5}
        ),
    ],
)
@pytest.mark.parametrize(
    "index",
    [[1], [0], 1, 5, [5, 9], pd.Index([0, 1, 2, 3, 4, 5, 6, 7, 8, 9])],
)
@pytest.mark.parametrize("inplace", [True, False])
def test_dataframe_drop_index(pdf, index, inplace):
    pdf = pdf.copy()
    gdf = cudf.from_pandas(pdf)

    expected = pdf.drop(index=index, inplace=inplace)
    actual = gdf.drop(index=index, inplace=inplace)

    if inplace:
        expected = pdf
        actual = gdf

    assert_eq(expected, actual)


@pytest.mark.parametrize(
    "pdf",
    [
        pd.DataFrame(
            {"a": range(10), "b": range(10, 20), "d": ["a", "v"] * 5},
            index=pd.MultiIndex(
                levels=[
                    ["lama", "cow", "falcon"],
                    ["speed", "weight", "length"],
                ],
                codes=[
                    [0, 0, 0, 1, 1, 1, 2, 2, 2, 1],
                    [0, 1, 2, 0, 1, 2, 0, 1, 2, 1],
                ],
            ),
        )
    ],
)
@pytest.mark.parametrize(
    "index,level",
    [
        ("cow", 0),
        ("lama", 0),
        ("falcon", 0),
        ("speed", 1),
        ("weight", 1),
        ("length", 1),
        ("cow", None),
        (
            "lama",
            None,
        ),
        (
            "falcon",
            None,
        ),
    ],
)
@pytest.mark.parametrize("inplace", [True, False])
def test_dataframe_drop_multiindex(pdf, index, level, inplace):
    pdf = pdf.copy()
    gdf = cudf.from_pandas(pdf)

    expected = pdf.drop(index=index, inplace=inplace, level=level)
    actual = gdf.drop(index=index, inplace=inplace, level=level)

    if inplace:
        expected = pdf
        actual = gdf

    assert_eq(expected, actual)


@pytest.mark.parametrize(
    "pdf",
    [
        pd.DataFrame({"a": range(10), "b": range(10, 20), "c": range(1, 11)}),
        pd.DataFrame(
            {"a": range(10), "b": range(10, 20), "d": ["a", "v"] * 5}
        ),
    ],
)
@pytest.mark.parametrize(
    "labels",
    [["a"], ["b"], "a", "b", ["a", "b"]],
)
@pytest.mark.parametrize("inplace", [True, False])
def test_dataframe_drop_labels_axis_1(pdf, labels, inplace):
    pdf = pdf.copy()
    gdf = cudf.from_pandas(pdf)

    expected = pdf.drop(labels=labels, axis=1, inplace=inplace)
    actual = gdf.drop(labels=labels, axis=1, inplace=inplace)

    if inplace:
        expected = pdf
        actual = gdf

    assert_eq(expected, actual)


def test_dataframe_drop_error():
    df = cudf.DataFrame({"a": [1], "b": [2], "c": [3]})
    pdf = df.to_pandas()

    assert_exceptions_equal(
        lfunc=pdf.drop,
        rfunc=df.drop,
        lfunc_args_and_kwargs=([], {"columns": "d"}),
        rfunc_args_and_kwargs=([], {"columns": "d"}),
    )

    assert_exceptions_equal(
        lfunc=pdf.drop,
        rfunc=df.drop,
        lfunc_args_and_kwargs=([], {"columns": ["a", "d", "b"]}),
        rfunc_args_and_kwargs=([], {"columns": ["a", "d", "b"]}),
    )

    assert_exceptions_equal(
        lfunc=pdf.drop,
        rfunc=df.drop,
        lfunc_args_and_kwargs=(["a"], {"columns": "a", "axis": 1}),
        rfunc_args_and_kwargs=(["a"], {"columns": "a", "axis": 1}),
    )

    assert_exceptions_equal(
        lfunc=pdf.drop,
        rfunc=df.drop,
        lfunc_args_and_kwargs=([], {"axis": 1}),
        rfunc_args_and_kwargs=([], {"axis": 1}),
    )

    assert_exceptions_equal(
        lfunc=pdf.drop,
        rfunc=df.drop,
        lfunc_args_and_kwargs=([[2, 0]],),
        rfunc_args_and_kwargs=([[2, 0]],),
    )


def test_dataframe_swaplevel_axis_0():
    midx = cudf.MultiIndex(
        levels=[
            ["Work"],
            ["Final exam", "Coursework"],
            ["History", "Geography"],
            ["January", "February", "March", "April"],
        ],
        codes=[[0, 0, 0, 0], [0, 0, 1, 1], [0, 1, 0, 1], [0, 1, 2, 3]],
        names=["a", "b", "c", "d"],
    )
    cdf = cudf.DataFrame(
        {
            "Grade": ["A", "B", "A", "C"],
            "Percentage": ["95", "85", "95", "75"],
        },
        index=midx,
    )
    pdf = cdf.to_pandas()

    assert_eq(pdf.swaplevel(), cdf.swaplevel())
    assert_eq(pdf.swaplevel(), cdf.swaplevel(-2, -1, 0))
    assert_eq(pdf.swaplevel(1, 2), cdf.swaplevel(1, 2))
    assert_eq(cdf.swaplevel(2, 1), cdf.swaplevel(1, 2))
    assert_eq(pdf.swaplevel(-1, -3), cdf.swaplevel(-1, -3))
    assert_eq(pdf.swaplevel("a", "b", 0), cdf.swaplevel("a", "b", 0))
    assert_eq(cdf.swaplevel("a", "b"), cdf.swaplevel("b", "a"))


def test_dataframe_swaplevel_TypeError():
    cdf = cudf.DataFrame(
        {"a": [1, 2, 3], "c": [10, 20, 30]}, index=["x", "y", "z"]
    )

    with pytest.raises(TypeError):
        cdf.swaplevel()


def test_dataframe_swaplevel_axis_1():
    midx = cudf.MultiIndex(
        levels=[
            ["b", "a"],
            ["bb", "aa"],
            ["bbb", "aaa"],
        ],
        codes=[[0, 0, 1, 1], [0, 1, 0, 1], [0, 1, 0, 1]],
        names=[None, "a", "b"],
    )
    cdf = cudf.DataFrame(
        data=[[45, 30, 100, 90], [200, 100, 50, 80]],
        columns=midx,
    )
    pdf = cdf.to_pandas()

    assert_eq(pdf.swaplevel(1, 2, 1), cdf.swaplevel(1, 2, 1))
    assert_eq(pdf.swaplevel("a", "b", 1), cdf.swaplevel("a", "b", 1))
    assert_eq(cdf.swaplevel(2, 1, 1), cdf.swaplevel(1, 2, 1))
    assert_eq(pdf.swaplevel(0, 2, 1), cdf.swaplevel(0, 2, 1))
    assert_eq(pdf.swaplevel(2, 0, 1), cdf.swaplevel(2, 0, 1))
    assert_eq(cdf.swaplevel("a", "a", 1), cdf.swaplevel("b", "b", 1))


def test_dataframe_drop_raises():
    df = cudf.DataFrame(
        {"a": [1, 2, 3], "c": [10, 20, 30]}, index=["x", "y", "z"]
    )
    pdf = df.to_pandas()
    assert_exceptions_equal(
        lfunc=pdf.drop,
        rfunc=df.drop,
        lfunc_args_and_kwargs=(["p"],),
        rfunc_args_and_kwargs=(["p"],),
    )

    # label dtype mismatch
    assert_exceptions_equal(
        lfunc=pdf.drop,
        rfunc=df.drop,
        lfunc_args_and_kwargs=([3],),
        rfunc_args_and_kwargs=([3],),
    )

    expect = pdf.drop("p", errors="ignore")
    actual = df.drop("p", errors="ignore")

    assert_eq(actual, expect)

    assert_exceptions_equal(
        lfunc=pdf.drop,
        rfunc=df.drop,
        lfunc_args_and_kwargs=([], {"columns": "p"}),
        rfunc_args_and_kwargs=([], {"columns": "p"}),
    )

    expect = pdf.drop(columns="p", errors="ignore")
    actual = df.drop(columns="p", errors="ignore")

    assert_eq(actual, expect)

    assert_exceptions_equal(
        lfunc=pdf.drop,
        rfunc=df.drop,
        lfunc_args_and_kwargs=([], {"labels": "p", "axis": 1}),
        rfunc_args_and_kwargs=([], {"labels": "p", "axis": 1}),
    )

    expect = pdf.drop(labels="p", axis=1, errors="ignore")
    actual = df.drop(labels="p", axis=1, errors="ignore")

    assert_eq(actual, expect)


def test_dataframe_column_add_drop_via_setitem():
    df = cudf.DataFrame()
    data = np.asarray(range(10))
    df["a"] = data
    df["b"] = data
    assert tuple(df.columns) == ("a", "b")
    del df["a"]
    assert tuple(df.columns) == ("b",)
    df["c"] = data
    assert tuple(df.columns) == ("b", "c")
    df["a"] = data
    assert tuple(df.columns) == ("b", "c", "a")


def test_dataframe_column_set_via_attr():
    data_0 = np.asarray([0, 2, 4, 5])
    data_1 = np.asarray([1, 4, 2, 3])
    data_2 = np.asarray([2, 0, 3, 0])
    df = cudf.DataFrame({"a": data_0, "b": data_1, "c": data_2})

    for i in range(10):
        df.c = df.a
        assert assert_eq(df.c, df.a, check_names=False)
        assert tuple(df.columns) == ("a", "b", "c")

        df.c = df.b
        assert assert_eq(df.c, df.b, check_names=False)
        assert tuple(df.columns) == ("a", "b", "c")


def test_dataframe_column_drop_via_attr():
    df = cudf.DataFrame({"a": []})

    with pytest.raises(AttributeError):
        del df.a

    assert tuple(df.columns) == tuple("a")


@pytest.mark.parametrize("axis", [0, "index"])
def test_dataframe_index_rename(axis):
    pdf = pd.DataFrame({"a": [1, 2, 3], "b": [4, 5, 6], "c": [7, 8, 9]})
    gdf = cudf.DataFrame.from_pandas(pdf)

    expect = pdf.rename(mapper={1: 5, 2: 6}, axis=axis)
    got = gdf.rename(mapper={1: 5, 2: 6}, axis=axis)

    assert_eq(expect, got)

    expect = pdf.rename(index={1: 5, 2: 6})
    got = gdf.rename(index={1: 5, 2: 6})

    assert_eq(expect, got)

    expect = pdf.rename({1: 5, 2: 6})
    got = gdf.rename({1: 5, 2: 6})

    assert_eq(expect, got)

    # `pandas` can support indexes with mixed values. We throw a
    # `NotImplementedError`.
    with pytest.raises(NotImplementedError):
        gdf.rename(mapper={1: "x", 2: "y"}, axis=axis)


def test_dataframe_MI_rename():
    gdf = cudf.DataFrame(
        {"a": np.arange(10), "b": np.arange(10), "c": np.arange(10)}
    )
    gdg = gdf.groupby(["a", "b"]).count()
    pdg = gdg.to_pandas()

    expect = pdg.rename(mapper={1: 5, 2: 6}, axis=0)
    got = gdg.rename(mapper={1: 5, 2: 6}, axis=0)

    assert_eq(expect, got)


@pytest.mark.parametrize("axis", [1, "columns"])
def test_dataframe_column_rename(axis):
    pdf = pd.DataFrame({"a": [1, 2, 3], "b": [4, 5, 6], "c": [7, 8, 9]})
    gdf = cudf.DataFrame.from_pandas(pdf)

    expect = pdf.rename(mapper=lambda name: 2 * name, axis=axis)
    got = gdf.rename(mapper=lambda name: 2 * name, axis=axis)

    assert_eq(expect, got)

    expect = pdf.rename(columns=lambda name: 2 * name)
    got = gdf.rename(columns=lambda name: 2 * name)

    assert_eq(expect, got)

    rename_mapper = {"a": "z", "b": "y", "c": "x"}
    expect = pdf.rename(columns=rename_mapper)
    got = gdf.rename(columns=rename_mapper)

    assert_eq(expect, got)


def test_dataframe_pop():
    pdf = pd.DataFrame(
        {"a": [1, 2, 3], "b": ["x", "y", "z"], "c": [7.0, 8.0, 9.0]}
    )
    gdf = cudf.DataFrame.from_pandas(pdf)

    # Test non-existing column error
    with pytest.raises(KeyError) as raises:
        gdf.pop("fake_colname")
    raises.match("fake_colname")

    # check pop numeric column
    pdf_pop = pdf.pop("a")
    gdf_pop = gdf.pop("a")
    assert_eq(pdf_pop, gdf_pop)
    assert_eq(pdf, gdf)

    # check string column
    pdf_pop = pdf.pop("b")
    gdf_pop = gdf.pop("b")
    assert_eq(pdf_pop, gdf_pop)
    assert_eq(pdf, gdf)

    # check float column and empty dataframe
    pdf_pop = pdf.pop("c")
    gdf_pop = gdf.pop("c")
    assert_eq(pdf_pop, gdf_pop)
    assert_eq(pdf, gdf)

    # check empty dataframe edge case
    empty_pdf = pd.DataFrame(columns=["a", "b"])
    empty_gdf = cudf.DataFrame(columns=["a", "b"])
    pb = empty_pdf.pop("b")
    gb = empty_gdf.pop("b")
    assert len(pb) == len(gb)
    assert empty_pdf.empty and empty_gdf.empty


@pytest.mark.parametrize("nelem", [0, 3, 100, 1000])
def test_dataframe_astype(nelem):
    df = cudf.DataFrame()
    data = np.asarray(range(nelem), dtype=np.int32)
    df["a"] = data
    assert df["a"].dtype is np.dtype(np.int32)
    df["b"] = df["a"].astype(np.float32)
    assert df["b"].dtype is np.dtype(np.float32)
    np.testing.assert_equal(df["a"].to_numpy(), df["b"].to_numpy())


def test_astype_dict():
    gdf = cudf.DataFrame({"a": [1, 2, 3], "b": ["1", "2", "3"]})
    pdf = gdf.to_pandas()

    assert_eq(pdf.astype({"a": "str"}), gdf.astype({"a": "str"}))
    assert_eq(
        pdf.astype({"a": "str", "b": np.int64}),
        gdf.astype({"a": "str", "b": np.int64}),
    )


@pytest.mark.parametrize("nelem", [0, 100])
def test_index_astype(nelem):
    df = cudf.DataFrame()
    data = np.asarray(range(nelem), dtype=np.int32)
    df["a"] = data
    assert df.index.dtype is np.dtype(np.int64)
    df.index = df.index.astype(np.float32)
    assert df.index.dtype is np.dtype(np.float32)
    df["a"] = df["a"].astype(np.float32)
    np.testing.assert_equal(df.index.to_numpy(), df["a"].to_numpy())
    df["b"] = df["a"]
    df = df.set_index("b")
    df["a"] = df["a"].astype(np.int16)
    df.index = df.index.astype(np.int16)
    np.testing.assert_equal(df.index.to_numpy(), df["a"].to_numpy())


def test_dataframe_to_string_with_skipped_rows():
    # Test skipped rows
    df = cudf.DataFrame(
        {"a": [1, 2, 3, 4, 5, 6], "b": [11, 12, 13, 14, 15, 16]}
    )

    with pd.option_context("display.max_rows", 5):
        got = df.to_string()

    expect = textwrap.dedent(
        """\
            a   b
        0   1  11
        1   2  12
        .. ..  ..
        4   5  15
        5   6  16

        [6 rows x 2 columns]"""
    )
    assert got == expect


def test_dataframe_to_string_with_skipped_rows_and_columns():
    # Test skipped rows and skipped columns
    df = cudf.DataFrame(
        {
            "a": [1, 2, 3, 4, 5, 6],
            "b": [11, 12, 13, 14, 15, 16],
            "c": [11, 12, 13, 14, 15, 16],
            "d": [11, 12, 13, 14, 15, 16],
        }
    )

    with pd.option_context("display.max_rows", 5, "display.max_columns", 3):
        got = df.to_string()

    expect = textwrap.dedent(
        """\
            a  ...   d
        0   1  ...  11
        1   2  ...  12
        .. ..  ...  ..
        4   5  ...  15
        5   6  ...  16

        [6 rows x 4 columns]"""
    )
    assert got == expect


def test_dataframe_to_string_with_masked_data():
    # Test masked data
    df = cudf.DataFrame(
        {"a": [1, 2, 3, 4, 5, 6], "b": [11, 12, 13, 14, 15, 16]}
    )

    data = np.arange(6)
    mask = np.zeros(1, dtype=cudf.utils.utils.mask_dtype)
    mask[0] = 0b00101101

    masked = cudf.Series.from_masked_array(data, mask)
    assert masked.null_count == 2
    df["c"] = masked

    # Check data
    values = masked.copy()
    validids = [0, 2, 3, 5]
    densearray = masked.dropna().to_numpy()
    np.testing.assert_equal(data[validids], densearray)
    # Valid position is correct
    for i in validids:
        assert data[i] == values[i]
    # Null position is correct
    for i in range(len(values)):
        if i not in validids:
            assert values[i] is cudf.NA

    with pd.option_context("display.max_rows", 10):
        got = df.to_string()

    expect = textwrap.dedent(
        """\
           a   b     c
        0  1  11     0
        1  2  12  <NA>
        2  3  13     2
        3  4  14     3
        4  5  15  <NA>
        5  6  16     5"""
    )
    assert got == expect


def test_dataframe_to_string_wide(monkeypatch):
    monkeypatch.setenv("COLUMNS", "79")
    # Test basic
    df = cudf.DataFrame({f"a{i}": [0, 1, 2] for i in range(100)})
    with pd.option_context("display.max_columns", 0):
        got = df.to_string()

    expect = textwrap.dedent(
        """\
           a0  a1  a2  a3  a4  a5  a6  a7  ...  a92  a93  a94  a95  a96  a97  a98  a99
        0   0   0   0   0   0   0   0   0  ...    0    0    0    0    0    0    0    0
        1   1   1   1   1   1   1   1   1  ...    1    1    1    1    1    1    1    1
        2   2   2   2   2   2   2   2   2  ...    2    2    2    2    2    2    2    2

        [3 rows x 100 columns]"""  # noqa: E501
    )
    assert got == expect


def test_dataframe_empty_to_string():
    # Test for printing empty dataframe
    df = cudf.DataFrame()
    got = df.to_string()

    expect = "Empty DataFrame\nColumns: []\nIndex: []"
    assert got == expect


def test_dataframe_emptycolumns_to_string():
    # Test for printing dataframe having empty columns
    df = cudf.DataFrame()
    df["a"] = []
    df["b"] = []
    got = df.to_string()

    expect = "Empty DataFrame\nColumns: [a, b]\nIndex: []"
    assert got == expect


def test_dataframe_copy():
    # Test for copying the dataframe using python copy pkg
    df = cudf.DataFrame()
    df["a"] = [1, 2, 3]
    df2 = copy(df)
    df2["b"] = [4, 5, 6]
    got = df.to_string()

    expect = textwrap.dedent(
        """\
           a
        0  1
        1  2
        2  3"""
    )
    assert got == expect


def test_dataframe_copy_shallow():
    # Test for copy dataframe using class method
    df = cudf.DataFrame()
    df["a"] = [1, 2, 3]
    df2 = df.copy()
    df2["b"] = [4, 2, 3]
    got = df.to_string()

    expect = textwrap.dedent(
        """\
           a
        0  1
        1  2
        2  3"""
    )
    assert got == expect


def test_dataframe_dtypes():
    dtypes = pd.Series(
        [np.int32, np.float32, np.float64], index=["c", "a", "b"]
    )
    df = cudf.DataFrame({k: np.ones(10, dtype=v) for k, v in dtypes.items()})
    assert df.dtypes.equals(dtypes)


def test_dataframe_add_col_to_object_dataframe():
    # Test for adding column to an empty object dataframe
    cols = ["a", "b", "c"]
    df = pd.DataFrame(columns=cols, dtype="str")

    data = {k: v for (k, v) in zip(cols, [["a"] for _ in cols])}

    gdf = cudf.DataFrame(data)
    gdf = gdf[:0]

    assert gdf.dtypes.equals(df.dtypes)
    gdf["a"] = [1]
    df["a"] = [10]
    assert gdf.dtypes.equals(df.dtypes)
    gdf["b"] = [1.0]
    df["b"] = [10.0]
    assert gdf.dtypes.equals(df.dtypes)


def test_dataframe_dir_and_getattr():
    df = cudf.DataFrame(
        {
            "a": np.ones(10),
            "b": np.ones(10),
            "not an id": np.ones(10),
            "oop$": np.ones(10),
        }
    )
    o = dir(df)
    assert {"a", "b"}.issubset(o)
    assert "not an id" not in o
    assert "oop$" not in o

    # Getattr works
    assert df.a.equals(df["a"])
    assert df.b.equals(df["b"])
    with pytest.raises(AttributeError):
        df.not_a_column


def test_empty_dataframe_to_cupy():
    df = cudf.DataFrame()

    # Check fully empty dataframe.
    mat = df.to_cupy()
    assert mat.shape == (0, 0)
    mat = df.to_numpy()
    assert mat.shape == (0, 0)

    df = cudf.DataFrame()
    nelem = 123
    for k in "abc":
        df[k] = np.random.random(nelem)

    # Check all columns in empty dataframe.
    mat = df.head(0).to_cupy()
    assert mat.shape == (0, 3)


def test_dataframe_to_cupy():
    df = cudf.DataFrame()

    nelem = 123
    for k in "abcd":
        df[k] = np.random.random(nelem)

    # Check all columns
    mat = df.to_cupy()
    assert mat.shape == (nelem, 4)
    assert mat.strides == (8, 984)

    mat = df.to_numpy()
    assert mat.shape == (nelem, 4)
    assert mat.strides == (8, 984)
    for i, k in enumerate(df.columns):
        np.testing.assert_array_equal(df[k].to_numpy(), mat[:, i])

    # Check column subset
    mat = df[["a", "c"]].to_cupy().get()
    assert mat.shape == (nelem, 2)

    for i, k in enumerate("ac"):
        np.testing.assert_array_equal(df[k].to_numpy(), mat[:, i])


def test_dataframe_to_cupy_null_values():
    df = cudf.DataFrame()

    nelem = 123
    na = -10000

    refvalues = {}
    for k in "abcd":
        df[k] = data = np.random.random(nelem)
        bitmask = utils.random_bitmask(nelem)
        df[k] = df[k]._column.set_mask(bitmask)
        boolmask = np.asarray(
            utils.expand_bits_to_bytes(bitmask)[:nelem], dtype=np.bool_
        )
        data[~boolmask] = na
        refvalues[k] = data

    # Check null value causes error
    with pytest.raises(ValueError):
        df.to_cupy()
    with pytest.raises(ValueError):
        df.to_numpy()

    for k in df.columns:
        df[k] = df[k].fillna(na)

    mat = df.to_numpy()
    for i, k in enumerate(df.columns):
        np.testing.assert_array_equal(refvalues[k], mat[:, i])


def test_dataframe_append_empty():
    pdf = pd.DataFrame(
        {
            "key": [1, 1, 1, 2, 2, 2, 3, 3, 3, 4, 4, 4],
            "value": [1, 2, 3, 4, 5, 6, 7, 8, 9, 10, 11, 12],
        }
    )
    gdf = cudf.DataFrame.from_pandas(pdf)

    gdf["newcol"] = 100
    pdf["newcol"] = 100

    assert len(gdf["newcol"]) == len(pdf)
    assert len(pdf["newcol"]) == len(pdf)
    assert_eq(gdf, pdf)


def test_dataframe_setitem_from_masked_object():
    ary = np.random.randn(100)
    mask = np.zeros(100, dtype=bool)
    mask[:20] = True
    np.random.shuffle(mask)
    ary[mask] = np.nan

    test1_null = cudf.Series(ary, nan_as_null=True)
    assert test1_null.nullable
    assert test1_null.null_count == 20
    test1_nan = cudf.Series(ary, nan_as_null=False)
    assert test1_nan.null_count == 0

    test2_null = cudf.DataFrame.from_pandas(
        pd.DataFrame({"a": ary}), nan_as_null=True
    )
    assert test2_null["a"].nullable
    assert test2_null["a"].null_count == 20
    test2_nan = cudf.DataFrame.from_pandas(
        pd.DataFrame({"a": ary}), nan_as_null=False
    )
    assert test2_nan["a"].null_count == 0

    gpu_ary = cupy.asarray(ary)
    test3_null = cudf.Series(gpu_ary, nan_as_null=True)
    assert test3_null.nullable
    assert test3_null.null_count == 20
    test3_nan = cudf.Series(gpu_ary, nan_as_null=False)
    assert test3_nan.null_count == 0

    test4 = cudf.DataFrame()
    lst = [1, 2, None, 4, 5, 6, None, 8, 9]
    test4["lst"] = lst
    assert test4["lst"].nullable
    assert test4["lst"].null_count == 2


def test_dataframe_append_to_empty():
    pdf = pd.DataFrame()
    pdf["a"] = []
    pdf["b"] = [1, 2, 3]

    gdf = cudf.DataFrame()
    gdf["a"] = []
    gdf["b"] = [1, 2, 3]

    assert_eq(gdf, pdf)


def test_dataframe_setitem_index_len1():
    gdf = cudf.DataFrame()
    gdf["a"] = [1]
    gdf["b"] = gdf.index._values

    np.testing.assert_equal(gdf.b.to_numpy(), [0])


def test_empty_dataframe_setitem_df():
    gdf1 = cudf.DataFrame()
    gdf2 = cudf.DataFrame({"a": [1, 2, 3, 4, 5]})
    gdf1["a"] = gdf2["a"]
    assert_eq(gdf1, gdf2)


def test_assign():
    gdf = cudf.DataFrame({"x": [1, 2, 3]})
    gdf2 = gdf.assign(y=gdf.x + 1)
    assert list(gdf.columns) == ["x"]
    assert list(gdf2.columns) == ["x", "y"]

    np.testing.assert_equal(gdf2.y.to_numpy(), [2, 3, 4])


@pytest.mark.parametrize("nrows", [1, 8, 100, 1000])
@pytest.mark.parametrize("method", ["murmur3", "md5"])
@pytest.mark.parametrize("seed", [None, 42])
def test_dataframe_hash_values(nrows, method, seed):
    gdf = cudf.DataFrame()
    data = np.arange(nrows)
    data[0] = data[-1]  # make first and last the same
    gdf["a"] = data
    gdf["b"] = gdf.a + 100
    out = gdf.hash_values()
    assert isinstance(out, cudf.Series)
    assert len(out) == nrows
    assert out.dtype == np.uint32

    warning_expected = (
        True if seed is not None and method not in {"murmur3"} else False
    )
    # Check single column
    if warning_expected:
        with pytest.warns(
            UserWarning, match="Provided seed value has no effect*"
        ):
            out_one = gdf[["a"]].hash_values(method=method, seed=seed)
    else:
        out_one = gdf[["a"]].hash_values(method=method, seed=seed)
    # First matches last
    assert out_one.iloc[0] == out_one.iloc[-1]
    # Equivalent to the cudf.Series.hash_values()
    if warning_expected:
        with pytest.warns(
            UserWarning, match="Provided seed value has no effect*"
        ):
            assert_eq(gdf["a"].hash_values(method=method, seed=seed), out_one)
    else:
        assert_eq(gdf["a"].hash_values(method=method, seed=seed), out_one)


@pytest.mark.parametrize("method", ["murmur3"])
def test_dataframe_hash_values_seed(method):
    gdf = cudf.DataFrame()
    data = np.arange(10)
    data[0] = data[-1]  # make first and last the same
    gdf["a"] = data
    gdf["b"] = gdf.a + 100
    out_one = gdf.hash_values(method=method, seed=0)
    out_two = gdf.hash_values(method=method, seed=1)
    assert out_one.iloc[0] == out_one.iloc[-1]
    assert out_two.iloc[0] == out_two.iloc[-1]
    assert_neq(out_one, out_two)


@pytest.mark.parametrize("nrows", [3, 10, 100, 1000])
@pytest.mark.parametrize("nparts", [1, 2, 8, 13])
@pytest.mark.parametrize("nkeys", [1, 2])
def test_dataframe_hash_partition(nrows, nparts, nkeys):
    np.random.seed(123)
    gdf = cudf.DataFrame()
    keycols = []
    for i in range(nkeys):
        keyname = f"key{i}"
        gdf[keyname] = np.random.randint(0, 7 - i, nrows)
        keycols.append(keyname)
    gdf["val1"] = np.random.randint(0, nrows * 2, nrows)

    got = gdf.partition_by_hash(keycols, nparts=nparts)
    # Must return a list
    assert isinstance(got, list)
    # Must have correct number of partitions
    assert len(got) == nparts
    # All partitions must be DataFrame type
    assert all(isinstance(p, cudf.DataFrame) for p in got)
    # Check that all partitions have unique keys
    part_unique_keys = set()
    for p in got:
        if len(p):
            # Take rows of the keycolumns and build a set of the key-values
            unique_keys = set(map(tuple, p[keycols].values_host))
            # Ensure that none of the key-values have occurred in other groups
            assert not (unique_keys & part_unique_keys)
            part_unique_keys |= unique_keys
    assert len(part_unique_keys)


@pytest.mark.parametrize("nrows", [3, 10, 50])
def test_dataframe_hash_partition_masked_value(nrows):
    gdf = cudf.DataFrame()
    gdf["key"] = np.arange(nrows)
    gdf["val"] = np.arange(nrows) + 100
    bitmask = utils.random_bitmask(nrows)
    bytemask = utils.expand_bits_to_bytes(bitmask)
    gdf["val"] = gdf["val"]._column.set_mask(bitmask)
    parted = gdf.partition_by_hash(["key"], nparts=3)
    # Verify that the valid mask is correct
    for p in parted:
        df = p.to_pandas()
        for row in df.itertuples():
            valid = bool(bytemask[row.key])
            expected_value = row.key + 100 if valid else np.nan
            got_value = row.val
            assert (expected_value == got_value) or (
                np.isnan(expected_value) and np.isnan(got_value)
            )


@pytest.mark.parametrize("nrows", [3, 10, 50])
def test_dataframe_hash_partition_masked_keys(nrows):
    gdf = cudf.DataFrame()
    gdf["key"] = np.arange(nrows)
    gdf["val"] = np.arange(nrows) + 100
    bitmask = utils.random_bitmask(nrows)
    bytemask = utils.expand_bits_to_bytes(bitmask)
    gdf["key"] = gdf["key"]._column.set_mask(bitmask)
    parted = gdf.partition_by_hash(["key"], nparts=3, keep_index=False)
    # Verify that the valid mask is correct
    for p in parted:
        df = p.to_pandas()
        for row in df.itertuples():
            valid = bool(bytemask[row.val - 100])
            # val is key + 100
            expected_value = row.val - 100 if valid else np.nan
            got_value = row.key
            assert (expected_value == got_value) or (
                np.isnan(expected_value) and np.isnan(got_value)
            )


@pytest.mark.parametrize("keep_index", [True, False])
def test_dataframe_hash_partition_keep_index(keep_index):
    gdf = cudf.DataFrame(
        {"val": [1, 2, 3, 4, 5], "key": [3, 2, 1, 4, 5]}, index=[5, 4, 3, 2, 1]
    )

    expected_df1 = cudf.DataFrame(
        {"val": [1, 5], "key": [3, 5]}, index=[5, 1] if keep_index else None
    )
    expected_df2 = cudf.DataFrame(
        {"val": [2, 3, 4], "key": [2, 1, 4]},
        index=[4, 3, 2] if keep_index else None,
    )
    expected = [expected_df1, expected_df2]

    parts = gdf.partition_by_hash(["key"], nparts=2, keep_index=keep_index)

    for exp, got in zip(expected, parts):
        assert_eq(exp, got)


def test_dataframe_hash_partition_empty():
    gdf = cudf.DataFrame({"val": [1, 2], "key": [3, 2]}, index=["a", "b"])
    parts = gdf.iloc[:0].partition_by_hash(["key"], nparts=3)
    assert len(parts) == 3
    for part in parts:
        assert_eq(gdf.iloc[:0], part)


@pytest.mark.parametrize("dtype1", utils.supported_numpy_dtypes)
@pytest.mark.parametrize("dtype2", utils.supported_numpy_dtypes)
def test_dataframe_concat_different_numerical_columns(dtype1, dtype2):
    df1 = pd.DataFrame(dict(x=pd.Series(np.arange(5)).astype(dtype1)))
    df2 = pd.DataFrame(dict(x=pd.Series(np.arange(5)).astype(dtype2)))
    if dtype1 != dtype2 and "datetime" in dtype1 or "datetime" in dtype2:
        with pytest.raises(TypeError):
            cudf.concat([df1, df2])
    else:
        pres = pd.concat([df1, df2])
        gres = cudf.concat([cudf.from_pandas(df1), cudf.from_pandas(df2)])
        assert_eq(pres, gres, check_dtype=False, check_index_type=True)


def test_dataframe_concat_different_column_types():
    df1 = cudf.Series([42], dtype=np.float64)
    df2 = cudf.Series(["a"], dtype="category")
    with pytest.raises(ValueError):
        cudf.concat([df1, df2])

    df2 = cudf.Series(["a string"])
    with pytest.raises(TypeError):
        cudf.concat([df1, df2])


@pytest.mark.parametrize(
    "df_1", [cudf.DataFrame({"a": [1, 2], "b": [1, 3]}), cudf.DataFrame({})]
)
@pytest.mark.parametrize(
    "df_2", [cudf.DataFrame({"a": [], "b": []}), cudf.DataFrame({})]
)
def test_concat_empty_dataframe(df_1, df_2):
    got = cudf.concat([df_1, df_2])
    expect = pd.concat([df_1.to_pandas(), df_2.to_pandas()], sort=False)

    # ignoring dtypes as pandas upcasts int to float
    # on concatenation with empty dataframes

    assert_eq(got, expect, check_dtype=False, check_index_type=True)


@pytest.mark.parametrize(
    "df1_d",
    [
        {"a": [1, 2], "b": [1, 2], "c": ["s1", "s2"], "d": [1.0, 2.0]},
        {"b": [1.9, 10.9], "c": ["s1", "s2"]},
        {"c": ["s1"], "b": pd.Series([None], dtype="float"), "a": [False]},
    ],
)
@pytest.mark.parametrize(
    "df2_d",
    [
        {"a": [1, 2, 3]},
        {"a": [1, None, 3], "b": [True, True, False], "c": ["s3", None, "s4"]},
        {"a": [], "b": []},
        {},
    ],
)
def test_concat_different_column_dataframe(df1_d, df2_d):
    got = cudf.concat(
        [cudf.DataFrame(df1_d), cudf.DataFrame(df2_d), cudf.DataFrame(df1_d)],
        sort=False,
    )

    pdf1 = pd.DataFrame(df1_d)
    pdf2 = pd.DataFrame(df2_d)

    # pandas(lower than pandas 2.0 only) warns when trying to
    # concatenate any empty float columns (or float
    # columns with all None values) with any non-empty bool columns.
    def is_invalid_concat(left, right):
        return (
            pd.api.types.is_bool_dtype(left.dtype)
            and pd.api.types.is_float_dtype(right.dtype)
            and right.count() == 0
        )

    cond = (not PANDAS_GE_200) and any(
        is_invalid_concat(pdf1[colname], pdf2[colname])
        or is_invalid_concat(pdf2[colname], pdf1[colname])
        for colname in set(pdf1) & set(pdf2)
    )

    with expect_warning_if(cond):
        expect = pd.concat([pdf1, pdf2, pdf1], sort=False)

    # numerical columns are upcasted to float in cudf.DataFrame.to_pandas()
    # casts nan to 0 in non-float numerical columns

    numeric_cols = got.dtypes[got.dtypes != "object"].index
    for col in numeric_cols:
        got[col] = got[col].astype(np.float64).fillna(np.nan)

    assert_eq(got, expect, check_dtype=False, check_index_type=True)


@pytest.mark.parametrize(
    "ser_1", [pd.Series([1, 2, 3]), pd.Series([], dtype="float64")]
)
@pytest.mark.parametrize("ser_2", [pd.Series([], dtype="float64")])
def test_concat_empty_series(ser_1, ser_2):
    got = cudf.concat([cudf.Series(ser_1), cudf.Series(ser_2)])
    expect = pd.concat([ser_1, ser_2])

    assert_eq(got, expect, check_index_type=True)


def test_concat_with_axis():
    df1 = pd.DataFrame(dict(x=np.arange(5), y=np.arange(5)))
    df2 = pd.DataFrame(dict(a=np.arange(5), b=np.arange(5)))

    concat_df = pd.concat([df1, df2], axis=1)
    cdf1 = cudf.from_pandas(df1)
    cdf2 = cudf.from_pandas(df2)

    # concat only dataframes
    concat_cdf = cudf.concat([cdf1, cdf2], axis=1)
    assert_eq(concat_cdf, concat_df, check_index_type=True)

    # concat only series
    concat_s = pd.concat([df1.x, df1.y], axis=1)
    cs1 = cudf.Series.from_pandas(df1.x)
    cs2 = cudf.Series.from_pandas(df1.y)
    concat_cdf_s = cudf.concat([cs1, cs2], axis=1)

    assert_eq(concat_cdf_s, concat_s, check_index_type=True)

    # concat series and dataframes
    s3 = pd.Series(np.random.random(5))
    cs3 = cudf.Series.from_pandas(s3)

    concat_cdf_all = cudf.concat([cdf1, cs3, cdf2], axis=1)
    concat_df_all = pd.concat([df1, s3, df2], axis=1)
    assert_eq(concat_cdf_all, concat_df_all, check_index_type=True)

    # concat manual multi index
    midf1 = cudf.from_pandas(df1)
    midf1.index = cudf.MultiIndex(
        levels=[[0, 1, 2, 3], [0, 1]], codes=[[0, 1, 2, 3, 2], [0, 1, 0, 1, 0]]
    )
    midf2 = midf1[2:]
    midf2.index = cudf.MultiIndex(
        levels=[[3, 4, 5], [2, 0]], codes=[[0, 1, 2], [1, 0, 1]]
    )
    mipdf1 = midf1.to_pandas()
    mipdf2 = midf2.to_pandas()

    assert_eq(
        cudf.concat([midf1, midf2]),
        pd.concat([mipdf1, mipdf2]),
        check_index_type=True,
    )
    assert_eq(
        cudf.concat([midf2, midf1]),
        pd.concat([mipdf2, mipdf1]),
        check_index_type=True,
    )
    assert_eq(
        cudf.concat([midf1, midf2, midf1]),
        pd.concat([mipdf1, mipdf2, mipdf1]),
        check_index_type=True,
    )

    # concat groupby multi index
    gdf1 = cudf.DataFrame(
        {
            "x": np.random.randint(0, 10, 10),
            "y": np.random.randint(0, 10, 10),
            "z": np.random.randint(0, 10, 10),
            "v": np.random.randint(0, 10, 10),
        }
    )
    gdf2 = gdf1[5:]
    gdg1 = gdf1.groupby(["x", "y"]).min()
    gdg2 = gdf2.groupby(["x", "y"]).min()
    pdg1 = gdg1.to_pandas()
    pdg2 = gdg2.to_pandas()

    assert_eq(
        cudf.concat([gdg1, gdg2]),
        pd.concat([pdg1, pdg2]),
        check_index_type=True,
    )
    assert_eq(
        cudf.concat([gdg2, gdg1]),
        pd.concat([pdg2, pdg1]),
        check_index_type=True,
    )

    # series multi index concat
    gdgz1 = gdg1.z
    gdgz2 = gdg2.z
    pdgz1 = gdgz1.to_pandas()
    pdgz2 = gdgz2.to_pandas()

    assert_eq(
        cudf.concat([gdgz1, gdgz2]),
        pd.concat([pdgz1, pdgz2]),
        check_index_type=True,
    )
    assert_eq(
        cudf.concat([gdgz2, gdgz1]),
        pd.concat([pdgz2, pdgz1]),
        check_index_type=True,
    )


@pytest.mark.parametrize("nrows", [0, 3, 10, 100, 1000])
def test_nonmatching_index_setitem(nrows):
    np.random.seed(0)

    gdf = cudf.DataFrame()
    gdf["a"] = np.random.randint(2147483647, size=nrows)
    gdf["b"] = np.random.randint(2147483647, size=nrows)
    gdf = gdf.set_index("b")

    test_values = np.random.randint(2147483647, size=nrows)
    gdf["c"] = test_values
    assert len(test_values) == len(gdf["c"])
    gdf_series = cudf.Series(test_values, index=gdf.index, name="c")
    assert_eq(gdf["c"].to_pandas(), gdf_series.to_pandas())


@pytest.mark.parametrize(
    "dtype",
    [
        "int",
        pytest.param(
            "int64[pyarrow]",
            marks=pytest.mark.skipif(
                not PANDAS_GE_150, reason="pyarrow support only in >=1.5"
            ),
        ),
    ],
)
def test_from_pandas(dtype):
    df = pd.DataFrame({"x": [1, 2, 3]}, index=[4.0, 5.0, 6.0], dtype=dtype)
    df.columns.name = "custom_column_name"
    gdf = cudf.DataFrame.from_pandas(df)
    assert isinstance(gdf, cudf.DataFrame)

    assert_eq(df, gdf, check_dtype="pyarrow" not in dtype)

    s = df.x
    gs = cudf.Series.from_pandas(s)
    assert isinstance(gs, cudf.Series)

    assert_eq(s, gs, check_dtype="pyarrow" not in dtype)


@pytest.mark.parametrize("dtypes", [int, float])
def test_from_records(dtypes):
    h_ary = np.ndarray(shape=(10, 4), dtype=dtypes)
    rec_ary = h_ary.view(np.recarray)

    gdf = cudf.DataFrame.from_records(rec_ary, columns=["a", "b", "c", "d"])
    df = pd.DataFrame.from_records(rec_ary, columns=["a", "b", "c", "d"])
    assert isinstance(gdf, cudf.DataFrame)
    assert_eq(df, gdf)

    gdf = cudf.DataFrame.from_records(rec_ary)
    df = pd.DataFrame.from_records(rec_ary)
    assert isinstance(gdf, cudf.DataFrame)
    assert_eq(df, gdf)


@pytest.mark.parametrize("columns", [None, ["first", "second", "third"]])
@pytest.mark.parametrize(
    "index",
    [
        None,
        ["first", "second"],
        "name",
        "age",
        "weight",
        [10, 11],
        ["abc", "xyz"],
    ],
)
def test_from_records_index(columns, index):
    rec_ary = np.array(
        [("Rex", 9, 81.0), ("Fido", 3, 27.0)],
        dtype=[("name", "U10"), ("age", "i4"), ("weight", "f4")],
    )
    gdf = cudf.DataFrame.from_records(rec_ary, columns=columns, index=index)
    df = pd.DataFrame.from_records(rec_ary, columns=columns, index=index)
    assert isinstance(gdf, cudf.DataFrame)
    assert_eq(df, gdf)


def test_dataframe_construction_from_cupy_arrays():
    h_ary = np.array([[1, 2, 3], [4, 5, 6]], np.int32)
    d_ary = cupy.asarray(h_ary)

    gdf = cudf.DataFrame(d_ary, columns=["a", "b", "c"])
    df = pd.DataFrame(h_ary, columns=["a", "b", "c"])
    assert isinstance(gdf, cudf.DataFrame)

    assert_eq(df, gdf)

    gdf = cudf.DataFrame(d_ary)
    df = pd.DataFrame(h_ary)
    assert isinstance(gdf, cudf.DataFrame)

    assert_eq(df, gdf)

    gdf = cudf.DataFrame(d_ary, index=["a", "b"])
    df = pd.DataFrame(h_ary, index=["a", "b"])
    assert isinstance(gdf, cudf.DataFrame)

    assert_eq(df, gdf)

    gdf = cudf.DataFrame(d_ary)
    gdf = gdf.set_index(keys=0, drop=False)
    df = pd.DataFrame(h_ary)
    df = df.set_index(keys=0, drop=False)
    assert isinstance(gdf, cudf.DataFrame)

    assert_eq(df, gdf)

    gdf = cudf.DataFrame(d_ary)
    gdf = gdf.set_index(keys=1, drop=False)
    df = pd.DataFrame(h_ary)
    df = df.set_index(keys=1, drop=False)
    assert isinstance(gdf, cudf.DataFrame)

    assert_eq(df, gdf)


def test_dataframe_cupy_wrong_dimensions():
    d_ary = cupy.empty((2, 3, 4), dtype=np.int32)
    with pytest.raises(
        ValueError, match="records dimension expected 1 or 2 but found: 3"
    ):
        cudf.DataFrame(d_ary)


def test_dataframe_cupy_array_wrong_index():
    d_ary = cupy.empty((2, 3), dtype=np.int32)

    with pytest.raises(ValueError):
        cudf.DataFrame(d_ary, index=["a"])

    with pytest.raises(ValueError):
        cudf.DataFrame(d_ary, index="a")


def test_index_in_dataframe_constructor():
    a = pd.DataFrame({"x": [1, 2, 3]}, index=[4.0, 5.0, 6.0])
    b = cudf.DataFrame({"x": [1, 2, 3]}, index=[4.0, 5.0, 6.0])

    assert_eq(a, b)
    assert_eq(a.loc[4:], b.loc[4:])


dtypes = NUMERIC_TYPES + DATETIME_TYPES + ["bool"]


@pytest.mark.parametrize("nelem", [0, 2, 3, 100, 1000])
@pytest.mark.parametrize("data_type", dtypes)
def test_from_arrow(nelem, data_type):
    df = pd.DataFrame(
        {
            "a": np.random.randint(0, 1000, nelem).astype(data_type),
            "b": np.random.randint(0, 1000, nelem).astype(data_type),
        }
    )
    padf = pa.Table.from_pandas(
        df, preserve_index=False
    ).replace_schema_metadata(None)
    gdf = cudf.DataFrame.from_arrow(padf)
    assert isinstance(gdf, cudf.DataFrame)

    assert_eq(df, gdf)

    s = pa.Array.from_pandas(df.a)
    gs = cudf.Series.from_arrow(s)
    assert isinstance(gs, cudf.Series)

    # For some reason PyArrow to_pandas() converts to numpy array and has
    # better type compatibility
    np.testing.assert_array_equal(s.to_pandas(), gs.to_numpy())


@pytest.mark.parametrize("nelem", [0, 2, 3, 100, 1000])
@pytest.mark.parametrize("data_type", dtypes)
def test_to_arrow(nelem, data_type):
    df = pd.DataFrame(
        {
            "a": np.random.randint(0, 1000, nelem).astype(data_type),
            "b": np.random.randint(0, 1000, nelem).astype(data_type),
        }
    )
    gdf = cudf.DataFrame.from_pandas(df)

    pa_df = pa.Table.from_pandas(
        df, preserve_index=False
    ).replace_schema_metadata(None)

    pa_gdf = gdf.to_arrow(preserve_index=False).replace_schema_metadata(None)

    assert isinstance(pa_gdf, pa.Table)
    assert pa.Table.equals(pa_df, pa_gdf)

    pa_s = pa.Array.from_pandas(df.a)
    pa_gs = gdf["a"].to_arrow()

    assert isinstance(pa_gs, pa.Array)
    assert pa.Array.equals(pa_s, pa_gs)

    pa_i = pa.Array.from_pandas(df.index)
    pa_gi = gdf.index.to_arrow()

    assert isinstance(pa_gi, pa.Array)
    assert pa.Array.equals(pa_i, pa_gi)


@pytest.mark.parametrize("data_type", dtypes)
def test_to_from_arrow_nulls(data_type):
    if data_type == "longlong":
        data_type = "int64"
    if data_type == "bool":
        s1 = pa.array([True, None, False, None, True], type=data_type)
    else:
        dtype = np.dtype(data_type)
        if dtype.type == np.datetime64:
            time_unit, _ = np.datetime_data(dtype)
            data_type = pa.timestamp(unit=time_unit)
        s1 = pa.array([1, None, 3, None, 5], type=data_type)
    gs1 = cudf.Series.from_arrow(s1)
    assert isinstance(gs1, cudf.Series)
    # We have 64B padded buffers for nulls whereas Arrow returns a minimal
    # number of bytes, so only check the first byte in this case
    np.testing.assert_array_equal(
        np.asarray(s1.buffers()[0]).view("u1")[0],
        gs1._column.mask_array_view(mode="read").copy_to_host().view("u1")[0],
    )
    assert pa.Array.equals(s1, gs1.to_arrow())

    s2 = pa.array([None, None, None, None, None], type=data_type)
    gs2 = cudf.Series.from_arrow(s2)
    assert isinstance(gs2, cudf.Series)
    # We have 64B padded buffers for nulls whereas Arrow returns a minimal
    # number of bytes, so only check the first byte in this case
    np.testing.assert_array_equal(
        np.asarray(s2.buffers()[0]).view("u1")[0],
        gs2._column.mask_array_view(mode="read").copy_to_host().view("u1")[0],
    )
    assert pa.Array.equals(s2, gs2.to_arrow())


def test_to_arrow_categorical():
    df = pd.DataFrame()
    df["a"] = pd.Series(["a", "b", "c"], dtype="category")
    gdf = cudf.DataFrame.from_pandas(df)

    pa_df = pa.Table.from_pandas(
        df, preserve_index=False
    ).replace_schema_metadata(None)
    pa_gdf = gdf.to_arrow(preserve_index=False).replace_schema_metadata(None)

    assert isinstance(pa_gdf, pa.Table)
    assert pa.Table.equals(pa_df, pa_gdf)

    pa_s = pa.Array.from_pandas(df.a)
    pa_gs = gdf["a"].to_arrow()

    assert isinstance(pa_gs, pa.Array)
    assert pa.Array.equals(pa_s, pa_gs)


def test_from_arrow_missing_categorical():
    pd_cat = pd.Categorical(["a", "b", "c"], categories=["a", "b"])
    pa_cat = pa.array(pd_cat, from_pandas=True)
    gd_cat = cudf.Series(pa_cat)

    assert isinstance(gd_cat, cudf.Series)
    assert_eq(
        pd.Series(pa_cat.to_pandas()),  # PyArrow returns a pd.Categorical
        gd_cat.to_pandas(),
    )


def test_to_arrow_missing_categorical():
    pd_cat = pd.Categorical(["a", "b", "c"], categories=["a", "b"])
    pa_cat = pa.array(pd_cat, from_pandas=True)
    gd_cat = cudf.Series(pa_cat)

    assert isinstance(gd_cat, cudf.Series)
    assert pa.Array.equals(pa_cat, gd_cat.to_arrow())


@pytest.mark.parametrize("data_type", dtypes)
def test_from_scalar_typing(data_type):
    if data_type == "datetime64[ms]":
        scalar = (
            np.dtype("int64")
            .type(np.random.randint(0, 5))
            .astype("datetime64[ms]")
        )
    elif data_type.startswith("datetime64"):
        scalar = np.datetime64(datetime.date.today()).astype("datetime64[ms]")
        data_type = "datetime64[ms]"
    else:
        scalar = np.dtype(data_type).type(np.random.randint(0, 5))

    gdf = cudf.DataFrame()
    gdf["a"] = [1, 2, 3, 4, 5]
    gdf["b"] = scalar
    assert gdf["b"].dtype == np.dtype(data_type)
    assert len(gdf["b"]) == len(gdf["a"])


@pytest.mark.parametrize("data_type", NUMERIC_TYPES)
def test_from_python_array(data_type):
    np_arr = np.random.randint(0, 100, 10).astype(data_type)
    data = memoryview(np_arr)
    data = arr.array(data.format, data)

    gs = cudf.Series(data)

    np.testing.assert_equal(gs.to_numpy(), np_arr)


def test_series_shape():
    ps = pd.Series([1, 2, 3, 4])
    cs = cudf.Series([1, 2, 3, 4])

    assert ps.shape == cs.shape


def test_series_shape_empty():
    ps = pd.Series(dtype="float64")
    cs = cudf.Series([])

    assert ps.shape == cs.shape


def test_dataframe_shape():
    pdf = pd.DataFrame({"a": [0, 1, 2, 3], "b": [0.1, 0.2, None, 0.3]})
    gdf = cudf.DataFrame.from_pandas(pdf)

    assert pdf.shape == gdf.shape


def test_dataframe_shape_empty():
    pdf = pd.DataFrame()
    gdf = cudf.DataFrame()

    assert pdf.shape == gdf.shape


@pytest.mark.parametrize("num_cols", [1, 2, 10])
@pytest.mark.parametrize("num_rows", [1, 2, 20])
@pytest.mark.parametrize("dtype", dtypes + ["object"])
@pytest.mark.parametrize("nulls", ["none", "some", "all"])
def test_dataframe_transpose(nulls, num_cols, num_rows, dtype):
    # In case of `bool` dtype: pandas <= 1.2.5 type-casts
    # a boolean series to `float64` series if a `np.nan` is assigned to it:
    # >>> s = pd.Series([True, False, True])
    # >>> s
    # 0     True
    # 1    False
    # 2     True
    # dtype: bool
    # >>> s[[2]] = np.nan
    # >>> s
    # 0    1.0
    # 1    0.0
    # 2    NaN
    # dtype: float64
    # In pandas >= 1.3.2 this behavior is fixed:
    # >>> s = pd.Series([True, False, True])
    # >>> s
    # 0
    # True
    # 1
    # False
    # 2
    # True
    # dtype: bool
    # >>> s[[2]] = np.nan
    # >>> s
    # 0
    # True
    # 1
    # False
    # 2
    # NaN
    # dtype: object
    # In cudf we change `object` dtype to `str` type - for which there
    # is no transpose implemented yet. Hence we need to test transpose
    # against pandas nullable types as they are the ones that closely
    # resemble `cudf` dtypes behavior.
    pdf = pd.DataFrame()

    null_rep = np.nan if dtype in ["float32", "float64"] else None
    np_dtype = dtype
    dtype = np.dtype(dtype)
    dtype = cudf.utils.dtypes.np_dtypes_to_pandas_dtypes.get(dtype, dtype)
    for i in range(num_cols):
        colname = string.ascii_lowercase[i]
        data = pd.Series(
            np.random.randint(0, 26, num_rows).astype(np_dtype),
            dtype=dtype,
        )
        if nulls == "some":
            idx = np.random.choice(
                num_rows, size=int(num_rows / 2), replace=False
            )
            if len(idx):
                data[idx] = null_rep
        elif nulls == "all":
            data[:] = null_rep
        pdf[colname] = data

    gdf = cudf.DataFrame.from_pandas(pdf)

    got_function = gdf.transpose()
    got_property = gdf.T

    expect = pdf.transpose()

    assert_eq(expect, got_function.to_pandas(nullable=True))
    assert_eq(expect, got_property.to_pandas(nullable=True))


@pytest.mark.parametrize("num_cols", [1, 2, 10])
@pytest.mark.parametrize("num_rows", [1, 2, 20])
def test_dataframe_transpose_category(num_cols, num_rows):
    pdf = pd.DataFrame()

    for i in range(num_cols):
        colname = string.ascii_lowercase[i]
        data = pd.Series(list(string.ascii_lowercase), dtype="category")
        data = data.sample(num_rows, replace=True).reset_index(drop=True)
        pdf[colname] = data

    gdf = cudf.DataFrame.from_pandas(pdf)

    got_function = gdf.transpose()
    got_property = gdf.T

    expect = pdf.transpose()

    assert_eq(expect, got_function.to_pandas())
    assert_eq(expect, got_property.to_pandas())


def test_generated_column():
    gdf = cudf.DataFrame({"a": (i for i in range(5))})
    assert len(gdf) == 5


@pytest.fixture
def pdf():
    return pd.DataFrame({"x": range(10), "y": range(10)})


@pytest.fixture
def gdf(pdf):
    return cudf.DataFrame.from_pandas(pdf)


@pytest_unmark_spilling
@pytest.mark.parametrize(
    "data",
    [
        {
            "x": [np.nan, 2, 3, 4, 100, np.nan],
            "y": [4, 5, 6, 88, 99, np.nan],
            "z": [7, 8, 9, 66, np.nan, 77],
        },
        {"x": [1, 2, 3], "y": [4, 5, 6], "z": [7, 8, 9]},
        {
            "x": [np.nan, np.nan, np.nan],
            "y": [np.nan, np.nan, np.nan],
            "z": [np.nan, np.nan, np.nan],
        },
        pytest.param(
            {"x": [], "y": [], "z": []},
            marks=pytest_xfail(
                condition=version.parse("11")
                <= version.parse(cupy.__version__)
                < version.parse("11.1"),
                reason="Zero-sized array passed to cupy reduction, "
                "https://github.com/cupy/cupy/issues/6937",
            ),
        ),
        pytest.param(
            {"x": []},
            marks=pytest_xfail(
                condition=version.parse("11")
                <= version.parse(cupy.__version__)
                < version.parse("11.1"),
                reason="Zero-sized array passed to cupy reduction, "
                "https://github.com/cupy/cupy/issues/6937",
            ),
        ),
    ],
)
@pytest.mark.parametrize("axis", [0, 1])
@pytest.mark.parametrize(
    "func",
    [
        "min",
        "max",
        "sum",
        "prod",
        "product",
        "cummin",
        "cummax",
        "cumsum",
        "cumprod",
        "mean",
        "median",
        "sum",
        "std",
        "var",
        "kurt",
        "skew",
        "all",
        "any",
    ],
)
@pytest.mark.parametrize("skipna", [True, False])
def test_dataframe_reductions(data, axis, func, skipna):
    pdf = pd.DataFrame(data=data)
    gdf = cudf.DataFrame.from_pandas(pdf)

    # Reductions can fail in numerous possible ways when attempting row-wise
    # reductions, which are only partially supported. Catching the appropriate
    # exception here allows us to detect API breakage in the form of changing
    # exceptions.
    expected_exception = None
    if axis == 1:
        if func in ("kurt", "skew"):
            expected_exception = NotImplementedError
        elif func not in cudf.core.dataframe._cupy_nan_methods_map:
            if skipna is False:
                expected_exception = NotImplementedError
            elif any(col.nullable for name, col in gdf.items()):
                expected_exception = ValueError
            elif func in ("cummin", "cummax"):
                expected_exception = AttributeError

    # Test different degrees of freedom for var and std.
    all_kwargs = [{"ddof": 1}, {"ddof": 2}] if func in ("var", "std") else [{}]
    for kwargs in all_kwargs:
        if expected_exception is not None:
            with pytest.raises(expected_exception):
                getattr(gdf, func)(axis=axis, skipna=skipna, **kwargs),
        else:
            expect = getattr(pdf, func)(axis=axis, skipna=skipna, **kwargs)
            with expect_warning_if(
                skipna
                and func in {"min", "max"}
                and axis == 1
                and any(gdf.T[col].isna().all() for col in gdf.T),
                RuntimeWarning,
            ):
                got = getattr(gdf, func)(axis=axis, skipna=skipna, **kwargs)
            assert_eq(got, expect, check_dtype=False)


@pytest.mark.parametrize(
    "data",
    [
        {"x": [np.nan, 2, 3, 4, 100, np.nan], "y": [4, 5, 6, 88, 99, np.nan]},
        {"x": [1, 2, 3], "y": [4, 5, 6]},
        {"x": [np.nan, np.nan, np.nan], "y": [np.nan, np.nan, np.nan]},
        {"x": [], "y": []},
        {"x": []},
    ],
)
@pytest.mark.parametrize("func", [lambda df: df.count()])
def test_dataframe_count_reduction(data, func):
    pdf = pd.DataFrame(data=data)
    gdf = cudf.DataFrame.from_pandas(pdf)

    assert_eq(func(pdf), func(gdf))


@pytest.mark.parametrize(
    "data",
    [
        {"x": [np.nan, 2, 3, 4, 100, np.nan], "y": [4, 5, 6, 88, 99, np.nan]},
        {"x": [1, 2, 3], "y": [4, 5, 6]},
        {"x": [np.nan, np.nan, np.nan], "y": [np.nan, np.nan, np.nan]},
        {"x": pd.Series([], dtype="float"), "y": pd.Series([], dtype="float")},
        {"x": pd.Series([], dtype="int")},
    ],
)
@pytest.mark.parametrize("ops", ["sum", "product", "prod"])
@pytest.mark.parametrize("skipna", [True, False])
@pytest.mark.parametrize("min_count", [-10, -1, 0, 1, 2, 3, 10])
def test_dataframe_min_count_ops(data, ops, skipna, min_count):
    psr = pd.DataFrame(data)
    gsr = cudf.from_pandas(psr)

    assert_eq(
        getattr(psr, ops)(skipna=skipna, min_count=min_count),
        getattr(gsr, ops)(skipna=skipna, min_count=min_count),
        check_dtype=False,
    )


@pytest_unmark_spilling
@pytest.mark.parametrize(
    "binop",
    [
        operator.add,
        operator.mul,
        operator.floordiv,
        operator.truediv,
        operator.mod,
        operator.pow,
    ],
)
@pytest.mark.parametrize(
    "other",
    [
        1.0,
        pd.Series([1.0]),
        pd.Series([1.0, 2.0]),
        pd.Series([1.0, 2.0, 3.0]),
        pd.Series([1.0], index=["x"]),
        pd.Series([1.0, 2.0], index=["x", "y"]),
        pd.Series([1.0, 2.0, 3.0], index=["x", "y", "z"]),
        pd.DataFrame({"x": [1.0]}),
        pd.DataFrame({"x": [1.0], "y": [2.0]}),
        pd.DataFrame({"x": [1.0], "y": [2.0], "z": [3.0]}),
    ],
)
def test_arithmetic_binops_df(pdf, gdf, binop, other):
    # Avoid 1**NA cases: https://github.com/pandas-dev/pandas/issues/29997
    pdf[pdf == 1.0] = 2
    gdf[gdf == 1.0] = 2
    try:
        d = binop(pdf, other)
    except Exception:
        if isinstance(other, (pd.Series, pd.DataFrame)):
            cudf_other = cudf.from_pandas(other)

        # that returns before we enter this try-except.
        assert_exceptions_equal(
            lfunc=binop,
            rfunc=binop,
            lfunc_args_and_kwargs=([pdf, other], {}),
            rfunc_args_and_kwargs=([gdf, cudf_other], {}),
        )
    else:
        if isinstance(other, (pd.Series, pd.DataFrame)):
            other = cudf.from_pandas(other)
        g = binop(gdf, other)
        assert_eq(d, g)


@pytest_unmark_spilling
@pytest.mark.parametrize(
    "binop",
    [
        operator.eq,
        operator.lt,
        operator.le,
        operator.gt,
        operator.ge,
        operator.ne,
    ],
)
@pytest.mark.parametrize(
    "other",
    [
        1.0,
        pd.Series([1.0, 2.0], index=["x", "y"]),
        pd.DataFrame({"x": [1.0]}),
        pd.DataFrame({"x": [1.0], "y": [2.0]}),
        pd.DataFrame({"x": [1.0], "y": [2.0], "z": [3.0]}),
    ],
)
def test_comparison_binops_df(pdf, gdf, binop, other):
    # Avoid 1**NA cases: https://github.com/pandas-dev/pandas/issues/29997
    pdf[pdf == 1.0] = 2
    gdf[gdf == 1.0] = 2
    try:
        d = binop(pdf, other)
    except Exception:
        if isinstance(other, (pd.Series, pd.DataFrame)):
            cudf_other = cudf.from_pandas(other)

        # that returns before we enter this try-except.
        assert_exceptions_equal(
            lfunc=binop,
            rfunc=binop,
            lfunc_args_and_kwargs=([pdf, other], {}),
            rfunc_args_and_kwargs=([gdf, cudf_other], {}),
        )
    else:
        if isinstance(other, (pd.Series, pd.DataFrame)):
            other = cudf.from_pandas(other)
        g = binop(gdf, other)
        assert_eq(d, g)


@pytest_unmark_spilling
@pytest.mark.parametrize(
    "binop",
    [
        operator.eq,
        operator.lt,
        operator.le,
        operator.gt,
        operator.ge,
        operator.ne,
    ],
)
@pytest.mark.parametrize(
    "other",
    [
        pd.Series([1.0]),
        pd.Series([1.0, 2.0]),
        pd.Series([1.0, 2.0, 3.0]),
        pd.Series([1.0], index=["x"]),
        pd.Series([1.0, 2.0, 3.0], index=["x", "y", "z"]),
    ],
)
def test_comparison_binops_df_reindexing(request, pdf, gdf, binop, other):
    # Avoid 1**NA cases: https://github.com/pandas-dev/pandas/issues/29997
    pdf[pdf == 1.0] = 2
    gdf[gdf == 1.0] = 2
    try:
        with pytest.warns(FutureWarning):
            d = binop(pdf, other)
    except Exception:
        if isinstance(other, (pd.Series, pd.DataFrame)):
            cudf_other = cudf.from_pandas(other)

        # that returns before we enter this try-except.
        assert_exceptions_equal(
            lfunc=binop,
            rfunc=binop,
            lfunc_args_and_kwargs=([pdf, other], {}),
            rfunc_args_and_kwargs=([gdf, cudf_other], {}),
        )
    else:
        request.applymarker(
            pytest.mark.xfail(
                condition=pdf.columns.difference(other.index).size > 0,
                reason="""
                Currently we will not match pandas for equality/inequality
                operators when there are columns that exist in a Series but not
                the DataFrame because pandas returns True/False values whereas
                we return NA. However, this reindexing is deprecated in pandas
                so we opt not to add support. This test should start passing
                once pandas removes the deprecated behavior in 2.0.  When that
                happens, this test can be merged with the two tests above into
                a single test with common parameters.
                """,
            )
        )

        if isinstance(other, (pd.Series, pd.DataFrame)):
            other = cudf.from_pandas(other)
        g = binop(gdf, other)
        assert_eq(d, g)


def test_binops_df_invalid(gdf):
    with pytest.raises(TypeError):
        gdf + np.array([1, 2])


@pytest.mark.parametrize("binop", [operator.and_, operator.or_, operator.xor])
def test_bitwise_binops_df(pdf, gdf, binop):
    d = binop(pdf, pdf + 1)
    g = binop(gdf, gdf + 1)
    assert_eq(d, g)


@pytest_unmark_spilling
@pytest.mark.parametrize(
    "binop",
    [
        operator.add,
        operator.mul,
        operator.floordiv,
        operator.truediv,
        operator.mod,
        operator.pow,
        operator.eq,
        operator.lt,
        operator.le,
        operator.gt,
        operator.ge,
        operator.ne,
    ],
)
def test_binops_series(pdf, gdf, binop):
    pdf = pdf + 1.0
    gdf = gdf + 1.0
    d = binop(pdf.x, pdf.y)
    g = binop(gdf.x, gdf.y)
    assert_eq(d, g)


@pytest.mark.parametrize("binop", [operator.and_, operator.or_, operator.xor])
def test_bitwise_binops_series(pdf, gdf, binop):
    d = binop(pdf.x, pdf.y + 1)
    g = binop(gdf.x, gdf.y + 1)
    assert_eq(d, g)


@pytest.mark.parametrize("unaryop", [operator.neg, operator.inv, operator.abs])
@pytest.mark.parametrize(
    "col_name,assign_col_name", [(None, False), (None, True), ("abc", True)]
)
def test_unaryops_df(pdf, unaryop, col_name, assign_col_name):
    pd_df = pdf.copy()
    if assign_col_name:
        pd_df.columns.name = col_name
    gdf = cudf.from_pandas(pd_df)
    d = unaryop(pd_df - 5)
    g = unaryop(gdf - 5)
    assert_eq(d, g)


def test_df_abs(pdf):
    np.random.seed(0)
    disturbance = pd.Series(np.random.rand(10))
    pdf = pdf - 5 + disturbance
    d = pdf.apply(np.abs)
    g = cudf.from_pandas(pdf).abs()
    assert_eq(d, g)


def test_scale_df(gdf):
    got = (gdf - 5).scale()
    expect = cudf.DataFrame(
        {"x": np.linspace(0.0, 1.0, 10), "y": np.linspace(0.0, 1.0, 10)}
    )
    assert_eq(expect, got)


@pytest.mark.parametrize(
    "func",
    [
        lambda df: df.empty,
        lambda df: df.x.empty,
        lambda df: df.x.fillna(123, limit=None, method=None, axis=None),
        lambda df: df.drop("x", axis=1, errors="raise"),
    ],
)
def test_unary_operators(func, pdf, gdf):
    p = func(pdf)
    g = func(gdf)
    assert_eq(p, g)


def test_is_monotonic(gdf):
    pdf = pd.DataFrame({"x": [1, 2, 3]}, index=[3, 1, 2])
    gdf = cudf.DataFrame.from_pandas(pdf)
    assert not gdf.index.is_monotonic_increasing
    assert not gdf.index.is_monotonic_decreasing


def test_iter(pdf, gdf):
    assert list(pdf) == list(gdf)


def test_iteritems(gdf):
    for k, v in gdf.items():
        assert k in gdf.columns
        assert isinstance(v, cudf.Series)
        assert_eq(v, gdf[k])


@pytest.mark.parametrize("q", [0.5, 1, 0.001, [0.5], [], [0.005, 0.5, 1]])
@pytest.mark.parametrize("numeric_only", [True, False])
def test_quantile(q, numeric_only):
    ts = pd.date_range("2018-08-24", periods=5, freq="D")
    td = pd.to_timedelta(np.arange(5), unit="h")
    pdf = pd.DataFrame(
        {"date": ts, "delta": td, "val": np.random.randn(len(ts))}
    )
    gdf = cudf.DataFrame.from_pandas(pdf)

    assert_eq(pdf["date"].quantile(q), gdf["date"].quantile(q))
    assert_eq(pdf["delta"].quantile(q), gdf["delta"].quantile(q))
    assert_eq(pdf["val"].quantile(q), gdf["val"].quantile(q))

    q = q if isinstance(q, list) else [q]
    assert_eq(
        pdf.quantile(q, numeric_only=numeric_only),
        gdf.quantile(q, numeric_only=numeric_only),
    )


@pytest.mark.parametrize("q", [0.2, 1, 0.001, [0.5], [], [0.005, 0.8, 0.03]])
@pytest.mark.parametrize("interpolation", ["higher", "lower", "nearest"])
@pytest.mark.parametrize(
    "decimal_type",
    [cudf.Decimal32Dtype, cudf.Decimal64Dtype, cudf.Decimal128Dtype],
)
def test_decimal_quantile(q, interpolation, decimal_type):
    data = ["244.8", "32.24", "2.22", "98.14", "453.23", "5.45"]
    gdf = cudf.DataFrame(
        {"id": np.random.randint(0, 10, size=len(data)), "val": data}
    )
    gdf["id"] = gdf["id"].astype("float64")
    gdf["val"] = gdf["val"].astype(decimal_type(7, 2))
    pdf = gdf.to_pandas()

    got = gdf.quantile(q, numeric_only=False, interpolation=interpolation)
    expected = pdf.quantile(
        q if isinstance(q, list) else [q],
        numeric_only=False,
        interpolation=interpolation,
    )

    assert_eq(got, expected)


def test_empty_quantile():
    pdf = pd.DataFrame({"x": []})
    df = cudf.DataFrame({"x": []})

    actual = df.quantile()
    expected = pdf.quantile()

    assert_eq(actual, expected)


def test_from_pandas_function(pdf):
    gdf = cudf.from_pandas(pdf)
    assert isinstance(gdf, cudf.DataFrame)
    assert_eq(pdf, gdf)

    gdf = cudf.from_pandas(pdf.x)
    assert isinstance(gdf, cudf.Series)
    assert_eq(pdf.x, gdf)

    with pytest.raises(TypeError):
        cudf.from_pandas(123)


@pytest.mark.parametrize("preserve_index", [True, False])
def test_arrow_pandas_compat(pdf, gdf, preserve_index):
    pdf["z"] = range(10)
    pdf = pdf.set_index("z")
    gdf["z"] = range(10)
    gdf = gdf.set_index("z")

    pdf_arrow_table = pa.Table.from_pandas(pdf, preserve_index=preserve_index)
    gdf_arrow_table = gdf.to_arrow(preserve_index=preserve_index)

    assert pa.Table.equals(pdf_arrow_table, gdf_arrow_table)

    gdf2 = cudf.DataFrame.from_arrow(pdf_arrow_table)
    pdf2 = pdf_arrow_table.to_pandas()

    assert_eq(pdf2, gdf2)
    pdf.columns.name = "abc"
    pdf_arrow_table = pa.Table.from_pandas(pdf, preserve_index=preserve_index)

    gdf2 = cudf.DataFrame.from_arrow(pdf_arrow_table)
    pdf2 = pdf_arrow_table.to_pandas()
    assert_eq(pdf2, gdf2)


@pytest.mark.parametrize("dtype", NUMERIC_TYPES + ["bool"])
def test_cuda_array_interface(dtype):
    np_data = np.arange(10).astype(dtype)
    cupy_data = cupy.array(np_data)
    pd_data = pd.Series(np_data)

    cudf_data = cudf.Series(cupy_data)
    assert_eq(pd_data, cudf_data)

    gdf = cudf.DataFrame()
    gdf["test"] = cupy_data
    pd_data.name = "test"
    assert_eq(pd_data, gdf["test"])


@pytest.mark.parametrize("nelem", [0, 2, 3, 100])
@pytest.mark.parametrize("nchunks", [1, 2, 5, 10])
@pytest.mark.parametrize("data_type", dtypes)
def test_from_arrow_chunked_arrays(nelem, nchunks, data_type):
    np_list_data = [
        np.random.randint(0, 100, nelem).astype(data_type)
        for i in range(nchunks)
    ]
    pa_chunk_array = pa.chunked_array(np_list_data)

    expect = pd.Series(pa_chunk_array.to_pandas())
    if cudf.api.types.is_datetime64_dtype(
        data_type
    ) or cudf.api.types.is_timedelta64_dtype(data_type):
        # Workaround for an Arrow Bug:
        # https://github.com/apache/arrow/issues/34462
        expect = expect.astype(data_type)
    got = cudf.Series(pa_chunk_array)

    assert_eq(expect, got)

    np_list_data2 = [
        np.random.randint(0, 100, nelem).astype(data_type)
        for i in range(nchunks)
    ]
    pa_chunk_array2 = pa.chunked_array(np_list_data2)
    pa_table = pa.Table.from_arrays(
        [pa_chunk_array, pa_chunk_array2], names=["a", "b"]
    )

    expect = pa_table.to_pandas()
    if cudf.api.types.is_datetime64_dtype(
        data_type
    ) or cudf.api.types.is_timedelta64_dtype(data_type):
        # Workaround for an Arrow Bug:
        # https://github.com/apache/arrow/issues/34462
        expect = expect.astype(data_type)
    got = cudf.DataFrame.from_arrow(pa_table)

    assert_eq(expect, got)


@pytest.mark.skip(reason="Test was designed to be run in isolation")
def test_gpu_memory_usage_with_boolmask():
    ctx = cuda.current_context()

    def query_GPU_memory(note=""):
        memInfo = ctx.get_memory_info()
        usedMemoryGB = (memInfo.total - memInfo.free) / 1e9
        return usedMemoryGB

    cuda.current_context().deallocations.clear()
    nRows = int(1e8)
    nCols = 2
    dataNumpy = np.asfortranarray(np.random.rand(nRows, nCols))
    colNames = ["col" + str(iCol) for iCol in range(nCols)]
    pandasDF = pd.DataFrame(data=dataNumpy, columns=colNames, dtype=np.float32)
    cudaDF = cudf.core.DataFrame.from_pandas(pandasDF)
    boolmask = cudf.Series(np.random.randint(1, 2, len(cudaDF)).astype("bool"))

    memory_used = query_GPU_memory()
    cudaDF = cudaDF[boolmask]

    assert (
        cudaDF.index._values.data_array_view(mode="read").device_ctypes_pointer
        == cudaDF["col0"].index._values.data_array_view.device_ctypes_pointer
    )
    assert (
        cudaDF.index._values.data_array_view(mode="read").device_ctypes_pointer
        == cudaDF["col1"].index._values.data_array_view.device_ctypes_pointer
    )

    assert memory_used == query_GPU_memory()


def test_boolmask(pdf, gdf):
    boolmask = np.random.randint(0, 2, len(pdf)) > 0
    gdf = gdf[boolmask]
    pdf = pdf[boolmask]
    assert_eq(pdf, gdf)


@pytest.mark.parametrize(
    "mask_shape",
    [
        (2, "ab"),
        (2, "abc"),
        (3, "ab"),
        (3, "abc"),
        (3, "abcd"),
        (4, "abc"),
        (4, "abcd"),
    ],
)
def test_dataframe_boolmask(mask_shape):
    pdf = pd.DataFrame()
    for col in "abc":
        pdf[col] = np.random.randint(0, 10, 3)
    pdf_mask = pd.DataFrame()
    for col in mask_shape[1]:
        pdf_mask[col] = np.random.randint(0, 2, mask_shape[0]) > 0
    gdf = cudf.DataFrame.from_pandas(pdf)
    gdf_mask = cudf.DataFrame.from_pandas(pdf_mask)
    gdf = gdf[gdf_mask]
    pdf = pdf[pdf_mask]

    assert np.array_equal(gdf.columns, pdf.columns)
    for col in gdf.columns:
        assert np.array_equal(
            gdf[col].fillna(-1).to_pandas().values, pdf[col].fillna(-1).values
        )


@pytest.mark.parametrize(
    "mask",
    [
        [True, False, True],
        pytest.param(
            cudf.Series([True, False, True]),
            marks=pytest_xfail(
                reason="Pandas can't index a multiindex with a Series"
            ),
        ),
    ],
)
def test_dataframe_multiindex_boolmask(mask):
    gdf = cudf.DataFrame(
        {"w": [3, 2, 1], "x": [1, 2, 3], "y": [0, 1, 0], "z": [1, 1, 1]}
    )
    gdg = gdf.groupby(["w", "x"]).count()
    pdg = gdg.to_pandas()
    assert_eq(gdg[mask], pdg[mask])


def test_dataframe_assignment():
    pdf = pd.DataFrame()
    for col in "abc":
        pdf[col] = np.array([0, 1, 1, -2, 10])
    gdf = cudf.DataFrame.from_pandas(pdf)
    gdf[gdf < 0] = 999
    pdf[pdf < 0] = 999
    assert_eq(gdf, pdf)


def test_1row_arrow_table():
    data = [pa.array([0]), pa.array([1])]
    batch = pa.RecordBatch.from_arrays(data, ["f0", "f1"])
    table = pa.Table.from_batches([batch])

    expect = table.to_pandas()
    got = cudf.DataFrame.from_arrow(table)
    assert_eq(expect, got)


def test_arrow_handle_no_index_name(pdf, gdf):
    gdf_arrow = gdf.to_arrow()
    pdf_arrow = pa.Table.from_pandas(pdf)
    assert pa.Table.equals(pdf_arrow, gdf_arrow)

    got = cudf.DataFrame.from_arrow(gdf_arrow)
    expect = pdf_arrow.to_pandas()
    assert_eq(expect, got)


def test_pandas_non_contiguious():
    arr1 = np.random.sample([5000, 10])
    assert arr1.flags["C_CONTIGUOUS"] is True
    df = pd.DataFrame(arr1)
    for col in df.columns:
        assert df[col].values.flags["C_CONTIGUOUS"] is False

    gdf = cudf.DataFrame.from_pandas(df)
    assert_eq(gdf.to_pandas(), df)


@pytest.mark.parametrize("num_elements", [0, 2, 10, 100])
@pytest.mark.parametrize("null_type", [np.nan, None, "mixed"])
def test_series_all_null(num_elements, null_type):
    if null_type == "mixed":
        data = []
        data1 = [np.nan] * int(num_elements / 2)
        data2 = [None] * int(num_elements / 2)
        for idx in range(len(data1)):
            data.append(data1[idx])
            data.append(data2[idx])
    else:
        data = [null_type] * num_elements

    # Typecast Pandas because None will return `object` dtype
    expect = pd.Series(data, dtype="float64")
    got = cudf.Series(data, dtype="float64")

    assert_eq(expect, got)


@pytest.mark.parametrize("num_elements", [0, 2, 10, 100])
def test_series_all_valid_nan(num_elements):
    data = [np.nan] * num_elements
    sr = cudf.Series(data, nan_as_null=False)
    np.testing.assert_equal(sr.null_count, 0)


def test_series_rename():
    pds = pd.Series([1, 2, 3], name="asdf")
    gds = cudf.Series([1, 2, 3], name="asdf")

    expect = pds.rename("new_name")
    got = gds.rename("new_name")

    assert_eq(expect, got)

    pds = pd.Series(expect)
    gds = cudf.Series(got)

    assert_eq(pds, gds)

    pds = pd.Series(expect, name="name name")
    gds = cudf.Series(got, name="name name")

    assert_eq(pds, gds)


@pytest.mark.parametrize("data_type", dtypes)
@pytest.mark.parametrize("nelem", [0, 100])
def test_head_tail(nelem, data_type):
    def check_index_equality(left, right):
        assert left.index.equals(right.index)

    def check_values_equality(left, right):
        if len(left) == 0 and len(right) == 0:
            return None

        np.testing.assert_array_equal(left.to_pandas(), right.to_pandas())

    def check_frame_series_equality(left, right):
        check_index_equality(left, right)
        check_values_equality(left, right)

    gdf = cudf.DataFrame(
        {
            "a": np.random.randint(0, 1000, nelem).astype(data_type),
            "b": np.random.randint(0, 1000, nelem).astype(data_type),
        }
    )

    check_frame_series_equality(gdf.head(), gdf[:5])
    check_frame_series_equality(gdf.head(3), gdf[:3])
    check_frame_series_equality(gdf.head(-2), gdf[:-2])
    check_frame_series_equality(gdf.head(0), gdf[0:0])

    check_frame_series_equality(gdf["a"].head(), gdf["a"][:5])
    check_frame_series_equality(gdf["a"].head(3), gdf["a"][:3])
    check_frame_series_equality(gdf["a"].head(-2), gdf["a"][:-2])

    check_frame_series_equality(gdf.tail(), gdf[-5:])
    check_frame_series_equality(gdf.tail(3), gdf[-3:])
    check_frame_series_equality(gdf.tail(-2), gdf[2:])
    check_frame_series_equality(gdf.tail(0), gdf[0:0])

    check_frame_series_equality(gdf["a"].tail(), gdf["a"][-5:])
    check_frame_series_equality(gdf["a"].tail(3), gdf["a"][-3:])
    check_frame_series_equality(gdf["a"].tail(-2), gdf["a"][2:])


def test_tail_for_string():
    gdf = cudf.DataFrame()
    gdf["id"] = cudf.Series(["a", "b"], dtype=np.object_)
    gdf["v"] = cudf.Series([1, 2])
    assert_eq(gdf.tail(3), gdf.to_pandas().tail(3))


@pytest_unmark_spilling
@pytest.mark.parametrize("level", [None, 0, "l0", 1, ["l0", 1]])
@pytest.mark.parametrize("drop", [True, False])
@pytest.mark.parametrize(
    "column_names",
    [
        ["v0", "v1"],
        ["v0", "index"],
        pd.MultiIndex.from_tuples([("x0", "x1"), ("y0", "y1")]),
        pd.MultiIndex.from_tuples([(1, 2), (10, 11)], names=["ABC", "DEF"]),
    ],
)
@pytest.mark.parametrize("inplace", [True, False])
@pytest.mark.parametrize("col_level", [0, 1])
@pytest.mark.parametrize("col_fill", ["", "some_lv"])
def test_reset_index(level, drop, column_names, inplace, col_level, col_fill):
    midx = pd.MultiIndex.from_tuples(
        [("a", 1), ("a", 2), ("b", 1), ("b", 2)], names=["l0", None]
    )
    pdf = pd.DataFrame(
        [[1, 2], [3, 4], [5, 6], [7, 8]], index=midx, columns=column_names
    )
    gdf = cudf.from_pandas(pdf)

    expect = pdf.reset_index(
        level=level,
        drop=drop,
        inplace=inplace,
        col_level=col_level,
        col_fill=col_fill,
    )
    got = gdf.reset_index(
        level=level,
        drop=drop,
        inplace=inplace,
        col_level=col_level,
        col_fill=col_fill,
    )
    if inplace:
        expect = pdf
        got = gdf

    assert_eq(expect, got)


@pytest_unmark_spilling
@pytest.mark.parametrize("level", [None, 0, 1, [None]])
@pytest.mark.parametrize("drop", [False, True])
@pytest.mark.parametrize("inplace", [False, True])
@pytest.mark.parametrize("col_level", [0, 1])
@pytest.mark.parametrize("col_fill", ["", "some_lv"])
def test_reset_index_dup_level_name(level, drop, inplace, col_level, col_fill):
    # midx levels are named [None, None]
    midx = pd.MultiIndex.from_tuples([("a", 1), ("a", 2), ("b", 1), ("b", 2)])
    pdf = pd.DataFrame([[1, 2], [3, 4], [5, 6], [7, 8]], index=midx)
    gdf = cudf.from_pandas(pdf)
    if level == [None]:
        assert_exceptions_equal(
            lfunc=pdf.reset_index,
            rfunc=gdf.reset_index,
            lfunc_args_and_kwargs=(
                [],
                {"level": level, "drop": drop, "inplace": inplace},
            ),
            rfunc_args_and_kwargs=(
                [],
                {"level": level, "drop": drop, "inplace": inplace},
            ),
        )
        return

    expect = pdf.reset_index(
        level=level,
        drop=drop,
        inplace=inplace,
        col_level=col_level,
        col_fill=col_fill,
    )
    got = gdf.reset_index(
        level=level,
        drop=drop,
        inplace=inplace,
        col_level=col_level,
        col_fill=col_fill,
    )
    if inplace:
        expect = pdf
        got = gdf

    assert_eq(expect, got)


@pytest.mark.parametrize("drop", [True, False])
@pytest.mark.parametrize("inplace", [False, True])
@pytest.mark.parametrize("col_level", [0, 1])
@pytest.mark.parametrize("col_fill", ["", "some_lv"])
def test_reset_index_named(pdf, gdf, drop, inplace, col_level, col_fill):
    pdf.index.name = "cudf"
    gdf.index.name = "cudf"

    expect = pdf.reset_index(
        drop=drop, inplace=inplace, col_level=col_level, col_fill=col_fill
    )
    got = gdf.reset_index(
        drop=drop, inplace=inplace, col_level=col_level, col_fill=col_fill
    )
    if inplace:
        expect = pdf
        got = gdf
    assert_eq(expect, got)


@pytest.mark.parametrize("drop", [True, False])
@pytest.mark.parametrize("inplace", [False, True])
@pytest.mark.parametrize("column_names", [["x", "y"], ["index", "y"]])
@pytest.mark.parametrize("col_level", [0, 1])
@pytest.mark.parametrize("col_fill", ["", "some_lv"])
def test_reset_index_unnamed(
    pdf, gdf, drop, inplace, column_names, col_level, col_fill
):
    pdf.columns = column_names
    gdf.columns = column_names

    expect = pdf.reset_index(
        drop=drop, inplace=inplace, col_level=col_level, col_fill=col_fill
    )
    got = gdf.reset_index(
        drop=drop, inplace=inplace, col_level=col_level, col_fill=col_fill
    )
    if inplace:
        expect = pdf
        got = gdf
    assert_eq(expect, got)


@pytest.mark.parametrize(
    "data",
    [
        {
            "a": [1, 2, 3, 4, 5],
            "b": ["a", "b", "c", "d", "e"],
            "c": [1.0, 2.0, 3.0, 4.0, 5.0],
        }
    ],
)
@pytest.mark.parametrize(
    "index",
    [
        "a",
        ["a", "b"],
        pd.CategoricalIndex(["I", "II", "III", "IV", "V"]),
        pd.Series(["h", "i", "k", "l", "m"]),
        ["b", pd.Index(["I", "II", "III", "IV", "V"])],
        ["c", [11, 12, 13, 14, 15]],
        pd.MultiIndex(
            levels=[
                ["I", "II", "III", "IV", "V"],
                ["one", "two", "three", "four", "five"],
            ],
            codes=[[0, 1, 2, 3, 4], [4, 3, 2, 1, 0]],
            names=["col1", "col2"],
        ),
        pd.RangeIndex(0, 5),  # corner case
        [pd.Series(["h", "i", "k", "l", "m"]), pd.RangeIndex(0, 5)],
        [
            pd.MultiIndex(
                levels=[
                    ["I", "II", "III", "IV", "V"],
                    ["one", "two", "three", "four", "five"],
                ],
                codes=[[0, 1, 2, 3, 4], [4, 3, 2, 1, 0]],
                names=["col1", "col2"],
            ),
            pd.RangeIndex(0, 5),
        ],
    ],
)
@pytest.mark.parametrize("drop", [True, False])
@pytest.mark.parametrize("append", [True, False])
@pytest.mark.parametrize("inplace", [True, False])
def test_set_index(data, index, drop, append, inplace):
    gdf = cudf.DataFrame(data)
    pdf = gdf.to_pandas()

    expected = pdf.set_index(index, inplace=inplace, drop=drop, append=append)
    actual = gdf.set_index(index, inplace=inplace, drop=drop, append=append)

    if inplace:
        expected = pdf
        actual = gdf
    assert_eq(expected, actual)


@pytest.mark.parametrize(
    "data",
    [
        {
            "a": [1, 1, 2, 2, 5],
            "b": ["a", "b", "c", "d", "e"],
            "c": [1.0, 2.0, 3.0, 4.0, 5.0],
        }
    ],
)
@pytest.mark.parametrize("index", ["a", pd.Index([1, 1, 2, 2, 3])])
@pytest.mark.parametrize("verify_integrity", [True])
@pytest_xfail
def test_set_index_verify_integrity(data, index, verify_integrity):
    gdf = cudf.DataFrame(data)
    gdf.set_index(index, verify_integrity=verify_integrity)


@pytest.mark.parametrize("drop", [True, False])
@pytest.mark.parametrize("nelem", [10, 200, 1333])
def test_set_index_multi(drop, nelem):
    np.random.seed(0)
    a = np.arange(nelem)
    np.random.shuffle(a)
    df = pd.DataFrame(
        {
            "a": a,
            "b": np.random.randint(0, 4, size=nelem),
            "c": np.random.uniform(low=0, high=4, size=nelem),
            "d": np.random.choice(["green", "black", "white"], nelem),
        }
    )
    df["e"] = df["d"].astype("category")
    gdf = cudf.DataFrame.from_pandas(df)

    assert_eq(gdf.set_index("a", drop=drop), gdf.set_index(["a"], drop=drop))
    assert_eq(
        df.set_index(["b", "c"], drop=drop),
        gdf.set_index(["b", "c"], drop=drop),
    )
    assert_eq(
        df.set_index(["d", "b"], drop=drop),
        gdf.set_index(["d", "b"], drop=drop),
    )
    assert_eq(
        df.set_index(["b", "d", "e"], drop=drop),
        gdf.set_index(["b", "d", "e"], drop=drop),
    )


@pytest.fixture()
def reindex_data():
    return cudf.datasets.randomdata(
        nrows=6,
        dtypes={
            "a": "category",
            "c": float,
            "d": str,
        },
    )


@pytest.fixture()
def reindex_data_numeric():
    return cudf.datasets.randomdata(
        nrows=6,
        dtypes={"a": float, "b": float, "c": float},
    )


@pytest_unmark_spilling
@pytest.mark.parametrize("copy", [True, False])
@pytest.mark.parametrize(
    "args,gd_kwargs",
    [
        ([], {}),
        ([[-3, 0, 3, 0, -2, 1, 3, 4, 6]], {}),
        ([[-3, 0, 3, 0, -2, 1, 3, 4, 6]], {}),
        ([[-3, 0, 3, 0, -2, 1, 3, 4, 6]], {"axis": 0}),
        ([["a", "b", "c", "d", "e"]], {"axis": 1}),
        ([], {"labels": [-3, 0, 3, 0, -2, 1, 3, 4, 6], "axis": 0}),
        ([], {"labels": ["a", "b", "c", "d", "e"], "axis": 1}),
        ([], {"labels": [-3, 0, 3, 0, -2, 1, 3, 4, 6], "axis": "index"}),
        ([], {"labels": ["a", "b", "c", "d", "e"], "axis": "columns"}),
        ([], {"index": [-3, 0, 3, 0, -2, 1, 3, 4, 6]}),
        ([], {"columns": ["a", "b", "c", "d", "e"]}),
        (
            [],
            {
                "index": [-3, 0, 3, 0, -2, 1, 3, 4, 6],
                "columns": ["a", "b", "c", "d", "e"],
            },
        ),
    ],
)
def test_dataframe_reindex(copy, reindex_data, args, gd_kwargs):
    pdf, gdf = reindex_data.to_pandas(), reindex_data

    gd_kwargs["copy"] = copy
    pd_kwargs = gd_kwargs.copy()
    pd_kwargs["copy"] = True
    assert_eq(pdf.reindex(*args, **pd_kwargs), gdf.reindex(*args, **gd_kwargs))


@pytest.mark.parametrize("fill_value", [-1.0, 0.0, 1.5])
@pytest.mark.parametrize(
    "args,kwargs",
    [
        ([], {}),
        ([[-3, 0, 3, 0, -2, 1, 3, 4, 6]], {}),
        ([[-3, 0, 3, 0, -2, 1, 3, 4, 6]], {}),
        ([[-3, 0, 3, 0, -2, 1, 3, 4, 6]], {"axis": 0}),
        ([["a", "b", "c", "d", "e"]], {"axis": 1}),
        ([], {"labels": [-3, 0, 3, 0, -2, 1, 3, 4, 6], "axis": 0}),
        ([], {"labels": ["a", "b", "c", "d", "e"], "axis": 1}),
        ([], {"labels": [-3, 0, 3, 0, -2, 1, 3, 4, 6], "axis": "index"}),
        ([], {"labels": ["a", "b", "c", "d", "e"], "axis": "columns"}),
        ([], {"index": [-3, 0, 3, 0, -2, 1, 3, 4, 6]}),
        ([], {"columns": ["a", "b", "c", "d", "e"]}),
        (
            [],
            {
                "index": [-3, 0, 3, 0, -2, 1, 3, 4, 6],
                "columns": ["a", "b", "c", "d", "e"],
            },
        ),
    ],
)
def test_dataframe_reindex_fill_value(
    reindex_data_numeric, args, kwargs, fill_value
):
    pdf, gdf = reindex_data_numeric.to_pandas(), reindex_data_numeric
    kwargs["fill_value"] = fill_value
    assert_eq(pdf.reindex(*args, **kwargs), gdf.reindex(*args, **kwargs))


@pytest.mark.parametrize("copy", [True, False])
def test_dataframe_reindex_change_dtype(copy):
    index = pd.date_range("12/29/2009", periods=10, freq="D")
    columns = ["a", "b", "c", "d", "e"]
    gdf = cudf.datasets.randomdata(
        nrows=6, dtypes={"a": "category", "c": float, "d": str}
    )
    pdf = gdf.to_pandas()
    # Validate reindexes both labels and column names when
    # index=index_labels and columns=column_labels
    assert_eq(
        pdf.reindex(index=index, columns=columns, copy=True),
        gdf.reindex(index=index, columns=columns, copy=copy),
        check_freq=False,
    )


@pytest.mark.parametrize("copy", [True, False])
def test_series_categorical_reindex(copy):
    index = [-3, 0, 3, 0, -2, 1, 3, 4, 6]
    gdf = cudf.datasets.randomdata(nrows=6, dtypes={"a": "category"})
    pdf = gdf.to_pandas()
    assert_eq(pdf["a"].reindex(copy=True), gdf["a"].reindex(copy=copy))
    assert_eq(
        pdf["a"].reindex(index, copy=True), gdf["a"].reindex(index, copy=copy)
    )
    assert_eq(
        pdf["a"].reindex(index=index, copy=True),
        gdf["a"].reindex(index=index, copy=copy),
    )


@pytest.mark.parametrize("copy", [True, False])
def test_series_float_reindex(copy):
    index = [-3, 0, 3, 0, -2, 1, 3, 4, 6]
    gdf = cudf.datasets.randomdata(nrows=6, dtypes={"c": float})
    pdf = gdf.to_pandas()
    assert_eq(pdf["c"].reindex(copy=True), gdf["c"].reindex(copy=copy))
    assert_eq(
        pdf["c"].reindex(index, copy=True), gdf["c"].reindex(index, copy=copy)
    )
    assert_eq(
        pdf["c"].reindex(index=index, copy=True),
        gdf["c"].reindex(index=index, copy=copy),
    )


@pytest.mark.parametrize("copy", [True, False])
def test_series_string_reindex(copy):
    index = [-3, 0, 3, 0, -2, 1, 3, 4, 6]
    gdf = cudf.datasets.randomdata(nrows=6, dtypes={"d": str})
    pdf = gdf.to_pandas()
    assert_eq(pdf["d"].reindex(copy=True), gdf["d"].reindex(copy=copy))
    assert_eq(
        pdf["d"].reindex(index, copy=True), gdf["d"].reindex(index, copy=copy)
    )
    assert_eq(
        pdf["d"].reindex(index=index, copy=True),
        gdf["d"].reindex(index=index, copy=copy),
    )


def test_to_frame(pdf, gdf):
    assert_eq(pdf.x.to_frame(), gdf.x.to_frame())

    name = "foo"
    gdf_new_name = gdf.x.to_frame(name=name)
    pdf_new_name = pdf.x.to_frame(name=name)
    assert_eq(pdf.x.to_frame(), gdf.x.to_frame())

    name = False
    gdf_new_name = gdf.x.to_frame(name=name)
    pdf_new_name = pdf.x.to_frame(name=name)
    assert_eq(gdf_new_name, pdf_new_name)
    assert gdf_new_name.columns[0] == name


def test_dataframe_empty_sort_index():
    pdf = pd.DataFrame({"x": []})
    gdf = cudf.DataFrame.from_pandas(pdf)

    expect = pdf.sort_index()
    got = gdf.sort_index()

    assert_eq(expect, got, check_index_type=True)


@pytest_unmark_spilling
@pytest.mark.parametrize(
    "index",
    [
        pd.RangeIndex(0, 3, 1),
        [3.0, 1.0, np.nan],
        # Test for single column MultiIndex
        pd.MultiIndex.from_arrays(
            [
                [2, 0, 1],
            ]
        ),
        pytest.param(
            pd.RangeIndex(2, -1, -1),
            marks=[
                pytest_xfail(
                    condition=PANDAS_LT_140,
                    reason="https://github.com/pandas-dev/pandas/issues/43591",
                )
            ],
        ),
    ],
)
@pytest.mark.parametrize("axis", [0, 1, "index", "columns"])
@pytest.mark.parametrize("ascending", [True, False])
@pytest.mark.parametrize("ignore_index", [True, False])
@pytest.mark.parametrize("inplace", [True, False])
@pytest.mark.parametrize("na_position", ["first", "last"])
def test_dataframe_sort_index(
    index, axis, ascending, inplace, ignore_index, na_position
):
    pdf = pd.DataFrame(
        {"b": [1, 3, 2], "a": [1, 4, 3], "c": [4, 1, 5]},
        index=index,
    )
    gdf = cudf.DataFrame.from_pandas(pdf)

    expected = pdf.sort_index(
        axis=axis,
        ascending=ascending,
        ignore_index=ignore_index,
        inplace=inplace,
        na_position=na_position,
    )
    got = gdf.sort_index(
        axis=axis,
        ascending=ascending,
        ignore_index=ignore_index,
        inplace=inplace,
        na_position=na_position,
    )

    if inplace is True:
        assert_eq(pdf, gdf, check_index_type=True)
    else:
        assert_eq(expected, got, check_index_type=True)


@pytest_unmark_spilling
@pytest.mark.parametrize("axis", [0, 1, "index", "columns"])
@pytest.mark.parametrize(
    "level",
    [
        0,
        "b",
        1,
        ["b"],
        "a",
        ["a", "b"],
        ["b", "a"],
        [0, 1],
        [1, 0],
        [0, 2],
        None,
    ],
)
@pytest.mark.parametrize("ascending", [True, False])
@pytest.mark.parametrize("ignore_index", [True, False])
@pytest.mark.parametrize("inplace", [True, False])
@pytest.mark.parametrize("na_position", ["first", "last"])
def test_dataframe_mulitindex_sort_index(
    axis, level, ascending, inplace, ignore_index, na_position
):
    pdf = pd.DataFrame(
        {
            "b": [1.0, 3.0, np.nan],
            "a": [1, 4, 3],
            1: ["a", "b", "c"],
            "e": [3, 1, 4],
            "d": [1, 2, 8],
        }
    ).set_index(["b", "a", 1])
    gdf = cudf.DataFrame.from_pandas(pdf)

    # ignore_index is supported in v.1.0

    expected = pdf.sort_index(
        axis=axis,
        level=level,
        ascending=ascending,
        inplace=inplace,
        na_position=na_position,
    )
    if ignore_index is True:
        expected = expected
    got = gdf.sort_index(
        axis=axis,
        level=level,
        ascending=ascending,
        ignore_index=ignore_index,
        inplace=inplace,
        na_position=na_position,
    )

    if inplace is True:
        if ignore_index is True:
            pdf = pdf.reset_index(drop=True)
        assert_eq(pdf, gdf)
    else:
        if ignore_index is True:
            expected = expected.reset_index(drop=True)
        assert_eq(expected, got)


@pytest.mark.parametrize("dtype", dtypes + ["category"])
def test_dataframe_0_row_dtype(dtype):
    if dtype == "category":
        data = pd.Series(["a", "b", "c", "d", "e"], dtype="category")
    else:
        data = np.array([1, 2, 3, 4, 5], dtype=dtype)

    expect = cudf.DataFrame()
    expect["x"] = data
    expect["y"] = data
    got = expect.head(0)

    for col_name in got.columns:
        assert expect[col_name].dtype == got[col_name].dtype

    expect = cudf.Series(data)
    got = expect.head(0)

    assert expect.dtype == got.dtype


@pytest.mark.parametrize("nan_as_null", [True, False])
def test_series_list_nanasnull(nan_as_null):
    data = [1.0, 2.0, 3.0, np.nan, None]

    expect = pa.array(data, from_pandas=nan_as_null)
    got = cudf.Series(data, nan_as_null=nan_as_null).to_arrow()

    # Bug in Arrow 0.14.1 where NaNs aren't handled
    expect = expect.cast("int64", safe=False)
    got = got.cast("int64", safe=False)

    assert pa.Array.equals(expect, got)


def test_column_assignment():
    gdf = cudf.datasets.randomdata(
        nrows=20, dtypes={"a": "category", "b": int, "c": float}
    )
    new_cols = ["q", "r", "s"]
    gdf.columns = new_cols
    assert list(gdf.columns) == new_cols


def test_select_dtype():
    gdf = cudf.datasets.randomdata(
        nrows=20, dtypes={"a": "category", "b": int, "c": float, "d": str}
    )
    pdf = gdf.to_pandas()

    assert_eq(pdf.select_dtypes("float64"), gdf.select_dtypes("float64"))
    assert_eq(pdf.select_dtypes(np.float64), gdf.select_dtypes(np.float64))
    assert_eq(
        pdf.select_dtypes(include=["float64"]),
        gdf.select_dtypes(include=["float64"]),
    )
    assert_eq(
        pdf.select_dtypes(include=["object", "int", "category"]),
        gdf.select_dtypes(include=["object", "int", "category"]),
    )

    assert_eq(
        pdf.select_dtypes(include=["int64", "float64"]),
        gdf.select_dtypes(include=["int64", "float64"]),
    )
    assert_eq(
        pdf.select_dtypes(include=np.number),
        gdf.select_dtypes(include=np.number),
    )
    assert_eq(
        pdf.select_dtypes(include=[np.int64, np.float64]),
        gdf.select_dtypes(include=[np.int64, np.float64]),
    )

    assert_eq(
        pdf.select_dtypes(include=["category"]),
        gdf.select_dtypes(include=["category"]),
    )
    assert_eq(
        pdf.select_dtypes(exclude=np.number),
        gdf.select_dtypes(exclude=np.number),
    )

    assert_exceptions_equal(
        lfunc=pdf.select_dtypes,
        rfunc=gdf.select_dtypes,
        lfunc_args_and_kwargs=([], {"includes": ["Foo"]}),
        rfunc_args_and_kwargs=([], {"includes": ["Foo"]}),
    )

    assert_exceptions_equal(
        lfunc=pdf.select_dtypes,
        rfunc=gdf.select_dtypes,
        lfunc_args_and_kwargs=(
            [],
            {"exclude": np.number, "include": np.number},
        ),
        rfunc_args_and_kwargs=(
            [],
            {"exclude": np.number, "include": np.number},
        ),
    )

    gdf = cudf.DataFrame(
        {"A": [3, 4, 5], "C": [1, 2, 3], "D": ["a", "b", "c"]}
    )
    pdf = gdf.to_pandas()
    assert_eq(
        pdf.select_dtypes(include=["object", "int", "category"]),
        gdf.select_dtypes(include=["object", "int", "category"]),
    )
    assert_eq(
        pdf.select_dtypes(include=["object"], exclude=["category"]),
        gdf.select_dtypes(include=["object"], exclude=["category"]),
    )

    gdf = cudf.DataFrame({"a": range(10), "b": range(10, 20)})
    pdf = gdf.to_pandas()
    assert_eq(
        pdf.select_dtypes(include=["category"]),
        gdf.select_dtypes(include=["category"]),
    )
    assert_eq(
        pdf.select_dtypes(include=["float"]),
        gdf.select_dtypes(include=["float"]),
    )
    assert_eq(
        pdf.select_dtypes(include=["object"]),
        gdf.select_dtypes(include=["object"]),
    )
    assert_eq(
        pdf.select_dtypes(include=["int"]), gdf.select_dtypes(include=["int"])
    )
    assert_eq(
        pdf.select_dtypes(exclude=["float"]),
        gdf.select_dtypes(exclude=["float"]),
    )
    assert_eq(
        pdf.select_dtypes(exclude=["object"]),
        gdf.select_dtypes(exclude=["object"]),
    )
    assert_eq(
        pdf.select_dtypes(include=["int"], exclude=["object"]),
        gdf.select_dtypes(include=["int"], exclude=["object"]),
    )

    assert_exceptions_equal(
        lfunc=pdf.select_dtypes,
        rfunc=gdf.select_dtypes,
    )

    gdf = cudf.DataFrame(
        {"a": cudf.Series([], dtype="int"), "b": cudf.Series([], dtype="str")}
    )
    pdf = gdf.to_pandas()
    assert_eq(
        pdf.select_dtypes(exclude=["object"]),
        gdf.select_dtypes(exclude=["object"]),
    )
    assert_eq(
        pdf.select_dtypes(include=["int"], exclude=["object"]),
        gdf.select_dtypes(include=["int"], exclude=["object"]),
    )

    gdf = cudf.DataFrame(
        {"int_col": [0, 1, 2], "list_col": [[1, 2], [3, 4], [5, 6]]}
    )
    pdf = gdf.to_pandas()
    assert_eq(
        pdf.select_dtypes("int64"),
        gdf.select_dtypes("int64"),
    )


def test_select_dtype_datetime():
    gdf = cudf.datasets.timeseries(
        start="2000-01-01", end="2000-01-02", freq="3600s", dtypes={"x": int}
    )
    gdf = gdf.reset_index()
    pdf = gdf.to_pandas()

    assert_eq(pdf.select_dtypes("datetime64"), gdf.select_dtypes("datetime64"))
    assert_eq(
        pdf.select_dtypes(np.dtype("datetime64")),
        gdf.select_dtypes(np.dtype("datetime64")),
    )
    assert_eq(
        pdf.select_dtypes(include="datetime64"),
        gdf.select_dtypes(include="datetime64"),
    )


def test_select_dtype_datetime_with_frequency():
    gdf = cudf.datasets.timeseries(
        start="2000-01-01", end="2000-01-02", freq="3600s", dtypes={"x": int}
    )
    gdf = gdf.reset_index()
    pdf = gdf.to_pandas()

    assert_exceptions_equal(
        pdf.select_dtypes,
        gdf.select_dtypes,
        (["datetime64[ms]"],),
        (["datetime64[ms]"],),
    )


def test_dataframe_describe_exclude():
    np.random.seed(12)
    data_length = 10000

    df = cudf.DataFrame()
    df["x"] = np.random.normal(10, 1, data_length)
    df["x"] = df.x.astype("int64")
    df["y"] = np.random.normal(10, 1, data_length)
    pdf = df.to_pandas()

    gdf_results = df.describe(exclude=["float"])
    pdf_results = pdf.describe(exclude=["float"])

    assert_eq(gdf_results, pdf_results)


def test_dataframe_describe_include():
    np.random.seed(12)
    data_length = 10000

    df = cudf.DataFrame()
    df["x"] = np.random.normal(10, 1, data_length)
    df["x"] = df.x.astype("int64")
    df["y"] = np.random.normal(10, 1, data_length)
    pdf = df.to_pandas()
    gdf_results = df.describe(include=["int"])
    pdf_results = pdf.describe(include=["int"])

    assert_eq(gdf_results, pdf_results)


def test_dataframe_describe_default():
    np.random.seed(12)
    data_length = 10000

    df = cudf.DataFrame()
    df["x"] = np.random.normal(10, 1, data_length)
    df["y"] = np.random.normal(10, 1, data_length)
    pdf = df.to_pandas()
    gdf_results = df.describe()
    pdf_results = pdf.describe()

    assert_eq(pdf_results, gdf_results)


def test_series_describe_include_all():
    np.random.seed(12)
    data_length = 10000

    df = cudf.DataFrame()
    df["x"] = np.random.normal(10, 1, data_length)
    df["x"] = df.x.astype("int64")
    df["y"] = np.random.normal(10, 1, data_length)
    df["animal"] = np.random.choice(["dog", "cat", "bird"], data_length)

    pdf = df.to_pandas()
    gdf_results = df.describe(include="all")
    pdf_results = pdf.describe(include="all")

    assert_eq(gdf_results[["x", "y"]], pdf_results[["x", "y"]])
    assert_eq(gdf_results.index, pdf_results.index)
    assert_eq(gdf_results.columns, pdf_results.columns)
    assert_eq(
        gdf_results[["animal"]].fillna(-1).astype("str"),
        pdf_results[["animal"]].fillna(-1).astype("str"),
    )


def test_dataframe_describe_percentiles():
    np.random.seed(12)
    data_length = 10000
    sample_percentiles = [0.0, 0.1, 0.33, 0.84, 0.4, 0.99]

    df = cudf.DataFrame()
    df["x"] = np.random.normal(10, 1, data_length)
    df["y"] = np.random.normal(10, 1, data_length)
    pdf = df.to_pandas()
    gdf_results = df.describe(percentiles=sample_percentiles)
    pdf_results = pdf.describe(percentiles=sample_percentiles)

    assert_eq(pdf_results, gdf_results)


def test_get_numeric_data():
    pdf = pd.DataFrame(
        {"x": [1, 2, 3], "y": [1.0, 2.0, 3.0], "z": ["a", "b", "c"]}
    )
    gdf = cudf.from_pandas(pdf)

    assert_eq(pdf._get_numeric_data(), gdf._get_numeric_data())


@pytest.mark.parametrize("dtype", NUMERIC_TYPES)
@pytest.mark.parametrize("period", [-15, -1, 0, 1, 15])
@pytest.mark.parametrize("data_empty", [False, True])
def test_shift(dtype, period, data_empty):
    # TODO : this function currently tests for series.shift()
    # but should instead test for dataframe.shift()
    if data_empty:
        data = None
    else:
        if dtype == np.int8:
            # to keep data in range
            data = gen_rand(dtype, 10, low=-2, high=2)
        else:
            data = gen_rand(dtype, 10)

    gs = cudf.DataFrame({"a": cudf.Series(data, dtype=dtype)})
    ps = pd.DataFrame({"a": pd.Series(data, dtype=dtype)})

    shifted_outcome = gs.a.shift(period)
    expected_outcome = ps.a.shift(period)

    # pandas uses NaNs to signal missing value and force converts the
    # results columns to float types
    if data_empty:
        assert_eq(
            shifted_outcome,
            expected_outcome,
            check_index_type=False,
            check_dtype=False,
        )
    else:
        assert_eq(shifted_outcome, expected_outcome, check_dtype=False)


@pytest.mark.parametrize("dtype", NUMERIC_TYPES)
@pytest.mark.parametrize("period", [-1, -5, -10, -20, 0, 1, 5, 10, 20])
@pytest.mark.parametrize("data_empty", [False, True])
def test_diff(dtype, period, data_empty):
    if data_empty:
        data = None
    else:
        if dtype == np.int8:
            # to keep data in range
            data = gen_rand(dtype, 100000, low=-2, high=2)
        else:
            data = gen_rand(dtype, 100000)

    gdf = cudf.DataFrame({"a": cudf.Series(data, dtype=dtype)})
    pdf = pd.DataFrame({"a": pd.Series(data, dtype=dtype)})

    expected_outcome = pdf.a.diff(period)
    diffed_outcome = gdf.a.diff(period).astype(expected_outcome.dtype)

    if data_empty:
        assert_eq(diffed_outcome, expected_outcome, check_index_type=False)
    else:
        assert_eq(diffed_outcome, expected_outcome)


@pytest.mark.parametrize("df", _dataframe_na_data())
@pytest.mark.parametrize("nan_as_null", [True, False, None])
def test_dataframe_isnull_isna(df, nan_as_null):
    gdf = cudf.DataFrame.from_pandas(df, nan_as_null=nan_as_null)

    assert_eq(df.isnull(), gdf.isnull())
    assert_eq(df.isna(), gdf.isna())

    # Test individual columns
    for col in df:
        assert_eq(df[col].isnull(), gdf[col].isnull())
        assert_eq(df[col].isna(), gdf[col].isna())


@pytest.mark.parametrize("df", _dataframe_na_data())
@pytest.mark.parametrize("nan_as_null", [True, False, None])
def test_dataframe_notna_notnull(df, nan_as_null):
    gdf = cudf.DataFrame.from_pandas(df, nan_as_null=nan_as_null)

    assert_eq(df.notnull(), gdf.notnull())
    assert_eq(df.notna(), gdf.notna())

    # Test individual columns
    for col in df:
        assert_eq(df[col].notnull(), gdf[col].notnull())
        assert_eq(df[col].notna(), gdf[col].notna())


def test_ndim():
    pdf = pd.DataFrame({"x": range(5), "y": range(5, 10)})
    gdf = cudf.DataFrame.from_pandas(pdf)
    assert pdf.ndim == gdf.ndim
    assert pdf.x.ndim == gdf.x.ndim

    s = pd.Series(dtype="float64")
    gs = cudf.Series()
    assert s.ndim == gs.ndim


@pytest.mark.parametrize(
    "decimals",
    [
        -3,
        0,
        5,
        pd.Series(
            [1, 4, 3, -6],
            index=["floats", "ints", "floats_with_nan", "floats_same"],
        ),
        cudf.Series(
            [-4, -2, 12], index=["ints", "floats_with_nan", "floats_same"]
        ),
        {"floats": -1, "ints": 15, "floats_will_nan": 2},
    ],
)
def test_dataframe_round(decimals):
    gdf = cudf.DataFrame(
        {
            "floats": np.arange(0.5, 10.5, 1),
            "ints": np.random.normal(-100, 100, 10),
            "floats_with_na": np.array(
                [
                    14.123,
                    2.343,
                    np.nan,
                    0.0,
                    -8.302,
                    np.nan,
                    94.313,
                    None,
                    -8.029,
                    np.nan,
                ]
            ),
            "floats_same": np.repeat([-0.6459412758761901], 10),
            "bools": np.random.choice([True, None, False], 10),
            "strings": np.random.choice(["abc", "xyz", None], 10),
            "struct": np.random.choice([{"abc": 1}, {"xyz": 2}, None], 10),
            "list": [[1], [2], None, [4], [3]] * 2,
        }
    )
    pdf = gdf.to_pandas()

    if isinstance(decimals, cudf.Series):
        pdecimals = decimals.to_pandas()
    else:
        pdecimals = decimals

    result = gdf.round(decimals)
    expected = pdf.round(pdecimals)

    assert_eq(result, expected)


@pytest.mark.parametrize(
    "data",
    [
        [0, 1, 2, 3],
        [-2, -1, 2, 3, 5],
        [-2, -1, 0, 3, 5],
        [True, False, False],
        [True],
        [False],
        [],
        [True, None, False],
        [True, True, None],
        [None, None],
        [[0, 5], [1, 6], [2, 7], [3, 8], [4, 9]],
        [[1, True], [2, False], [3, False]],
        pytest.param(
            [["a", True], ["b", False], ["c", False]],
            marks=[
                pytest_xfail(
                    reason="NotImplementedError: all does not "
                    "support columns of object dtype."
                )
            ],
        ),
    ],
)
def test_all(data):
    # Provide a dtype when data is empty to avoid future pandas changes.
    dtype = None if data else float
    # Pandas treats `None` in object type columns as True for some reason, so
    # replacing with `False`
    if np.array(data).ndim <= 1:
        pdata = pd.Series(data=data, dtype=dtype).replace([None], False)
        gdata = cudf.Series.from_pandas(pdata)
    else:
        pdata = pd.DataFrame(data, columns=["a", "b"], dtype=dtype).replace(
            [None], False
        )
        gdata = cudf.DataFrame.from_pandas(pdata)

        # test bool_only
        if pdata["b"].dtype == "bool":
            got = gdata.all(bool_only=True)
            expected = pdata.all(bool_only=True)
            assert_eq(got, expected)

    got = gdata.all()
    expected = pdata.all()
    assert_eq(got, expected)


@pytest.mark.parametrize(
    "data",
    [
        [0, 1, 2, 3],
        [-2, -1, 2, 3, 5],
        [-2, -1, 0, 3, 5],
        [0, 0, 0, 0, 0],
        [0, 0, None, 0],
        [True, False, False],
        [True],
        [False],
        [],
        [True, None, False],
        [True, True, None],
        [None, None],
        [[0, 5], [1, 6], [2, 7], [3, 8], [4, 9]],
        [[1, True], [2, False], [3, False]],
        pytest.param(
            [["a", True], ["b", False], ["c", False]],
            marks=[
                pytest_xfail(
                    reason="NotImplementedError: any does not "
                    "support columns of object dtype."
                )
            ],
        ),
    ],
)
@pytest.mark.parametrize("axis", [0, 1])
def test_any(data, axis):
    # Provide a dtype when data is empty to avoid future pandas changes.
    dtype = None if data else float
    if np.array(data).ndim <= 1:
        pdata = pd.Series(data=data, dtype=dtype)
        gdata = cudf.Series.from_pandas(pdata)

        if axis == 1:
            with pytest.raises(NotImplementedError):
                gdata.any(axis=axis)
        else:
            got = gdata.any(axis=axis)
            expected = pdata.any(axis=axis)
            assert_eq(got, expected)
    else:
        pdata = pd.DataFrame(data, columns=["a", "b"])
        gdata = cudf.DataFrame.from_pandas(pdata)

        # test bool_only
        if pdata["b"].dtype == "bool":
            got = gdata.any(bool_only=True)
            expected = pdata.any(bool_only=True)
            assert_eq(got, expected)

        got = gdata.any(axis=axis)
        expected = pdata.any(axis=axis)
        assert_eq(got, expected)


@pytest.mark.parametrize("axis", [0, 1])
def test_empty_dataframe_any(axis):
    pdf = pd.DataFrame({}, columns=["a", "b"], dtype=float)
    gdf = cudf.DataFrame.from_pandas(pdf)
    got = gdf.any(axis=axis)
    expected = pdf.any(axis=axis)
    assert_eq(got, expected, check_index_type=False)


@pytest_unmark_spilling
@pytest.mark.parametrize("a", [[], ["123"]])
@pytest.mark.parametrize("b", ["123", ["123"]])
@pytest.mark.parametrize(
    "misc_data",
    ["123", ["123"] * 20, 123, [1, 2, 0.8, 0.9] * 50, 0.9, 0.00001],
)
@pytest.mark.parametrize("non_list_data", [123, "abc", "zyx", "rapids", 0.8])
def test_create_dataframe_cols_empty_data(a, b, misc_data, non_list_data):
    expected = pd.DataFrame({"a": a})
    actual = cudf.DataFrame.from_pandas(expected)
    expected["b"] = b
    actual["b"] = b
    assert_eq(actual, expected)

    expected = pd.DataFrame({"a": []})
    actual = cudf.DataFrame.from_pandas(expected)
    expected["b"] = misc_data
    actual["b"] = misc_data
    assert_eq(actual, expected)

    expected = pd.DataFrame({"a": a})
    actual = cudf.DataFrame.from_pandas(expected)
    expected["b"] = non_list_data
    actual["b"] = non_list_data
    assert_eq(actual, expected)


def test_empty_dataframe_describe():
    pdf = pd.DataFrame({"a": [], "b": []})
    gdf = cudf.from_pandas(pdf)

    expected = pdf.describe()
    actual = gdf.describe()

    assert_eq(expected, actual)


def test_as_column_types():
    col = column.as_column(cudf.Series([]))
    assert_eq(col.dtype, np.dtype("float64"))
    gds = cudf.Series(col)
    pds = pd.Series(pd.Series([], dtype="float64"))

    assert_eq(pds, gds)

    col = column.as_column(cudf.Series([]), dtype="float32")
    assert_eq(col.dtype, np.dtype("float32"))
    gds = cudf.Series(col)
    pds = pd.Series(pd.Series([], dtype="float32"))

    assert_eq(pds, gds)

    col = column.as_column(cudf.Series([]), dtype="str")
    assert_eq(col.dtype, np.dtype("object"))
    gds = cudf.Series(col)
    pds = pd.Series(pd.Series([], dtype="str"))

    assert_eq(pds, gds)

    col = column.as_column(cudf.Series([]), dtype="object")
    assert_eq(col.dtype, np.dtype("object"))
    gds = cudf.Series(col)
    pds = pd.Series(pd.Series([], dtype="object"))

    assert_eq(pds, gds)

    pds = pd.Series(np.array([1, 2, 3]), dtype="float32")
    gds = cudf.Series(column.as_column(np.array([1, 2, 3]), dtype="float32"))

    assert_eq(pds, gds)

    pds = pd.Series([1, 2, 3], dtype="float32")
    gds = cudf.Series([1, 2, 3], dtype="float32")

    assert_eq(pds, gds)

    pds = pd.Series([], dtype="float64")
    gds = cudf.Series(column.as_column(pds))
    assert_eq(pds, gds)

    pds = pd.Series([1, 2, 4], dtype="int64")
    gds = cudf.Series(column.as_column(cudf.Series([1, 2, 4]), dtype="int64"))

    assert_eq(pds, gds)

    pds = pd.Series([1.2, 18.0, 9.0], dtype="float32")
    gds = cudf.Series(
        column.as_column(cudf.Series([1.2, 18.0, 9.0]), dtype="float32")
    )

    assert_eq(pds, gds)

    pds = pd.Series([1.2, 18.0, 9.0], dtype="str")
    gds = cudf.Series(
        column.as_column(cudf.Series([1.2, 18.0, 9.0]), dtype="str")
    )

    assert_eq(pds, gds)

    pds = pd.Series(pd.Index(["1", "18", "9"]), dtype="int")
    gds = cudf.Series(cudf.Index(["1", "18", "9"]), dtype="int")

    assert_eq(pds, gds)


def test_one_row_head():
    gdf = cudf.DataFrame({"name": ["carl"], "score": [100]}, index=[123])
    pdf = gdf.to_pandas()

    head_gdf = gdf.head()
    head_pdf = pdf.head()

    assert_eq(head_pdf, head_gdf)


@pytest.mark.parametrize("dtype", ALL_TYPES)
@pytest.mark.parametrize(
    "np_dtype,pd_dtype",
    [
        tuple(item)
        for item in cudf.utils.dtypes.np_dtypes_to_pandas_dtypes.items()
    ],
)
def test_series_astype_pandas_nullable(dtype, np_dtype, pd_dtype):
    source = cudf.Series([0, 1, None], dtype=dtype)

    expect = source.astype(np_dtype)
    got = source.astype(pd_dtype)

    assert_eq(expect, got)


@pytest.mark.parametrize("dtype", NUMERIC_TYPES)
@pytest.mark.parametrize("as_dtype", NUMERIC_TYPES)
def test_series_astype_numeric_to_numeric(dtype, as_dtype):
    psr = pd.Series([1, 2, 4, 3], dtype=dtype)
    gsr = cudf.from_pandas(psr)
    assert_eq(psr.astype(as_dtype), gsr.astype(as_dtype))


@pytest.mark.parametrize("dtype", NUMERIC_TYPES)
@pytest.mark.parametrize("as_dtype", NUMERIC_TYPES)
def test_series_astype_numeric_to_numeric_nulls(dtype, as_dtype):
    data = [1, 2, None, 3]
    sr = cudf.Series(data, dtype=dtype)
    got = sr.astype(as_dtype)
    expect = cudf.Series([1, 2, None, 3], dtype=as_dtype)
    assert_eq(expect, got)


@pytest.mark.parametrize("dtype", NUMERIC_TYPES)
@pytest.mark.parametrize(
    "as_dtype",
    [
        "str",
        "category",
        "datetime64[s]",
        "datetime64[ms]",
        "datetime64[us]",
        "datetime64[ns]",
    ],
)
def test_series_astype_numeric_to_other(dtype, as_dtype):
    psr = pd.Series([1, 2, 3], dtype=dtype)
    gsr = cudf.from_pandas(psr)
    assert_eq(psr.astype(as_dtype), gsr.astype(as_dtype))


@pytest.mark.parametrize(
    "as_dtype",
    [
        "str",
        "int32",
        "uint32",
        "float32",
        "category",
        "datetime64[s]",
        "datetime64[ms]",
        "datetime64[us]",
        "datetime64[ns]",
    ],
)
def test_series_astype_string_to_other(as_dtype):
    if "datetime64" in as_dtype:
        data = ["2001-01-01", "2002-02-02", "2000-01-05"]
    else:
        data = ["1", "2", "3"]
    psr = pd.Series(data)
    gsr = cudf.from_pandas(psr)
    assert_eq(psr.astype(as_dtype), gsr.astype(as_dtype))


@pytest.mark.parametrize(
    "as_dtype",
    [
        "category",
        "datetime64[s]",
        "datetime64[ms]",
        "datetime64[us]",
        "datetime64[ns]",
    ],
)
def test_series_astype_datetime_to_other(as_dtype):
    data = ["2001-01-01", "2002-02-02", "2001-01-05"]
    psr = pd.Series(data)
    gsr = cudf.from_pandas(psr)
    assert_eq(psr.astype(as_dtype), gsr.astype(as_dtype))


@pytest.mark.parametrize(
    "inp",
    [
        ("datetime64[ns]", "2011-01-01 00:00:00.000000000"),
        ("datetime64[us]", "2011-01-01 00:00:00.000000"),
        ("datetime64[ms]", "2011-01-01 00:00:00.000"),
        ("datetime64[s]", "2011-01-01 00:00:00"),
    ],
)
def test_series_astype_datetime_to_string(inp):
    dtype, expect = inp
    base_date = "2011-01-01"
    sr = cudf.Series([base_date], dtype=dtype)
    got = sr.astype(str)[0]
    assert expect == got


@pytest.mark.parametrize(
    "as_dtype",
    [
        "int32",
        "uint32",
        "float32",
        "category",
        "datetime64[s]",
        "datetime64[ms]",
        "datetime64[us]",
        "datetime64[ns]",
        "str",
    ],
)
def test_series_astype_categorical_to_other(as_dtype):
    if "datetime64" in as_dtype:
        data = ["2001-01-01", "2002-02-02", "2000-01-05", "2001-01-01"]
    else:
        data = [1, 2, 3, 1]
    psr = pd.Series(data, dtype="category")
    gsr = cudf.from_pandas(psr)
    assert_eq(psr.astype(as_dtype), gsr.astype(as_dtype))


@pytest.mark.parametrize("ordered", [True, False])
def test_series_astype_to_categorical_ordered(ordered):
    psr = pd.Series([1, 2, 3, 1], dtype="category")
    gsr = cudf.from_pandas(psr)

    ordered_dtype_pd = pd.CategoricalDtype(
        categories=[1, 2, 3], ordered=ordered
    )
    ordered_dtype_gd = cudf.CategoricalDtype.from_pandas(ordered_dtype_pd)
    assert_eq(
        psr.astype("int32").astype(ordered_dtype_pd).astype("int32"),
        gsr.astype("int32").astype(ordered_dtype_gd).astype("int32"),
    )


@pytest.mark.parametrize("ordered", [True, False])
def test_series_astype_cat_ordered_to_unordered(ordered):
    pd_dtype = pd.CategoricalDtype(categories=[1, 2, 3], ordered=ordered)
    pd_to_dtype = pd.CategoricalDtype(
        categories=[1, 2, 3], ordered=not ordered
    )
    gd_dtype = cudf.CategoricalDtype.from_pandas(pd_dtype)
    gd_to_dtype = cudf.CategoricalDtype.from_pandas(pd_to_dtype)

    psr = pd.Series([1, 2, 3], dtype=pd_dtype)
    gsr = cudf.Series([1, 2, 3], dtype=gd_dtype)

    expect = psr.astype(pd_to_dtype)
    got = gsr.astype(gd_to_dtype)

    assert_eq(expect, got)


def test_series_astype_null_cases():
    data = [1, 2, None, 3]

    # numerical to other
    assert_eq(cudf.Series(data, dtype="str"), cudf.Series(data).astype("str"))

    assert_eq(
        cudf.Series(data, dtype="category"),
        cudf.Series(data).astype("category"),
    )

    assert_eq(
        cudf.Series(data, dtype="float32"),
        cudf.Series(data, dtype="int32").astype("float32"),
    )

    assert_eq(
        cudf.Series(data, dtype="float32"),
        cudf.Series(data, dtype="uint32").astype("float32"),
    )

    assert_eq(
        cudf.Series(data, dtype="datetime64[ms]"),
        cudf.Series(data).astype("datetime64[ms]"),
    )

    # categorical to other
    assert_eq(
        cudf.Series(data, dtype="str"),
        cudf.Series(data, dtype="category").astype("str"),
    )

    assert_eq(
        cudf.Series(data, dtype="float32"),
        cudf.Series(data, dtype="category").astype("float32"),
    )

    assert_eq(
        cudf.Series(data, dtype="datetime64[ms]"),
        cudf.Series(data, dtype="category").astype("datetime64[ms]"),
    )

    # string to other
    assert_eq(
        cudf.Series([1, 2, None, 3], dtype="int32"),
        cudf.Series(["1", "2", None, "3"]).astype("int32"),
    )

    assert_eq(
        cudf.Series(
            ["2001-01-01", "2001-02-01", None, "2001-03-01"],
            dtype="datetime64[ms]",
        ),
        cudf.Series(["2001-01-01", "2001-02-01", None, "2001-03-01"]).astype(
            "datetime64[ms]"
        ),
    )

    assert_eq(
        cudf.Series(["a", "b", "c", None], dtype="category").to_pandas(),
        cudf.Series(["a", "b", "c", None]).astype("category").to_pandas(),
    )

    # datetime to other
    data = [
        "2001-01-01 00:00:00.000000",
        "2001-02-01 00:00:00.000000",
        None,
        "2001-03-01 00:00:00.000000",
    ]
    assert_eq(
        cudf.Series(data),
        cudf.Series(data, dtype="datetime64[us]").astype("str"),
    )

    assert_eq(
        pd.Series(data, dtype="datetime64[ns]").astype("category"),
        cudf.from_pandas(pd.Series(data, dtype="datetime64[ns]")).astype(
            "category"
        ),
    )


def test_series_astype_null_categorical():
    sr = cudf.Series([None, None, None], dtype="category")
    expect = cudf.Series([None, None, None], dtype="int32")
    got = sr.astype("int32")
    assert_eq(expect, got)


@pytest.mark.parametrize(
    "data",
    [
        (
            pd.Series([3, 3.0]),
            pd.Series([2.3, 3.9]),
            pd.Series([1.5, 3.9]),
            pd.Series([1.0, 2]),
        ),
        [
            pd.Series([3, 3.0]),
            pd.Series([2.3, 3.9]),
            pd.Series([1.5, 3.9]),
            pd.Series([1.0, 2]),
        ],
    ],
)
def test_create_dataframe_from_list_like(data):
    pdf = pd.DataFrame(data, index=["count", "mean", "std", "min"])
    gdf = cudf.DataFrame(data, index=["count", "mean", "std", "min"])

    assert_eq(pdf, gdf)

    pdf = pd.DataFrame(data)
    gdf = cudf.DataFrame(data)

    assert_eq(pdf, gdf)


def test_create_dataframe_column():
    pdf = pd.DataFrame(columns=["a", "b", "c"], index=["A", "Z", "X"])
    gdf = cudf.DataFrame(columns=["a", "b", "c"], index=["A", "Z", "X"])

    assert_eq(pdf, gdf)

    pdf = pd.DataFrame(
        {"a": [1, 2, 3], "b": [2, 3, 5]},
        columns=["a", "b", "c"],
        index=["A", "Z", "X"],
    )
    gdf = cudf.DataFrame(
        {"a": [1, 2, 3], "b": [2, 3, 5]},
        columns=["a", "b", "c"],
        index=["A", "Z", "X"],
    )

    assert_eq(pdf, gdf)


@pytest.mark.parametrize(
    "data",
    [
        [1, 2, 4],
        [],
        [5.0, 7.0, 8.0],
        pd.Categorical(["a", "b", "c"]),
        ["m", "a", "d", "v"],
    ],
)
def test_series_values_host_property(data):
    pds = pd.Series(data=data, dtype=None if data else float)
    gds = cudf.Series(data)

    np.testing.assert_array_equal(pds.values, gds.values_host)


@pytest.mark.parametrize(
    "data",
    [
        [1, 2, 4],
        [],
        [5.0, 7.0, 8.0],
        pytest.param(
            pd.Categorical(["a", "b", "c"]),
            marks=pytest_xfail(raises=NotImplementedError),
        ),
        pytest.param(
            ["m", "a", "d", "v"],
            marks=pytest_xfail(raises=TypeError),
        ),
    ],
)
def test_series_values_property(data):
    pds = pd.Series(data=data, dtype=None if data else float)
    gds = cudf.Series(data)
    gds_vals = gds.values
    assert isinstance(gds_vals, cupy.ndarray)
    np.testing.assert_array_equal(gds_vals.get(), pds.values)


@pytest.mark.parametrize(
    "data",
    [
        {"A": [1, 2, 3], "B": [4, 5, 6]},
        {"A": [1.0, 2.0, 3.0], "B": [4.0, 5.0, 6.0]},
        {"A": [1, 2, 3], "B": [1.0, 2.0, 3.0]},
        {"A": np.float32(np.arange(3)), "B": np.float64(np.arange(3))},
        pytest.param(
            {"A": [1, None, 3], "B": [1, 2, None]},
            marks=pytest_xfail(
                reason="Nulls not supported by values accessor"
            ),
        ),
        pytest.param(
            {"A": [None, None, None], "B": [None, None, None]},
            marks=pytest_xfail(
                reason="Nulls not supported by values accessor"
            ),
        ),
        {"A": [], "B": []},
        pytest.param(
            {"A": [1, 2, 3], "B": ["a", "b", "c"]},
            marks=pytest_xfail(
                reason="str or categorical not supported by values accessor"
            ),
        ),
        pytest.param(
            {"A": pd.Categorical(["a", "b", "c"]), "B": ["d", "e", "f"]},
            marks=pytest_xfail(
                reason="str or categorical not supported by values accessor"
            ),
        ),
    ],
)
def test_df_values_property(data):
    pdf = pd.DataFrame.from_dict(data)
    gdf = cudf.DataFrame.from_pandas(pdf)

    pmtr = pdf.values
    gmtr = gdf.values.get()

    np.testing.assert_array_equal(pmtr, gmtr)


def test_numeric_alpha_value_counts():
    pdf = pd.DataFrame(
        {
            "numeric": [1, 2, 3, 4, 5, 6, 1, 2, 4] * 10,
            "alpha": ["u", "h", "d", "a", "m", "u", "h", "d", "a"] * 10,
        }
    )

    gdf = cudf.DataFrame(
        {
            "numeric": [1, 2, 3, 4, 5, 6, 1, 2, 4] * 10,
            "alpha": ["u", "h", "d", "a", "m", "u", "h", "d", "a"] * 10,
        }
    )

    assert_eq(
        pdf.numeric.value_counts().sort_index(),
        gdf.numeric.value_counts().sort_index(),
        check_dtype=False,
    )
    assert_eq(
        pdf.alpha.value_counts().sort_index(),
        gdf.alpha.value_counts().sort_index(),
        check_dtype=False,
    )


@pytest.mark.parametrize(
    "data",
    [
        pd.DataFrame(
            {
                "num_legs": [2, 4],
                "num_wings": [2, 0],
                "bird_cats": pd.Series(
                    ["sparrow", "pigeon"],
                    dtype="category",
                    index=["falcon", "dog"],
                ),
            },
            index=["falcon", "dog"],
        ),
        pd.DataFrame(
            {"num_legs": [8, 2], "num_wings": [0, 2]},
            index=["spider", "falcon"],
        ),
        pd.DataFrame(
            {
                "num_legs": [8, 2, 1, 0, 2, 4, 5],
                "num_wings": [2, 0, 2, 1, 2, 4, -1],
            }
        ),
        pd.DataFrame({"a": ["a", "b", "c"]}, dtype="category"),
        pd.DataFrame({"a": ["a", "b", "c"]}),
    ],
)
@pytest.mark.parametrize(
    "values",
    [
        [0, 2],
        {"num_wings": [0, 3]},
        pd.DataFrame(
            {"num_legs": [8, 2], "num_wings": [0, 2]},
            index=["spider", "falcon"],
        ),
        pd.DataFrame(
            {
                "num_legs": [2, 4],
                "num_wings": [2, 0],
                "bird_cats": pd.Series(
                    ["sparrow", "pigeon"],
                    dtype="category",
                    index=["falcon", "dog"],
                ),
            },
            index=["falcon", "dog"],
        ),
        ["sparrow", "pigeon"],
        pd.Series(["sparrow", "pigeon"], dtype="category"),
        pd.Series([1, 2, 3, 4, 5]),
        "abc",
        123,
        pd.Series(["a", "b", "c"]),
        pd.Series(["a", "b", "c"], dtype="category"),
        pd.DataFrame({"a": ["a", "b", "c"]}, dtype="category"),
    ],
)
def test_isin_dataframe(data, values):
    pdf = data
    gdf = cudf.from_pandas(pdf)

    if cudf.api.types.is_scalar(values):
        assert_exceptions_equal(
            lfunc=pdf.isin,
            rfunc=gdf.isin,
            lfunc_args_and_kwargs=([values],),
            rfunc_args_and_kwargs=([values],),
        )
    else:
        try:
            expected = pdf.isin(values)
        except TypeError as e:
            # Can't do isin with different categories
            if str(e) == (
                "Categoricals can only be compared if 'categories' "
                "are the same."
            ):
                return

        if isinstance(values, (pd.DataFrame, pd.Series)):
            values = cudf.from_pandas(values)

        got = gdf.isin(values)
        assert_eq(got, expected)


def test_constructor_properties():
    df = cudf.DataFrame()
    key1 = "a"
    key2 = "b"
    val1 = np.array([123], dtype=np.float64)
    val2 = np.array([321], dtype=np.float64)
    df[key1] = val1
    df[key2] = val2

    # Correct use of _constructor_sliced (for DataFrame)
    assert_eq(df[key1], df._constructor_sliced(val1, name=key1))

    # Correct use of _constructor_expanddim (for cudf.Series)
    assert_eq(df, df[key2]._constructor_expanddim({key1: val1, key2: val2}))

    # Incorrect use of _constructor_sliced (Raises for cudf.Series)
    with pytest.raises(NotImplementedError):
        df[key1]._constructor_sliced

    # Incorrect use of _constructor_expanddim (Raises for DataFrame)
    with pytest.raises(NotImplementedError):
        df._constructor_expanddim


@pytest.mark.parametrize("dtype", NUMERIC_TYPES)
@pytest.mark.parametrize("as_dtype", ALL_TYPES)
def test_df_astype_numeric_to_all(dtype, as_dtype):
    if "uint" in dtype:
        data = [1, 2, None, 4, 7]
    elif "int" in dtype or "longlong" in dtype:
        data = [1, 2, None, 4, -7]
    elif "float" in dtype:
        data = [1.0, 2.0, None, 4.0, np.nan, -7.0]

    gdf = cudf.DataFrame()

    gdf["foo"] = cudf.Series(data, dtype=dtype)
    gdf["bar"] = cudf.Series(data, dtype=dtype)

    insert_data = cudf.Series(data, dtype=dtype)

    expect = cudf.DataFrame()
    expect["foo"] = insert_data.astype(as_dtype)
    expect["bar"] = insert_data.astype(as_dtype)

    got = gdf.astype(as_dtype)

    assert_eq(expect, got)


@pytest.mark.parametrize(
    "as_dtype",
    [
        "int32",
        "float32",
        "category",
        "datetime64[s]",
        "datetime64[ms]",
        "datetime64[us]",
        "datetime64[ns]",
    ],
)
def test_df_astype_string_to_other(as_dtype):
    if "datetime64" in as_dtype:
        # change None to "NaT" after this issue is fixed:
        # https://github.com/rapidsai/cudf/issues/5117
        data = ["2001-01-01", "2002-02-02", "2000-01-05", None]
    elif as_dtype == "int32":
        data = [1, 2, 3]
    elif as_dtype == "category":
        data = ["1", "2", "3", None]
    elif "float" in as_dtype:
        data = [1.0, 2.0, 3.0, np.nan]

    insert_data = cudf.Series.from_pandas(pd.Series(data, dtype="str"))
    expect_data = cudf.Series(data, dtype=as_dtype)

    gdf = cudf.DataFrame()
    expect = cudf.DataFrame()

    gdf["foo"] = insert_data
    gdf["bar"] = insert_data

    expect["foo"] = expect_data
    expect["bar"] = expect_data

    got = gdf.astype(as_dtype)
    assert_eq(expect, got)


@pytest.mark.parametrize(
    "as_dtype",
    [
        "int64",
        "datetime64[s]",
        "datetime64[us]",
        "datetime64[ns]",
        "str",
        "category",
    ],
)
def test_df_astype_datetime_to_other(as_dtype):
    data = [
        "1991-11-20 00:00:00.000",
        "2004-12-04 00:00:00.000",
        "2016-09-13 00:00:00.000",
        None,
    ]

    gdf = cudf.DataFrame()
    expect = cudf.DataFrame()

    gdf["foo"] = cudf.Series(data, dtype="datetime64[ms]")
    gdf["bar"] = cudf.Series(data, dtype="datetime64[ms]")

    if as_dtype == "int64":
        expect["foo"] = cudf.Series(
            [690595200000, 1102118400000, 1473724800000, None], dtype="int64"
        )
        expect["bar"] = cudf.Series(
            [690595200000, 1102118400000, 1473724800000, None], dtype="int64"
        )
    elif as_dtype == "str":
        expect["foo"] = cudf.Series(data, dtype="str")
        expect["bar"] = cudf.Series(data, dtype="str")
    elif as_dtype == "category":
        expect["foo"] = cudf.Series(gdf["foo"], dtype="category")
        expect["bar"] = cudf.Series(gdf["bar"], dtype="category")
    else:
        expect["foo"] = cudf.Series(data, dtype=as_dtype)
        expect["bar"] = cudf.Series(data, dtype=as_dtype)

    got = gdf.astype(as_dtype)

    assert_eq(expect, got)


@pytest.mark.parametrize(
    "as_dtype",
    [
        "int32",
        "float32",
        "category",
        "datetime64[s]",
        "datetime64[ms]",
        "datetime64[us]",
        "datetime64[ns]",
        "str",
    ],
)
def test_df_astype_categorical_to_other(as_dtype):
    if "datetime64" in as_dtype:
        data = ["2001-01-01", "2002-02-02", "2000-01-05", "2001-01-01"]
    else:
        data = [1, 2, 3, 1]
    psr = pd.Series(data, dtype="category")
    pdf = pd.DataFrame()
    pdf["foo"] = psr
    pdf["bar"] = psr
    gdf = cudf.DataFrame.from_pandas(pdf)
    assert_eq(pdf.astype(as_dtype), gdf.astype(as_dtype))


@pytest.mark.parametrize("ordered", [True, False])
def test_df_astype_to_categorical_ordered(ordered):
    psr = pd.Series([1, 2, 3, 1], dtype="category")
    pdf = pd.DataFrame()
    pdf["foo"] = psr
    pdf["bar"] = psr
    gdf = cudf.DataFrame.from_pandas(pdf)

    ordered_dtype_pd = pd.CategoricalDtype(
        categories=[1, 2, 3], ordered=ordered
    )
    ordered_dtype_gd = cudf.CategoricalDtype.from_pandas(ordered_dtype_pd)

    assert_eq(
        pdf.astype(ordered_dtype_pd).astype("int32"),
        gdf.astype(ordered_dtype_gd).astype("int32"),
    )


@pytest.mark.parametrize(
    "dtype,args",
    [(dtype, {}) for dtype in ALL_TYPES]
    + [("category", {"ordered": True}), ("category", {"ordered": False})],
)
def test_empty_df_astype(dtype, args):
    df = cudf.DataFrame()
    kwargs = {}
    kwargs.update(args)
    assert_eq(df, df.astype(dtype=dtype, **kwargs))


@pytest.mark.parametrize(
    "errors",
    [
        pytest.param(
            "raise", marks=pytest_xfail(reason="should raise error here")
        ),
        pytest.param("other", marks=pytest_xfail(raises=ValueError)),
        "ignore",
    ],
)
def test_series_astype_error_handling(errors):
    sr = cudf.Series(["random", "words"])
    got = sr.astype("datetime64", errors=errors)
    assert_eq(sr, got)


@pytest.mark.parametrize("dtype", ALL_TYPES)
def test_df_constructor_dtype(dtype):
    if "datetime" in dtype:
        data = ["1991-11-20", "2004-12-04", "2016-09-13", None]
    elif dtype == "str":
        data = ["a", "b", "c", None]
    elif "float" in dtype:
        data = [1.0, 0.5, -1.1, np.nan, None]
    elif "bool" in dtype:
        data = [True, False, None]
    else:
        data = [1, 2, 3, None]

    sr = cudf.Series(data, dtype=dtype)

    expect = cudf.DataFrame()
    expect["foo"] = sr
    expect["bar"] = sr
    got = cudf.DataFrame({"foo": data, "bar": data}, dtype=dtype)

    assert_eq(expect, got)


@pytest_unmark_spilling
@pytest.mark.parametrize(
    "data",
    [
        cudf.datasets.randomdata(
            nrows=10, dtypes={"a": "category", "b": int, "c": float, "d": int}
        ),
        cudf.datasets.randomdata(
            nrows=10, dtypes={"a": "category", "b": int, "c": float, "d": str}
        ),
        cudf.datasets.randomdata(
            nrows=10, dtypes={"a": bool, "b": int, "c": float, "d": str}
        ),
        cudf.DataFrame(),
        cudf.DataFrame({"a": [0, 1, 2], "b": [1, None, 3]}),
        cudf.DataFrame(
            {
                "a": [1, 2, 3, 4],
                "b": [7, np.NaN, 9, 10],
                "c": cudf.Series(
                    [np.NaN, np.NaN, np.NaN, np.NaN], nan_as_null=False
                ),
                "d": cudf.Series([None, None, None, None], dtype="int64"),
                "e": [100, None, 200, None],
                "f": cudf.Series([10, None, np.NaN, 11], nan_as_null=False),
            }
        ),
        cudf.DataFrame(
            {
                "a": [10, 11, 12, 13, 14, 15],
                "b": cudf.Series(
                    [10, None, np.NaN, 2234, None, np.NaN], nan_as_null=False
                ),
            }
        ),
    ],
)
@pytest.mark.parametrize(
    "op", ["max", "min", "sum", "product", "mean", "var", "std"]
)
@pytest.mark.parametrize("skipna", [True, False])
@pytest.mark.parametrize("numeric_only", [True, False])
def test_rowwise_ops(data, op, skipna, numeric_only):
    gdf = data
    pdf = gdf.to_pandas()

    kwargs = {"axis": 1, "skipna": skipna, "numeric_only": numeric_only}
    if op in ("var", "std"):
        kwargs["ddof"] = 0

    if not numeric_only and not all(
        (
            (pdf[column].count() == 0)
            if skipna
            else (pdf[column].notna().count() == 0)
        )
        or cudf.api.types.is_numeric_dtype(pdf[column].dtype)
        or cudf.api.types.is_bool_dtype(pdf[column].dtype)
        for column in pdf
    ):
        with pytest.raises(TypeError):
            expected = getattr(pdf, op)(**kwargs)
        with pytest.raises(TypeError):
            got = getattr(gdf, op)(**kwargs)
    else:
        expected = getattr(pdf, op)(**kwargs)
        got = getattr(gdf, op)(**kwargs)

        assert_eq(
            expected,
            got,
            check_dtype=False,
            check_index_type=False if len(got.index) == 0 else True,
        )


@pytest.mark.parametrize(
    "op", ["max", "min", "sum", "product", "mean", "var", "std"]
)
def test_rowwise_ops_nullable_dtypes_all_null(op):
    gdf = cudf.DataFrame(
        {
            "a": [1, 2, 3, 4],
            "b": [7, np.NaN, 9, 10],
            "c": cudf.Series([np.NaN, np.NaN, np.NaN, np.NaN], dtype=float),
            "d": cudf.Series([None, None, None, None], dtype="int64"),
            "e": [100, None, 200, None],
            "f": cudf.Series([10, None, np.NaN, 11], nan_as_null=False),
        }
    )

    expected = cudf.Series([None, None, None, None], dtype="float64")

    if op in ("var", "std"):
        got = getattr(gdf, op)(axis=1, ddof=0, skipna=False)
    else:
        got = getattr(gdf, op)(axis=1, skipna=False)

    assert_eq(got.null_count, expected.null_count)
    assert_eq(got, expected)


@pytest.mark.parametrize(
    "op",
    [
        "max",
        "min",
        "sum",
        "product",
        "mean",
        "var",
        "std",
    ],
)
def test_rowwise_ops_nullable_dtypes_partial_null(op):
    gdf = cudf.DataFrame(
        {
            "a": [10, 11, 12, 13, 14, 15],
            "b": cudf.Series(
                [10, None, np.NaN, 2234, None, np.NaN],
                nan_as_null=False,
            ),
        }
    )

    if op in ("var", "std"):
        got = getattr(gdf, op)(axis=1, ddof=0, skipna=False)
        expected = getattr(gdf.to_pandas(), op)(axis=1, ddof=0, skipna=False)
    else:
        got = getattr(gdf, op)(axis=1, skipna=False)
        expected = getattr(gdf.to_pandas(), op)(axis=1, skipna=False)

    assert_eq(got.null_count, 2)
    assert_eq(got, expected)


@pytest.mark.parametrize(
    "op,expected",
    [
        (
            "max",
            cudf.Series(
                [10, None, None, 2234, None, 453],
                dtype="int64",
            ),
        ),
        (
            "min",
            cudf.Series(
                [10, None, None, 13, None, 15],
                dtype="int64",
            ),
        ),
        (
            "sum",
            cudf.Series(
                [20, None, None, 2247, None, 468],
                dtype="int64",
            ),
        ),
        (
            "product",
            cudf.Series(
                [100, None, None, 29042, None, 6795],
                dtype="int64",
            ),
        ),
        (
            "mean",
            cudf.Series(
                [10.0, None, None, 1123.5, None, 234.0],
                dtype="float32",
            ),
        ),
        (
            "var",
            cudf.Series(
                [0.0, None, None, 1233210.25, None, 47961.0],
                dtype="float32",
            ),
        ),
        (
            "std",
            cudf.Series(
                [0.0, None, None, 1110.5, None, 219.0],
                dtype="float32",
            ),
        ),
    ],
)
def test_rowwise_ops_nullable_int_dtypes(op, expected):
    gdf = cudf.DataFrame(
        {
            "a": [10, 11, None, 13, None, 15],
            "b": cudf.Series(
                [10, None, 323, 2234, None, 453],
                nan_as_null=False,
            ),
        }
    )

    if op in ("var", "std"):
        got = getattr(gdf, op)(axis=1, ddof=0, skipna=False)
    else:
        got = getattr(gdf, op)(axis=1, skipna=False)

    assert_eq(got.null_count, expected.null_count)
    assert_eq(got, expected)


@pytest.mark.parametrize(
    "data",
    [
        {
            "t1": cudf.Series(
                ["2020-08-01 09:00:00", "1920-05-01 10:30:00"], dtype="<M8[ms]"
            ),
            "t2": cudf.Series(
                ["1940-08-31 06:00:00", "2020-08-02 10:00:00"], dtype="<M8[ms]"
            ),
        },
        {
            "t1": cudf.Series(
                ["2020-08-01 09:00:00", "1920-05-01 10:30:00"], dtype="<M8[ms]"
            ),
            "t2": cudf.Series(
                ["1940-08-31 06:00:00", "2020-08-02 10:00:00"], dtype="<M8[ns]"
            ),
            "t3": cudf.Series(
                ["1960-08-31 06:00:00", "2030-08-02 10:00:00"], dtype="<M8[s]"
            ),
        },
        {
            "t1": cudf.Series(
                ["2020-08-01 09:00:00", "1920-05-01 10:30:00"], dtype="<M8[ms]"
            ),
            "t2": cudf.Series(
                ["1940-08-31 06:00:00", "2020-08-02 10:00:00"], dtype="<M8[us]"
            ),
        },
        {
            "t1": cudf.Series(
                ["2020-08-01 09:00:00", "1920-05-01 10:30:00"], dtype="<M8[ms]"
            ),
            "t2": cudf.Series(
                ["1940-08-31 06:00:00", "2020-08-02 10:00:00"], dtype="<M8[ms]"
            ),
            "i1": cudf.Series([1001, 2002], dtype="int64"),
        },
        {
            "t1": cudf.Series(
                ["2020-08-01 09:00:00", "1920-05-01 10:30:00"], dtype="<M8[ms]"
            ),
            "t2": cudf.Series(["1940-08-31 06:00:00", None], dtype="<M8[ms]"),
            "i1": cudf.Series([1001, 2002], dtype="int64"),
        },
        {
            "t1": cudf.Series(
                ["2020-08-01 09:00:00", "1920-05-01 10:30:00"], dtype="<M8[ms]"
            ),
            "i1": cudf.Series([1001, 2002], dtype="int64"),
            "f1": cudf.Series([-100.001, 123.456], dtype="float64"),
        },
        {
            "t1": cudf.Series(
                ["2020-08-01 09:00:00", "1920-05-01 10:30:00"], dtype="<M8[ms]"
            ),
            "i1": cudf.Series([1001, 2002], dtype="int64"),
            "f1": cudf.Series([-100.001, 123.456], dtype="float64"),
            "b1": cudf.Series([True, False], dtype="bool"),
        },
    ],
)
@pytest.mark.parametrize("op", ["max", "min"])
@pytest.mark.parametrize("skipna", [True, False])
@pytest.mark.parametrize("numeric_only", [True, False])
def test_rowwise_ops_datetime_dtypes(data, op, skipna, numeric_only):

    gdf = cudf.DataFrame(data)
    pdf = gdf.to_pandas()

    if not numeric_only and not all(
        cudf.api.types.is_datetime64_dtype(dt) for dt in gdf.dtypes
    ):
        with pytest.raises(TypeError):
            got = getattr(gdf, op)(
                axis=1, skipna=skipna, numeric_only=numeric_only
            )
        with pytest.raises(TypeError):
            expected = getattr(pdf, op)(
                axis=1, skipna=skipna, numeric_only=numeric_only
            )
    else:
        got = getattr(gdf, op)(
            axis=1, skipna=skipna, numeric_only=numeric_only
        )
        expected = getattr(pdf, op)(
            axis=1, skipna=skipna, numeric_only=numeric_only
        )
        if got.dtype == cudf.dtype(
            "datetime64[us]"
        ) and expected.dtype == np.dtype("datetime64[ns]"):
            # Workaround for a PANDAS-BUG:
            # https://github.com/pandas-dev/pandas/issues/52524
            assert_eq(got.astype("datetime64[ns]"), expected)
        else:

            assert_eq(got, expected, check_dtype=False)


@pytest.mark.parametrize(
    "data,op,skipna",
    [
        (
            {
                "t1": cudf.Series(
                    ["2020-08-01 09:00:00", "1920-05-01 10:30:00"],
                    dtype="<M8[ms]",
                ),
                "t2": cudf.Series(
                    ["1940-08-31 06:00:00", None], dtype="<M8[ms]"
                ),
            },
            "max",
            True,
        ),
        (
            {
                "t1": cudf.Series(
                    ["2020-08-01 09:00:00", "1920-05-01 10:30:00"],
                    dtype="<M8[ms]",
                ),
                "t2": cudf.Series(
                    ["1940-08-31 06:00:00", None], dtype="<M8[ms]"
                ),
            },
            "min",
            False,
        ),
        (
            {
                "t1": cudf.Series(
                    ["2020-08-01 09:00:00", "1920-05-01 10:30:00"],
                    dtype="<M8[ms]",
                ),
                "t2": cudf.Series(
                    ["1940-08-31 06:00:00", None], dtype="<M8[ms]"
                ),
            },
            "min",
            True,
        ),
    ],
)
def test_rowwise_ops_datetime_dtypes_2(data, op, skipna):
    gdf = cudf.DataFrame(data)

    pdf = gdf.to_pandas()

    got = getattr(gdf, op)(axis=1, skipna=skipna)
    expected = getattr(pdf, op)(axis=1, skipna=skipna)

    assert_eq(got, expected)


@pytest.mark.parametrize(
    "data",
    [
        (
            {
                "t1": pd.Series(
                    ["2020-08-01 09:00:00", "1920-05-01 10:30:00"],
                    dtype="<M8[ns]",
                ),
                "t2": pd.Series(
                    ["1940-08-31 06:00:00", pd.NaT], dtype="<M8[ns]"
                ),
            }
        )
    ],
)
def test_rowwise_ops_datetime_dtypes_pdbug(data):
    pdf = pd.DataFrame(data)
    gdf = cudf.from_pandas(pdf)

    expected = pdf.max(axis=1, skipna=False)
    got = gdf.max(axis=1, skipna=False)

    assert_eq(got, expected)


@pytest.mark.parametrize(
    "data",
    [
        [5.0, 6.0, 7.0],
        "single value",
        np.array(1, dtype="int64"),
        np.array(0.6273643, dtype="float64"),
    ],
)
def test_insert(data):
    pdf = pd.DataFrame.from_dict({"A": [1, 2, 3], "B": ["a", "b", "c"]})
    gdf = cudf.DataFrame.from_pandas(pdf)

    # insertion by index

    pdf.insert(0, "foo", data)
    gdf.insert(0, "foo", data)

    assert_eq(pdf, gdf)

    pdf.insert(3, "bar", data)
    gdf.insert(3, "bar", data)

    assert_eq(pdf, gdf)

    pdf.insert(1, "baz", data)
    gdf.insert(1, "baz", data)

    assert_eq(pdf, gdf)

    # pandas insert doesn't support negative indexing
    pdf.insert(len(pdf.columns), "qux", data)
    gdf.insert(-1, "qux", data)

    assert_eq(pdf, gdf)


@pytest.mark.parametrize(
    "data",
    [{"A": [1, 2, 3], "B": ["a", "b", "c"]}],
)
def test_insert_NA(data):
    pdf = pd.DataFrame.from_dict(data)
    gdf = cudf.DataFrame.from_pandas(pdf)

    pdf["C"] = pd.NA
    gdf["C"] = cudf.NA
    assert_eq(pdf, gdf)


def test_cov():
    gdf = cudf.datasets.randomdata(10)
    pdf = gdf.to_pandas()

    assert_eq(pdf.cov(), gdf.cov())


@pytest_xfail(reason="cupy-based cov does not support nulls")
def test_cov_nans():
    pdf = pd.DataFrame()
    pdf["a"] = [None, None, None, 2.00758632, None]
    pdf["b"] = [0.36403686, None, None, None, None]
    pdf["c"] = [None, None, None, 0.64882227, None]
    pdf["d"] = [None, -1.46863125, None, 1.22477948, -0.06031689]
    gdf = cudf.from_pandas(pdf)

    assert_eq(pdf.cov(), gdf.cov())


@pytest_unmark_spilling
@pytest.mark.parametrize(
    "gsr",
    [
        cudf.Series([4, 2, 3]),
        cudf.Series([4, 2, 3], index=["a", "b", "c"]),
        cudf.Series([4, 2, 3], index=["a", "b", "d"]),
        cudf.Series([4, 2], index=["a", "b"]),
        cudf.Series([4, 2, 3], index=cudf.core.index.RangeIndex(0, 3)),
        cudf.Series([4, 2, 3, 4, 5], index=["a", "b", "d", "0", "12"]),
    ],
)
@pytest.mark.parametrize("colnames", [["a", "b", "c"], [0, 1, 2]])
@pytest.mark.parametrize(
    "op",
    [
        operator.add,
        operator.mul,
        operator.floordiv,
        operator.truediv,
        operator.mod,
        operator.pow,
        operator.eq,
        operator.lt,
        operator.le,
        operator.gt,
        operator.ge,
        operator.ne,
    ],
)
def test_df_sr_binop(gsr, colnames, op):
    data = [[3.0, 2.0, 5.0], [3.0, None, 5.0], [6.0, 7.0, np.nan]]
    data = dict(zip(colnames, data))

    gsr = gsr.astype("float64")

    gdf = cudf.DataFrame(data)
    pdf = gdf.to_pandas(nullable=True)

    psr = gsr.to_pandas(nullable=True)

    try:
        expect = op(pdf, psr)
    except ValueError:
        with pytest.raises(ValueError):
            op(gdf, gsr)
        with pytest.raises(ValueError):
            op(psr, pdf)
        with pytest.raises(ValueError):
            op(gsr, gdf)
    else:
        got = op(gdf, gsr).to_pandas(nullable=True)
        assert_eq(expect, got, check_dtype=False, check_like=True)

        expect = op(psr, pdf)
        got = op(gsr, gdf).to_pandas(nullable=True)
        assert_eq(expect, got, check_dtype=False, check_like=True)


@pytest_unmark_spilling
@pytest.mark.parametrize(
    "op",
    [
        operator.add,
        operator.mul,
        operator.floordiv,
        operator.truediv,
        operator.mod,
        operator.pow,
        # comparison ops will temporarily XFAIL
        # see PR  https://github.com/rapidsai/cudf/pull/7491
        pytest.param(operator.eq, marks=pytest_xfail()),
        pytest.param(operator.lt, marks=pytest_xfail()),
        pytest.param(operator.le, marks=pytest_xfail()),
        pytest.param(operator.gt, marks=pytest_xfail()),
        pytest.param(operator.ge, marks=pytest_xfail()),
        pytest.param(operator.ne, marks=pytest_xfail()),
    ],
)
@pytest.mark.parametrize(
    "gsr", [cudf.Series([1, 2, 3, 4, 5], index=["a", "b", "d", "0", "12"])]
)
def test_df_sr_binop_col_order(gsr, op):
    colnames = [0, 1, 2]
    data = [[0, 2, 5], [3, None, 5], [6, 7, np.nan]]
    data = dict(zip(colnames, data))

    gdf = cudf.DataFrame(data)
    pdf = pd.DataFrame.from_dict(data)

    psr = gsr.to_pandas()

    with expect_warning_if(
        op
        in {
            operator.eq,
            operator.lt,
            operator.le,
            operator.gt,
            operator.ge,
            operator.ne,
        },
        FutureWarning,
    ):
        expect = op(pdf, psr).astype("float")
    out = op(gdf, gsr).astype("float")
    got = out[expect.columns]

    assert_eq(expect, got)


@pytest.mark.parametrize("set_index", [None, "A", "C", "D"])
@pytest.mark.parametrize("index", [True, False])
@pytest.mark.parametrize("deep", [True, False])
def test_memory_usage(deep, index, set_index):
    # Testing numerical/datetime by comparing with pandas
    # (string and categorical columns will be different)
    rows = int(100)
    df = pd.DataFrame(
        {
            "A": np.arange(rows, dtype="int64"),
            "B": np.arange(rows, dtype="int32"),
            "C": np.arange(rows, dtype="float64"),
        }
    )
    df["D"] = pd.to_datetime(df.A)
    if set_index:
        df = df.set_index(set_index)

    gdf = cudf.from_pandas(df)

    if index and set_index is None:
        # Special Case: Assume RangeIndex size == 0
        with expect_warning_if(deep, UserWarning):
            assert gdf.index.memory_usage(deep=deep) == 0

    else:
        # Check for Series only
        assert df["B"].memory_usage(index=index, deep=deep) == gdf[
            "B"
        ].memory_usage(index=index, deep=deep)

        # Check for entire DataFrame
        assert_eq(
            df.memory_usage(index=index, deep=deep).sort_index(),
            gdf.memory_usage(index=index, deep=deep).sort_index(),
        )


@pytest_xfail
def test_memory_usage_string():
    rows = int(100)
    df = pd.DataFrame(
        {
            "A": np.arange(rows, dtype="int32"),
            "B": np.random.choice(["apple", "banana", "orange"], rows),
        }
    )
    gdf = cudf.from_pandas(df)

    # Check deep=False (should match pandas)
    assert gdf.B.memory_usage(deep=False, index=False) == df.B.memory_usage(
        deep=False, index=False
    )

    # Check string column
    assert gdf.B.memory_usage(deep=True, index=False) == df.B.memory_usage(
        deep=True, index=False
    )

    # Check string index
    assert gdf.set_index("B").index.memory_usage(
        deep=True
    ) == df.B.memory_usage(deep=True, index=False)


def test_memory_usage_cat():
    rows = int(100)
    df = pd.DataFrame(
        {
            "A": np.arange(rows, dtype="int32"),
            "B": np.random.choice(["apple", "banana", "orange"], rows),
        }
    )
    df["B"] = df.B.astype("category")
    gdf = cudf.from_pandas(df)

    expected = (
        gdf.B._column.categories.memory_usage
        + gdf.B._column.codes.memory_usage
    )

    # Check cat column
    assert gdf.B.memory_usage(deep=True, index=False) == expected

    # Check cat index
    assert gdf.set_index("B").index.memory_usage(deep=True) == expected


def test_memory_usage_list():
    df = cudf.DataFrame({"A": [[0, 1, 2, 3], [4, 5, 6], [7, 8], [9]]})
    expected = (
        df.A._column.offsets.memory_usage + df.A._column.elements.memory_usage
    )
    assert expected == df.A.memory_usage()


@pytest.mark.parametrize("rows", [10, 100])
def test_memory_usage_multi(rows):
    # We need to sample without replacement to guarantee that the size of the
    # levels are always the same.
    df = pd.DataFrame(
        {
            "A": np.arange(rows, dtype="int32"),
            "B": np.random.choice(
                np.arange(rows, dtype="int64"), rows, replace=False
            ),
            "C": np.random.choice(
                np.arange(rows, dtype="float64"), rows, replace=False
            ),
        }
    ).set_index(["B", "C"])
    gdf = cudf.from_pandas(df)
    # Assume MultiIndex memory footprint is just that
    # of the underlying columns, levels, and codes
    expect = rows * 16  # Source Columns
    expect += rows * 16  # Codes
    expect += rows * 8  # Level 0
    expect += rows * 8  # Level 1

    assert expect == gdf.index.memory_usage(deep=True)


@pytest.mark.parametrize(
    "list_input",
    [
        pytest.param([1, 2, 3, 4], id="smaller"),
        pytest.param([1, 2, 3, 4, 5, 6], id="larger"),
    ],
)
@pytest.mark.parametrize(
    "key",
    [
        pytest.param("list_test", id="new_column"),
        pytest.param("id", id="existing_column"),
    ],
)
def test_setitem_diff_size_list(list_input, key):
    gdf = cudf.datasets.randomdata(5)
    with pytest.raises(
        ValueError, match=("All columns must be of equal length")
    ):
        gdf[key] = list_input


@pytest.mark.parametrize(
    "series_input",
    [
        pytest.param(cudf.Series([1, 2, 3, 4]), id="smaller_cudf"),
        pytest.param(cudf.Series([1, 2, 3, 4, 5, 6]), id="larger_cudf"),
        pytest.param(cudf.Series([1, 2, 3], index=[4, 5, 6]), id="index_cudf"),
        pytest.param(pd.Series([1, 2, 3, 4]), id="smaller_pandas"),
        pytest.param(pd.Series([1, 2, 3, 4, 5, 6]), id="larger_pandas"),
        pytest.param(pd.Series([1, 2, 3], index=[4, 5, 6]), id="index_pandas"),
    ],
)
@pytest.mark.parametrize(
    "key",
    [
        pytest.param("list_test", id="new_column"),
        pytest.param("id", id="existing_column"),
    ],
)
def test_setitem_diff_size_series(series_input, key):
    gdf = cudf.datasets.randomdata(5)
    pdf = gdf.to_pandas()

    pandas_input = series_input
    if isinstance(pandas_input, cudf.Series):
        pandas_input = pandas_input.to_pandas()

    expect = pdf
    expect[key] = pandas_input

    got = gdf
    got[key] = series_input

    # Pandas uses NaN and typecasts to float64 if there's missing values on
    # alignment, so need to typecast to float64 for equality comparison
    expect = expect.astype("float64")
    got = got.astype("float64")

    assert_eq(expect, got)


def test_tupleize_cols_False_set():
    pdf = pd.DataFrame()
    gdf = cudf.DataFrame()
    pdf[("a", "b")] = [1]
    gdf[("a", "b")] = [1]
    assert_eq(pdf, gdf)
    assert_eq(pdf.columns, gdf.columns)


def test_init_multiindex_from_dict():
    pdf = pd.DataFrame({("a", "b"): [1]})
    gdf = cudf.DataFrame({("a", "b"): [1]})
    assert_eq(pdf, gdf)
    assert_eq(pdf.columns, gdf.columns)


def test_change_column_dtype_in_empty():
    pdf = pd.DataFrame({"a": [], "b": []})
    gdf = cudf.from_pandas(pdf)
    assert_eq(pdf, gdf)
    pdf["b"] = pdf["b"].astype("int64")
    gdf["b"] = gdf["b"].astype("int64")
    assert_eq(pdf, gdf)


@pytest.mark.parametrize("dtype", ["int64", "str"])
def test_dataframe_from_dictionary_series_same_name_index(dtype):
    pd_idx1 = pd.Index([1, 2, 0], name="test_index").astype(dtype)
    pd_idx2 = pd.Index([2, 0, 1], name="test_index").astype(dtype)
    pd_series1 = pd.Series([1, 2, 3], index=pd_idx1)
    pd_series2 = pd.Series([1, 2, 3], index=pd_idx2)

    gd_idx1 = cudf.from_pandas(pd_idx1)
    gd_idx2 = cudf.from_pandas(pd_idx2)
    gd_series1 = cudf.Series([1, 2, 3], index=gd_idx1)
    gd_series2 = cudf.Series([1, 2, 3], index=gd_idx2)

    expect = pd.DataFrame({"a": pd_series1, "b": pd_series2})
    got = cudf.DataFrame({"a": gd_series1, "b": gd_series2})

    if dtype == "str":
        # Pandas actually loses its index name erroneously here...
        expect.index.name = "test_index"

    assert_eq(expect, got)
    assert expect.index.names == got.index.names


@pytest.mark.parametrize(
    "arg", [slice(2, 8, 3), slice(1, 20, 4), slice(-2, -6, -2)]
)
def test_dataframe_strided_slice(arg):
    mul = pd.DataFrame(
        {
            "Index": [1, 2, 3, 4, 5, 6, 7, 8, 9],
            "AlphaIndex": ["a", "b", "c", "d", "e", "f", "g", "h", "i"],
        }
    )
    pdf = pd.DataFrame(
        {"Val": [10, 9, 8, 7, 6, 5, 4, 3, 2]},
        index=pd.MultiIndex.from_frame(mul),
    )
    gdf = cudf.DataFrame.from_pandas(pdf)

    expect = pdf[arg]
    got = gdf[arg]

    assert_eq(expect, got)


@pytest.mark.parametrize(
    "data,condition,other,error",
    [
        (pd.Series(range(5)), pd.Series(range(5)) > 0, None, None),
        (pd.Series(range(5)), pd.Series(range(5)) > 1, None, None),
        (pd.Series(range(5)), pd.Series(range(5)) > 1, 10, None),
        (
            pd.Series(range(5)),
            pd.Series(range(5)) > 1,
            pd.Series(range(5, 10)),
            None,
        ),
        (
            pd.DataFrame(np.arange(10).reshape(-1, 2), columns=["A", "B"]),
            (
                pd.DataFrame(np.arange(10).reshape(-1, 2), columns=["A", "B"])
                % 3
            )
            == 0,
            -pd.DataFrame(np.arange(10).reshape(-1, 2), columns=["A", "B"]),
            None,
        ),
        (
            pd.DataFrame({"a": [1, 2, np.nan], "b": [4, np.nan, 6]}),
            pd.DataFrame({"a": [1, 2, np.nan], "b": [4, np.nan, 6]}) == 4,
            None,
            None,
        ),
        (
            pd.DataFrame({"a": [1, 2, np.nan], "b": [4, np.nan, 6]}),
            pd.DataFrame({"a": [1, 2, np.nan], "b": [4, np.nan, 6]}) != 4,
            None,
            None,
        ),
        (
            pd.DataFrame({"p": [-2, 3, -4, -79], "k": [9, 10, 11, 12]}),
            [True, True, True],
            None,
            ValueError,
        ),
        (
            pd.DataFrame({"p": [-2, 3, -4, -79], "k": [9, 10, 11, 12]}),
            [True, True, True, False],
            None,
            ValueError,
        ),
        (
            pd.DataFrame({"p": [-2, 3, -4, -79], "k": [9, 10, 11, 12]}),
            [[True, True, True, False], [True, True, True, False]],
            None,
            ValueError,
        ),
        (
            pd.DataFrame({"p": [-2, 3, -4, -79], "k": [9, 10, 11, 12]}),
            [[True, True], [False, True], [True, False], [False, True]],
            None,
            None,
        ),
        (
            pd.DataFrame({"p": [-2, 3, -4, -79], "k": [9, 10, 11, 12]}),
            cuda.to_device(
                np.array(
                    [[True, True], [False, True], [True, False], [False, True]]
                )
            ),
            None,
            None,
        ),
        (
            pd.DataFrame({"p": [-2, 3, -4, -79], "k": [9, 10, 11, 12]}),
            cupy.array(
                [[True, True], [False, True], [True, False], [False, True]]
            ),
            17,
            None,
        ),
        (
            pd.DataFrame({"p": [-2, 3, -4, -79], "k": [9, 10, 11, 12]}),
            [[True, True], [False, True], [True, False], [False, True]],
            17,
            None,
        ),
        (
            pd.DataFrame({"p": [-2, 3, -4, -79], "k": [9, 10, 11, 12]}),
            [
                [True, True, False, True],
                [True, True, False, True],
                [True, True, False, True],
                [True, True, False, True],
            ],
            None,
            ValueError,
        ),
        (
            pd.Series([1, 2, np.nan]),
            pd.Series([1, 2, np.nan]) == 4,
            None,
            None,
        ),
        (
            pd.Series([1, 2, np.nan]),
            pd.Series([1, 2, np.nan]) != 4,
            None,
            None,
        ),
        (
            pd.Series([4, np.nan, 6]),
            pd.Series([4, np.nan, 6]) == 4,
            None,
            None,
        ),
        (
            pd.Series([4, np.nan, 6]),
            pd.Series([4, np.nan, 6]) != 4,
            None,
            None,
        ),
        (
            pd.Series([4, np.nan, 6], dtype="category"),
            pd.Series([4, np.nan, 6], dtype="category") != 4,
            None,
            None,
        ),
        (
            pd.Series(["a", "b", "b", "d", "c", "s"], dtype="category"),
            pd.Series(["a", "b", "b", "d", "c", "s"], dtype="category") == "b",
            None,
            None,
        ),
        (
            pd.Series(["a", "b", "b", "d", "c", "s"], dtype="category"),
            pd.Series(["a", "b", "b", "d", "c", "s"], dtype="category") == "b",
            "s",
            None,
        ),
        (
            pd.Series([1, 2, 3, 2, 5]),
            pd.Series([1, 2, 3, 2, 5]) == 2,
            pd.DataFrame(
                {
                    "a": pd.Series([1, 2, 3, 2, 5]),
                    "b": pd.Series([1, 2, 3, 2, 5]),
                }
            ),
            NotImplementedError,
        ),
    ],
)
@pytest.mark.parametrize("inplace", [True, False])
def test_df_sr_mask_where(data, condition, other, error, inplace):
    ps_where = data
    gs_where = cudf.from_pandas(data)

    ps_mask = ps_where.copy(deep=True)
    gs_mask = gs_where.copy(deep=True)

    if hasattr(condition, "__cuda_array_interface__"):
        if type(condition).__module__.split(".")[0] == "cupy":
            ps_condition = cupy.asnumpy(condition)
        else:
            ps_condition = np.array(condition).astype("bool")
    else:
        ps_condition = condition

    if type(condition).__module__.split(".")[0] == "pandas":
        gs_condition = cudf.from_pandas(condition)
    else:
        gs_condition = condition

    ps_other = other
    if type(other).__module__.split(".")[0] == "pandas":
        gs_other = cudf.from_pandas(other)
    else:
        gs_other = other

    if error is None:
        expect_where = ps_where.where(
            ps_condition, other=ps_other, inplace=inplace
        )
        got_where = gs_where.where(
            gs_condition, other=gs_other, inplace=inplace
        )

        expect_mask = ps_mask.mask(
            ps_condition, other=ps_other, inplace=inplace
        )
        got_mask = gs_mask.mask(gs_condition, other=gs_other, inplace=inplace)

        if inplace:
            expect_where = ps_where
            got_where = gs_where

            expect_mask = ps_mask
            got_mask = gs_mask

        if pd.api.types.is_categorical_dtype(expect_where):
            np.testing.assert_array_equal(
                expect_where.cat.codes,
                got_where.cat.codes.astype(expect_where.cat.codes.dtype)
                .fillna(-1)
                .to_numpy(),
            )
            assert_eq(expect_where.cat.categories, got_where.cat.categories)

            np.testing.assert_array_equal(
                expect_mask.cat.codes,
                got_mask.cat.codes.astype(expect_mask.cat.codes.dtype)
                .fillna(-1)
                .to_numpy(),
            )
            assert_eq(expect_mask.cat.categories, got_mask.cat.categories)
        else:
            assert_eq(
                expect_where.fillna(-1),
                got_where.fillna(-1),
                check_dtype=False,
            )
            assert_eq(
                expect_mask.fillna(-1), got_mask.fillna(-1), check_dtype=False
            )
    else:
        assert_exceptions_equal(
            lfunc=ps_where.where,
            rfunc=gs_where.where,
            lfunc_args_and_kwargs=(
                [ps_condition],
                {"other": ps_other, "inplace": inplace},
            ),
            rfunc_args_and_kwargs=(
                [gs_condition],
                {"other": gs_other, "inplace": inplace},
            ),
        )

        assert_exceptions_equal(
            lfunc=ps_mask.mask,
            rfunc=gs_mask.mask,
            lfunc_args_and_kwargs=(
                [ps_condition],
                {"other": ps_other, "inplace": inplace},
            ),
            rfunc_args_and_kwargs=(
                [gs_condition],
                {"other": gs_other, "inplace": inplace},
            ),
        )


@pytest.mark.parametrize(
    "data,condition,other,has_cat",
    [
        (
            pd.DataFrame(
                {
                    "a": pd.Series(["a", "a", "b", "c", "a", "d", "d", "a"]),
                    "b": pd.Series(["o", "p", "q", "e", "p", "p", "a", "a"]),
                }
            ),
            pd.DataFrame(
                {
                    "a": pd.Series(["a", "a", "b", "c", "a", "d", "d", "a"]),
                    "b": pd.Series(["o", "p", "q", "e", "p", "p", "a", "a"]),
                }
            )
            != "a",
            None,
            None,
        ),
        (
            pd.DataFrame(
                {
                    "a": pd.Series(
                        ["a", "a", "b", "c", "a", "d", "d", "a"],
                        dtype="category",
                    ),
                    "b": pd.Series(
                        ["o", "p", "q", "e", "p", "p", "a", "a"],
                        dtype="category",
                    ),
                }
            ),
            pd.DataFrame(
                {
                    "a": pd.Series(
                        ["a", "a", "b", "c", "a", "d", "d", "a"],
                        dtype="category",
                    ),
                    "b": pd.Series(
                        ["o", "p", "q", "e", "p", "p", "a", "a"],
                        dtype="category",
                    ),
                }
            )
            != "a",
            None,
            True,
        ),
        (
            pd.DataFrame(
                {
                    "a": pd.Series(
                        ["a", "a", "b", "c", "a", "d", "d", "a"],
                        dtype="category",
                    ),
                    "b": pd.Series(
                        ["o", "p", "q", "e", "p", "p", "a", "a"],
                        dtype="category",
                    ),
                }
            ),
            pd.DataFrame(
                {
                    "a": pd.Series(
                        ["a", "a", "b", "c", "a", "d", "d", "a"],
                        dtype="category",
                    ),
                    "b": pd.Series(
                        ["o", "p", "q", "e", "p", "p", "a", "a"],
                        dtype="category",
                    ),
                }
            )
            == "a",
            None,
            True,
        ),
        (
            pd.DataFrame(
                {
                    "a": pd.Series(
                        ["a", "a", "b", "c", "a", "d", "d", "a"],
                        dtype="category",
                    ),
                    "b": pd.Series(
                        ["o", "p", "q", "e", "p", "p", "a", "a"],
                        dtype="category",
                    ),
                }
            ),
            pd.DataFrame(
                {
                    "a": pd.Series(
                        ["a", "a", "b", "c", "a", "d", "d", "a"],
                        dtype="category",
                    ),
                    "b": pd.Series(
                        ["o", "p", "q", "e", "p", "p", "a", "a"],
                        dtype="category",
                    ),
                }
            )
            != "a",
            "a",
            True,
        ),
        (
            pd.DataFrame(
                {
                    "a": pd.Series(
                        ["a", "a", "b", "c", "a", "d", "d", "a"],
                        dtype="category",
                    ),
                    "b": pd.Series(
                        ["o", "p", "q", "e", "p", "p", "a", "a"],
                        dtype="category",
                    ),
                }
            ),
            pd.DataFrame(
                {
                    "a": pd.Series(
                        ["a", "a", "b", "c", "a", "d", "d", "a"],
                        dtype="category",
                    ),
                    "b": pd.Series(
                        ["o", "p", "q", "e", "p", "p", "a", "a"],
                        dtype="category",
                    ),
                }
            )
            == "a",
            "a",
            True,
        ),
    ],
)
def test_df_string_cat_types_mask_where(data, condition, other, has_cat):
    ps = data
    gs = cudf.from_pandas(data)

    ps_condition = condition
    if type(condition).__module__.split(".")[0] == "pandas":
        gs_condition = cudf.from_pandas(condition)
    else:
        gs_condition = condition

    ps_other = other
    if type(other).__module__.split(".")[0] == "pandas":
        gs_other = cudf.from_pandas(other)
    else:
        gs_other = other

    expect_where = ps.where(ps_condition, other=ps_other)
    got_where = gs.where(gs_condition, other=gs_other)

    expect_mask = ps.mask(ps_condition, other=ps_other)
    got_mask = gs.mask(gs_condition, other=gs_other)

    if has_cat is None:
        assert_eq(
            expect_where.fillna(-1).astype("str"),
            got_where.fillna(-1),
            check_dtype=False,
        )
        assert_eq(
            expect_mask.fillna(-1).astype("str"),
            got_mask.fillna(-1),
            check_dtype=False,
        )
    else:
        assert_eq(expect_where, got_where, check_dtype=False)
        assert_eq(expect_mask, got_mask, check_dtype=False)


@pytest.mark.parametrize(
    "data,expected_upcast_type,error",
    [
        (
            pd.Series([random.random() for _ in range(10)], dtype="float32"),
            np.dtype("float32"),
            None,
        ),
        (
            pd.Series([random.random() for _ in range(10)], dtype="float16"),
            np.dtype("float32"),
            None,
        ),
        (
            pd.Series([random.random() for _ in range(10)], dtype="float64"),
            np.dtype("float64"),
            None,
        ),
        (
            pd.Series([random.random() for _ in range(10)], dtype="float128"),
            None,
            TypeError,
        ),
    ],
)
def test_from_pandas_unsupported_types(data, expected_upcast_type, error):
    pdf = pd.DataFrame({"one_col": data})
    if error is not None:
        with pytest.raises(ValueError):
            cudf.from_pandas(data)

        with pytest.raises(ValueError):
            cudf.Series(data)

        with pytest.raises(error):
            cudf.from_pandas(pdf)

        with pytest.raises(error):
            cudf.DataFrame(pdf)
    else:
        df = cudf.from_pandas(data)

        assert_eq(data, df, check_dtype=False)
        assert df.dtype == expected_upcast_type

        df = cudf.Series(data)
        assert_eq(data, df, check_dtype=False)
        assert df.dtype == expected_upcast_type

        df = cudf.from_pandas(pdf)
        assert_eq(pdf, df, check_dtype=False)
        assert df["one_col"].dtype == expected_upcast_type

        df = cudf.DataFrame(pdf)
        assert_eq(pdf, df, check_dtype=False)
        assert df["one_col"].dtype == expected_upcast_type


@pytest.mark.parametrize("nan_as_null", [True, False])
@pytest.mark.parametrize("index", [None, "a", ["a", "b"]])
def test_from_pandas_nan_as_null(nan_as_null, index):
    data = [np.nan, 2.0, 3.0]

    if index is None:
        pdf = pd.DataFrame({"a": data, "b": data})
        expected = cudf.DataFrame(
            {
                "a": column.as_column(data, nan_as_null=nan_as_null),
                "b": column.as_column(data, nan_as_null=nan_as_null),
            }
        )
    else:
        pdf = pd.DataFrame({"a": data, "b": data}).set_index(index)
        expected = cudf.DataFrame(
            {
                "a": column.as_column(data, nan_as_null=nan_as_null),
                "b": column.as_column(data, nan_as_null=nan_as_null),
            }
        )
        expected = cudf.DataFrame(
            {
                "a": column.as_column(data, nan_as_null=nan_as_null),
                "b": column.as_column(data, nan_as_null=nan_as_null),
            }
        )
        expected = expected.set_index(index)

    got = cudf.from_pandas(pdf, nan_as_null=nan_as_null)

    assert_eq(expected, got)


@pytest.mark.parametrize("nan_as_null", [True, False])
def test_from_pandas_for_series_nan_as_null(nan_as_null):
    data = [np.nan, 2.0, 3.0]
    psr = pd.Series(data)

    expected = cudf.Series(column.as_column(data, nan_as_null=nan_as_null))
    got = cudf.from_pandas(psr, nan_as_null=nan_as_null)

    assert_eq(expected, got)


@pytest.mark.parametrize("copy", [True, False])
def test_df_series_dataframe_astype_copy(copy):
    gdf = cudf.DataFrame({"col1": [1, 2], "col2": [3, 4]})
    pdf = gdf.to_pandas()

    assert_eq(
        gdf.astype(dtype="float", copy=copy),
        pdf.astype(dtype="float", copy=copy),
    )
    assert_eq(gdf, pdf)

    gsr = cudf.Series([1, 2])
    psr = gsr.to_pandas()

    assert_eq(
        gsr.astype(dtype="float", copy=copy),
        psr.astype(dtype="float", copy=copy),
    )
    assert_eq(gsr, psr)

    gsr = cudf.Series([1, 2])
    psr = gsr.to_pandas()

    actual = gsr.astype(dtype="int64", copy=copy)
    expected = psr.astype(dtype="int64", copy=copy)
    assert_eq(expected, actual)
    assert_eq(gsr, psr)
    actual[0] = 3
    expected[0] = 3
    assert_eq(gsr, psr)


@pytest.mark.parametrize("copy", [True, False])
def test_df_series_dataframe_astype_dtype_dict(copy):
    gdf = cudf.DataFrame({"col1": [1, 2], "col2": [3, 4]})
    pdf = gdf.to_pandas()

    assert_eq(
        gdf.astype(dtype={"col1": "float"}, copy=copy),
        pdf.astype(dtype={"col1": "float"}, copy=copy),
    )
    assert_eq(gdf, pdf)

    gsr = cudf.Series([1, 2])
    psr = gsr.to_pandas()

    assert_eq(
        gsr.astype(dtype={None: "float"}, copy=copy),
        psr.astype(dtype={None: "float"}, copy=copy),
    )
    assert_eq(gsr, psr)

    assert_exceptions_equal(
        lfunc=psr.astype,
        rfunc=gsr.astype,
        lfunc_args_and_kwargs=([], {"dtype": {"a": "float"}, "copy": copy}),
        rfunc_args_and_kwargs=([], {"dtype": {"a": "float"}, "copy": copy}),
    )

    gsr = cudf.Series([1, 2])
    psr = gsr.to_pandas()

    actual = gsr.astype({None: "int64"}, copy=copy)
    expected = psr.astype({None: "int64"}, copy=copy)
    assert_eq(expected, actual)
    assert_eq(gsr, psr)

    actual[0] = 3
    expected[0] = 3
    assert_eq(gsr, psr)


@pytest.mark.parametrize(
    "data,columns",
    [
        ([1, 2, 3, 100, 112, 35464], ["a"]),
        (range(100), None),
        ([], None),
        ((-10, 21, 32, 32, 1, 2, 3), ["p"]),
        ((), None),
        ([[1, 2, 3], [1, 2, 3]], ["col1", "col2", "col3"]),
        ([range(100), range(100)], ["range" + str(i) for i in range(100)]),
        (((1, 2, 3), (1, 2, 3)), ["tuple0", "tuple1", "tuple2"]),
        ([[1, 2, 3]], ["list col1", "list col2", "list col3"]),
        ([range(100)], ["range" + str(i) for i in range(100)]),
        (((1, 2, 3),), ["k1", "k2", "k3"]),
    ],
)
def test_dataframe_init_1d_list(data, columns):
    expect = pd.DataFrame(data, columns=columns)
    actual = cudf.DataFrame(data, columns=columns)

    assert_eq(
        expect,
        actual,
        check_index_type=len(data) != 0,
        check_column_type=not PANDAS_GE_200 and len(data) == 0,
    )

    expect = pd.DataFrame(data, columns=None)
    actual = cudf.DataFrame(data, columns=None)

    assert_eq(
        expect,
        actual,
        check_index_type=len(data) != 0,
        check_column_type=not PANDAS_GE_200 and len(data) == 0,
    )


@pytest.mark.parametrize(
    "data,cols,index",
    [
        (
            np.ndarray(shape=(4, 2), dtype=float, order="F"),
            ["a", "b"],
            ["a", "b", "c", "d"],
        ),
        (
            np.ndarray(shape=(4, 2), dtype=float, order="F"),
            ["a", "b"],
            [0, 20, 30, 10],
        ),
        (
            np.ndarray(shape=(4, 2), dtype=float, order="F"),
            ["a", "b"],
            [0, 1, 2, 3],
        ),
        (np.array([11, 123, -2342, 232]), ["a"], [1, 2, 11, 12]),
        (np.array([11, 123, -2342, 232]), ["a"], ["khsdjk", "a", "z", "kk"]),
        (
            cupy.ndarray(shape=(4, 2), dtype=float, order="F"),
            ["a", "z"],
            ["a", "z", "a", "z"],
        ),
        (cupy.array([11, 123, -2342, 232]), ["z"], [0, 1, 1, 0]),
        (cupy.array([11, 123, -2342, 232]), ["z"], [1, 2, 3, 4]),
        (cupy.array([11, 123, -2342, 232]), ["z"], ["a", "z", "d", "e"]),
        (np.random.randn(2, 4), ["a", "b", "c", "d"], ["a", "b"]),
        (np.random.randn(2, 4), ["a", "b", "c", "d"], [1, 0]),
        (cupy.random.randn(2, 4), ["a", "b", "c", "d"], ["a", "b"]),
        (cupy.random.randn(2, 4), ["a", "b", "c", "d"], [1, 0]),
    ],
)
def test_dataframe_init_from_arrays_cols(data, cols, index):
    gd_data = data
    if isinstance(data, cupy.ndarray):
        # pandas can't handle cupy arrays in general
        pd_data = data.get()

        # additional test for building DataFrame with gpu array whose
        # cuda array interface has no `descr` attribute
        numba_data = cuda.as_cuda_array(data)
    else:
        pd_data = data
        numba_data = None

    # verify with columns & index
    pdf = pd.DataFrame(pd_data, columns=cols, index=index)
    gdf = cudf.DataFrame(gd_data, columns=cols, index=index)

    assert_eq(pdf, gdf, check_dtype=False)

    # verify with columns
    pdf = pd.DataFrame(pd_data, columns=cols)
    gdf = cudf.DataFrame(gd_data, columns=cols)

    assert_eq(pdf, gdf, check_dtype=False)

    pdf = pd.DataFrame(pd_data)
    gdf = cudf.DataFrame(gd_data)

    assert_eq(pdf, gdf, check_dtype=False)

    if numba_data is not None:
        gdf = cudf.DataFrame(numba_data)
        assert_eq(pdf, gdf, check_dtype=False)


@pytest_unmark_spilling
@pytest.mark.parametrize(
    "col_data",
    [
        range(5),
        ["a", "b", "x", "y", "z"],
        [1.0, 0.213, 0.34332],
        ["a"],
        [1],
        [0.2323],
        [],
    ],
)
@pytest.mark.parametrize(
    "assign_val",
    [
        1,
        2,
        np.array(2),
        cupy.array(2),
        0.32324,
        np.array(0.34248),
        cupy.array(0.34248),
        "abc",
        np.array("abc", dtype="object"),
        np.array("abc", dtype="str"),
        np.array("abc"),
        None,
    ],
)
def test_dataframe_assign_scalar(col_data, assign_val):
    pdf = pd.DataFrame({"a": col_data})
    gdf = cudf.DataFrame({"a": col_data})

    pdf["b"] = (
        cupy.asnumpy(assign_val)
        if isinstance(assign_val, cupy.ndarray)
        else assign_val
    )
    gdf["b"] = assign_val

    assert_eq(pdf, gdf)


@pytest_unmark_spilling
@pytest.mark.parametrize(
    "col_data",
    [
        1,
        2,
        np.array(2),
        cupy.array(2),
        0.32324,
        np.array(0.34248),
        cupy.array(0.34248),
        "abc",
        np.array("abc", dtype="object"),
        np.array("abc", dtype="str"),
        np.array("abc"),
        None,
    ],
)
@pytest.mark.parametrize(
    "assign_val",
    [
        1,
        2,
        np.array(2),
        cupy.array(2),
        0.32324,
        np.array(0.34248),
        cupy.array(0.34248),
        "abc",
        np.array("abc", dtype="object"),
        np.array("abc", dtype="str"),
        np.array("abc"),
        None,
    ],
)
def test_dataframe_assign_scalar_with_scalar_cols(col_data, assign_val):
    pdf = pd.DataFrame(
        {
            "a": cupy.asnumpy(col_data)
            if isinstance(col_data, cupy.ndarray)
            else col_data
        },
        index=["dummy_mandatory_index"],
    )
    gdf = cudf.DataFrame({"a": col_data}, index=["dummy_mandatory_index"])

    pdf["b"] = (
        cupy.asnumpy(assign_val)
        if isinstance(assign_val, cupy.ndarray)
        else assign_val
    )
    gdf["b"] = assign_val

    assert_eq(pdf, gdf)


def test_dataframe_info_basic():
    buffer = io.StringIO()
    str_cmp = textwrap.dedent(
        """\
    <class 'cudf.core.dataframe.DataFrame'>
    Index: 10 entries, a to 1111
    Data columns (total 10 columns):
     #   Column  Non-Null Count  Dtype
    ---  ------  --------------  -----
     0   0       10 non-null     float64
     1   1       10 non-null     float64
     2   2       10 non-null     float64
     3   3       10 non-null     float64
     4   4       10 non-null     float64
     5   5       10 non-null     float64
     6   6       10 non-null     float64
     7   7       10 non-null     float64
     8   8       10 non-null     float64
     9   9       10 non-null     float64
    dtypes: float64(10)
    memory usage: 859.0+ bytes
    """
    )
    df = pd.DataFrame(
        np.random.randn(10, 10),
        index=["a", "2", "3", "4", "5", "6", "7", "8", "100", "1111"],
    )
    cudf.from_pandas(df).info(buf=buffer, verbose=True)
    s = buffer.getvalue()
    assert str_cmp == s


def test_dataframe_info_verbose_mem_usage():
    buffer = io.StringIO()
    df = pd.DataFrame({"a": [1, 2, 3], "b": ["safdas", "assa", "asdasd"]})
    str_cmp = textwrap.dedent(
        """\
    <class 'cudf.core.dataframe.DataFrame'>
    RangeIndex: 3 entries, 0 to 2
    Data columns (total 2 columns):
     #   Column  Non-Null Count  Dtype
    ---  ------  --------------  -----
     0   a       3 non-null      int64
     1   b       3 non-null      object
    dtypes: int64(1), object(1)
    memory usage: 56.0+ bytes
    """
    )
    cudf.from_pandas(df).info(buf=buffer, verbose=True)
    s = buffer.getvalue()
    assert str_cmp == s

    buffer.truncate(0)
    buffer.seek(0)

    str_cmp = textwrap.dedent(
        """\
    <class 'cudf.core.dataframe.DataFrame'>
    RangeIndex: 3 entries, 0 to 2
    Columns: 2 entries, a to b
    dtypes: int64(1), object(1)
    memory usage: 56.0+ bytes
    """
    )
    cudf.from_pandas(df).info(buf=buffer, verbose=False)
    s = buffer.getvalue()
    assert str_cmp == s

    buffer.truncate(0)
    buffer.seek(0)

    df = pd.DataFrame(
        {"a": [1, 2, 3], "b": ["safdas", "assa", "asdasd"]},
        index=["sdfdsf", "sdfsdfds", "dsfdf"],
    )
    str_cmp = textwrap.dedent(
        """\
    <class 'cudf.core.dataframe.DataFrame'>
    Index: 3 entries, sdfdsf to dsfdf
    Data columns (total 2 columns):
     #   Column  Non-Null Count  Dtype
    ---  ------  --------------  -----
     0   a       3 non-null      int64
     1   b       3 non-null      object
    dtypes: int64(1), object(1)
    memory usage: 91.0 bytes
    """
    )
    cudf.from_pandas(df).info(buf=buffer, verbose=True, memory_usage="deep")
    s = buffer.getvalue()
    assert str_cmp == s

    buffer.truncate(0)
    buffer.seek(0)

    int_values = [1, 2, 3, 4, 5]
    text_values = ["alpha", "beta", "gamma", "delta", "epsilon"]
    float_values = [0.0, 0.25, 0.5, 0.75, 1.0]

    df = cudf.DataFrame(
        {
            "int_col": int_values,
            "text_col": text_values,
            "float_col": float_values,
        }
    )
    str_cmp = textwrap.dedent(
        """\
    <class 'cudf.core.dataframe.DataFrame'>
    RangeIndex: 5 entries, 0 to 4
    Data columns (total 3 columns):
     #   Column     Non-Null Count  Dtype
    ---  ------     --------------  -----
     0   int_col    5 non-null      int64
     1   text_col   5 non-null      object
     2   float_col  5 non-null      float64
    dtypes: float64(1), int64(1), object(1)
    memory usage: 130.0 bytes
    """
    )
    df.info(buf=buffer, verbose=True, memory_usage="deep")
    actual_string = buffer.getvalue()
    assert str_cmp == actual_string

    buffer.truncate(0)
    buffer.seek(0)


def test_dataframe_info_null_counts():
    int_values = [1, 2, 3, 4, 5]
    text_values = ["alpha", "beta", "gamma", "delta", "epsilon"]
    float_values = [0.0, 0.25, 0.5, 0.75, 1.0]

    df = cudf.DataFrame(
        {
            "int_col": int_values,
            "text_col": text_values,
            "float_col": float_values,
        }
    )
    buffer = io.StringIO()
    str_cmp = textwrap.dedent(
        """\
    <class 'cudf.core.dataframe.DataFrame'>
    RangeIndex: 5 entries, 0 to 4
    Data columns (total 3 columns):
     #   Column     Dtype
    ---  ------     -----
     0   int_col    int64
     1   text_col   object
     2   float_col  float64
    dtypes: float64(1), int64(1), object(1)
    memory usage: 130.0+ bytes
    """
    )
    df.info(buf=buffer, verbose=True, null_counts=False)
    actual_string = buffer.getvalue()
    assert str_cmp == actual_string

    buffer.truncate(0)
    buffer.seek(0)

    df.info(buf=buffer, verbose=True, max_cols=0)
    actual_string = buffer.getvalue()
    assert str_cmp == actual_string

    buffer.truncate(0)
    buffer.seek(0)

    df = cudf.DataFrame()

    str_cmp = textwrap.dedent(
        """\
    <class 'cudf.core.dataframe.DataFrame'>
    RangeIndex: 0 entries
    Empty DataFrame"""
    )
    df.info(buf=buffer, verbose=True)
    actual_string = buffer.getvalue()
    assert str_cmp == actual_string

    buffer.truncate(0)
    buffer.seek(0)

    df = cudf.DataFrame(
        {
            "a": [1, 2, 3, None, 10, 11, 12, None],
            "b": ["a", "b", "c", "sd", "sdf", "sd", None, None],
        }
    )

    str_cmp = textwrap.dedent(
        """\
    <class 'cudf.core.dataframe.DataFrame'>
    RangeIndex: 8 entries, 0 to 7
    Data columns (total 2 columns):
     #   Column  Dtype
    ---  ------  -----
     0   a       int64
     1   b       object
    dtypes: int64(1), object(1)
    memory usage: 238.0+ bytes
    """
    )
    pd.options.display.max_info_rows = 2
    df.info(buf=buffer, max_cols=2, null_counts=None)
    pd.reset_option("display.max_info_rows")
    actual_string = buffer.getvalue()
    assert str_cmp == actual_string

    buffer.truncate(0)
    buffer.seek(0)

    str_cmp = textwrap.dedent(
        """\
    <class 'cudf.core.dataframe.DataFrame'>
    RangeIndex: 8 entries, 0 to 7
    Data columns (total 2 columns):
     #   Column  Non-Null Count  Dtype
    ---  ------  --------------  -----
     0   a       6 non-null      int64
     1   b       6 non-null      object
    dtypes: int64(1), object(1)
    memory usage: 238.0+ bytes
    """
    )

    df.info(buf=buffer, max_cols=2, null_counts=None)
    actual_string = buffer.getvalue()
    assert str_cmp == actual_string

    buffer.truncate(0)
    buffer.seek(0)

    df.info(buf=buffer, null_counts=True)
    actual_string = buffer.getvalue()
    assert str_cmp == actual_string


@pytest_unmark_spilling
@pytest.mark.parametrize(
    "data1",
    [
        [1, 2, 3, 4, 5, 6, 7],
        [1.0, 2.0, 3.0, 4.0, 5.0, 6.0, 7.0],
        [
            1.9876543,
            2.9876654,
            3.9876543,
            4.1234587,
            5.23,
            6.88918237,
            7.00001,
        ],
        [
            -1.9876543,
            -2.9876654,
            -3.9876543,
            -4.1234587,
            -5.23,
            -6.88918237,
            -7.00001,
        ],
        [
            1.987654321,
            2.987654321,
            3.987654321,
            0.1221,
            2.1221,
            0.112121,
            -21.1212,
        ],
        [
            -1.987654321,
            -2.987654321,
            -3.987654321,
            -0.1221,
            -2.1221,
            -0.112121,
            21.1212,
        ],
    ],
)
@pytest.mark.parametrize(
    "data2",
    [
        [1, 2, 3, 4, 5, 6, 7],
        [1.0, 2.0, 3.0, 4.0, 5.0, 6.0, 7.0],
        [
            1.9876543,
            2.9876654,
            3.9876543,
            4.1234587,
            5.23,
            6.88918237,
            7.00001,
        ],
        [
            -1.9876543,
            -2.9876654,
            -3.9876543,
            -4.1234587,
            -5.23,
            -6.88918237,
            -7.00001,
        ],
        [
            1.987654321,
            2.987654321,
            3.987654321,
            0.1221,
            2.1221,
            0.112121,
            -21.1212,
        ],
        [
            -1.987654321,
            -2.987654321,
            -3.987654321,
            -0.1221,
            -2.1221,
            -0.112121,
            21.1212,
        ],
    ],
)
@pytest.mark.parametrize("rtol", [0, 0.01, 1e-05, 1e-08, 5e-1, 50.12])
@pytest.mark.parametrize("atol", [0, 0.01, 1e-05, 1e-08, 50.12])
def test_cudf_isclose(data1, data2, rtol, atol):
    array1 = cupy.array(data1)
    array2 = cupy.array(data2)

    expected = cudf.Series(cupy.isclose(array1, array2, rtol=rtol, atol=atol))

    actual = cudf.isclose(
        cudf.Series(data1), cudf.Series(data2), rtol=rtol, atol=atol
    )

    assert_eq(expected, actual)
    actual = cudf.isclose(data1, data2, rtol=rtol, atol=atol)

    assert_eq(expected, actual)

    actual = cudf.isclose(
        cupy.array(data1), cupy.array(data2), rtol=rtol, atol=atol
    )

    assert_eq(expected, actual)

    actual = cudf.isclose(
        np.array(data1), np.array(data2), rtol=rtol, atol=atol
    )

    assert_eq(expected, actual)

    actual = cudf.isclose(
        pd.Series(data1), pd.Series(data2), rtol=rtol, atol=atol
    )

    assert_eq(expected, actual)


@pytest.mark.parametrize(
    "data1",
    [
        [
            -1.9876543,
            -2.9876654,
            np.nan,
            -4.1234587,
            -5.23,
            -6.88918237,
            -7.00001,
        ],
        [
            1.987654321,
            2.987654321,
            3.987654321,
            0.1221,
            2.1221,
            np.nan,
            -21.1212,
        ],
    ],
)
@pytest.mark.parametrize(
    "data2",
    [
        [
            -1.9876543,
            -2.9876654,
            -3.9876543,
            -4.1234587,
            -5.23,
            -6.88918237,
            -7.00001,
        ],
        [
            1.987654321,
            2.987654321,
            3.987654321,
            0.1221,
            2.1221,
            0.112121,
            -21.1212,
        ],
        [
            -1.987654321,
            -2.987654321,
            -3.987654321,
            np.nan,
            np.nan,
            np.nan,
            21.1212,
        ],
    ],
)
@pytest.mark.parametrize("equal_nan", [True, False])
def test_cudf_isclose_nulls(data1, data2, equal_nan):
    array1 = cupy.array(data1)
    array2 = cupy.array(data2)

    expected = cudf.Series(cupy.isclose(array1, array2, equal_nan=equal_nan))

    actual = cudf.isclose(
        cudf.Series(data1), cudf.Series(data2), equal_nan=equal_nan
    )
    assert_eq(expected, actual, check_dtype=False)
    actual = cudf.isclose(data1, data2, equal_nan=equal_nan)
    assert_eq(expected, actual, check_dtype=False)


def test_cudf_isclose_different_index():
    s1 = cudf.Series(
        [-1.9876543, -2.9876654, -3.9876543, -4.1234587, -5.23, -7.00001],
        index=[0, 1, 2, 3, 4, 5],
    )
    s2 = cudf.Series(
        [-1.9876543, -2.9876654, -7.00001, -4.1234587, -5.23, -3.9876543],
        index=[0, 1, 5, 3, 4, 2],
    )

    expected = cudf.Series([True] * 6, index=s1.index)
    assert_eq(expected, cudf.isclose(s1, s2))

    s1 = cudf.Series(
        [-1.9876543, -2.9876654, -3.9876543, -4.1234587, -5.23, -7.00001],
        index=[0, 1, 2, 3, 4, 5],
    )
    s2 = cudf.Series(
        [-1.9876543, -2.9876654, -7.00001, -4.1234587, -5.23, -3.9876543],
        index=[0, 1, 5, 10, 4, 2],
    )

    expected = cudf.Series(
        [True, True, True, False, True, True], index=s1.index
    )
    assert_eq(expected, cudf.isclose(s1, s2))

    s1 = cudf.Series(
        [-1.9876543, -2.9876654, -3.9876543, -4.1234587, -5.23, -7.00001],
        index=[100, 1, 2, 3, 4, 5],
    )
    s2 = cudf.Series(
        [-1.9876543, -2.9876654, -7.00001, -4.1234587, -5.23, -3.9876543],
        index=[0, 1, 100, 10, 4, 2],
    )

    expected = cudf.Series(
        [False, True, True, False, True, False], index=s1.index
    )
    assert_eq(expected, cudf.isclose(s1, s2))


@pytest.mark.parametrize(
    "orient", ["dict", "list", "split", "tight", "records", "index", "series"]
)
@pytest.mark.parametrize("into", [dict, OrderedDict, defaultdict(list)])
def test_dataframe_to_dict(orient, into):
    df = cudf.DataFrame({"a": [1, 2, 3], "b": [9, 5, 3]}, index=[10, 11, 12])
    pdf = df.to_pandas()

    actual = df.to_dict(orient=orient, into=into)
    expected = pdf.to_dict(orient=orient, into=into)
    if orient == "series":
        assert actual.keys() == expected.keys()
        for key in actual.keys():
            assert_eq(expected[key], actual[key])
    else:
        assert_eq(expected, actual)


@pytest.mark.parametrize(
    "data, orient, dtype, columns",
    [
        (
            {"col_1": [3, 2, 1, 0], "col_2": [3, 2, 1, 0]},
            "columns",
            None,
            None,
        ),
        ({"col_1": [3, 2, 1, 0], "col_2": [3, 2, 1, 0]}, "index", None, None),
        (
            {"col_1": [None, 2, 1, 0], "col_2": [3, None, 1, 0]},
            "index",
            None,
            ["A", "B", "C", "D"],
        ),
        (
            {
                "col_1": ["ab", "cd", "ef", "gh"],
                "col_2": ["zx", "one", "two", "three"],
            },
            "index",
            None,
            ["A", "B", "C", "D"],
        ),
        (
            {
                "index": [("a", "b"), ("a", "c")],
                "columns": [("x", 1), ("y", 2)],
                "data": [[1, 3], [2, 4]],
                "index_names": ["n1", "n2"],
                "column_names": ["z1", "z2"],
            },
            "tight",
            "float64",
            None,
        ),
    ],
)
def test_dataframe_from_dict(data, orient, dtype, columns):
    expected = pd.DataFrame.from_dict(
        data=data, orient=orient, dtype=dtype, columns=columns
    )

    actual = cudf.DataFrame.from_dict(
        data=data, orient=orient, dtype=dtype, columns=columns
    )

    assert_eq(expected, actual)


@pytest.mark.parametrize("dtype", ["int64", "str", None])
def test_dataframe_from_dict_transposed(dtype):
    pd_data = {"a": [3, 2, 1, 0], "col_2": [3, 2, 1, 0]}
    gd_data = {key: cudf.Series(val) for key, val in pd_data.items()}

    expected = pd.DataFrame.from_dict(pd_data, orient="index", dtype=dtype)
    actual = cudf.DataFrame.from_dict(gd_data, orient="index", dtype=dtype)

    gd_data = {key: cupy.asarray(val) for key, val in pd_data.items()}
    actual = cudf.DataFrame.from_dict(gd_data, orient="index", dtype=dtype)
    assert_eq(expected, actual)


@pytest.mark.parametrize(
    "pd_data, gd_data, orient, dtype, columns",
    [
        (
            {"col_1": np.array([3, 2, 1, 0]), "col_2": np.array([3, 2, 1, 0])},
            {
                "col_1": cupy.array([3, 2, 1, 0]),
                "col_2": cupy.array([3, 2, 1, 0]),
            },
            "columns",
            None,
            None,
        ),
        (
            {"col_1": np.array([3, 2, 1, 0]), "col_2": np.array([3, 2, 1, 0])},
            {
                "col_1": cupy.array([3, 2, 1, 0]),
                "col_2": cupy.array([3, 2, 1, 0]),
            },
            "index",
            None,
            None,
        ),
        (
            {
                "col_1": np.array([None, 2, 1, 0]),
                "col_2": np.array([3, None, 1, 0]),
            },
            {
                "col_1": cupy.array([np.nan, 2, 1, 0]),
                "col_2": cupy.array([3, np.nan, 1, 0]),
            },
            "index",
            None,
            ["A", "B", "C", "D"],
        ),
        (
            {
                "col_1": np.array(["ab", "cd", "ef", "gh"]),
                "col_2": np.array(["zx", "one", "two", "three"]),
            },
            {
                "col_1": np.array(["ab", "cd", "ef", "gh"]),
                "col_2": np.array(["zx", "one", "two", "three"]),
            },
            "index",
            None,
            ["A", "B", "C", "D"],
        ),
        (
            {
                "index": [("a", "b"), ("a", "c")],
                "columns": [("x", 1), ("y", 2)],
                "data": [np.array([1, 3]), np.array([2, 4])],
                "index_names": ["n1", "n2"],
                "column_names": ["z1", "z2"],
            },
            {
                "index": [("a", "b"), ("a", "c")],
                "columns": [("x", 1), ("y", 2)],
                "data": [cupy.array([1, 3]), cupy.array([2, 4])],
                "index_names": ["n1", "n2"],
                "column_names": ["z1", "z2"],
            },
            "tight",
            "float64",
            None,
        ),
    ],
)
def test_dataframe_from_dict_cp_np_arrays(
    pd_data, gd_data, orient, dtype, columns
):
    expected = pd.DataFrame.from_dict(
        data=pd_data, orient=orient, dtype=dtype, columns=columns
    )

    actual = cudf.DataFrame.from_dict(
        data=gd_data, orient=orient, dtype=dtype, columns=columns
    )

    assert_eq(expected, actual, check_dtype=dtype is not None)


@pytest.mark.parametrize(
    "df",
    [
        pd.DataFrame({"a": [1, 2, 3, 4, 5, 10, 11, 12, 33, 55, 19]}),
        pd.DataFrame(
            {
                "one": [1, 2, 3, 4, 5, 10],
                "two": ["abc", "def", "ghi", "xyz", "pqr", "abc"],
            }
        ),
        pd.DataFrame(
            {
                "one": [1, 2, 3, 4, 5, 10],
                "two": ["abc", "def", "ghi", "xyz", "pqr", "abc"],
            },
            index=[10, 20, 30, 40, 50, 60],
        ),
        pd.DataFrame(
            {
                "one": [1, 2, 3, 4, 5, 10],
                "two": ["abc", "def", "ghi", "xyz", "pqr", "abc"],
            },
            index=["a", "b", "c", "d", "e", "f"],
        ),
        pd.DataFrame(index=["a", "b", "c", "d", "e", "f"]),
        pd.DataFrame(columns=["a", "b", "c", "d", "e", "f"]),
        pd.DataFrame(index=[10, 11, 12]),
        pd.DataFrame(columns=[10, 11, 12]),
        pd.DataFrame(),
        pd.DataFrame({"one": [], "two": []}),
        pd.DataFrame({2: [], 1: []}),
        pd.DataFrame(
            {
                0: [1, 2, 3, 4, 5, 10],
                1: ["abc", "def", "ghi", "xyz", "pqr", "abc"],
                100: ["a", "b", "b", "x", "z", "a"],
            },
            index=[10, 20, 30, 40, 50, 60],
        ),
    ],
)
def test_dataframe_keys(df):
    gdf = cudf.from_pandas(df)

    assert_eq(
        df.keys(),
        gdf.keys(),
        exact=not (PANDAS_GE_200 and len(gdf.columns) == 0),
    )


@pytest.mark.parametrize(
    "ps",
    [
        pd.Series([1, 2, 3, 4, 5, 10, 11, 12, 33, 55, 19]),
        pd.Series(["abc", "def", "ghi", "xyz", "pqr", "abc"]),
        pd.Series(
            [1, 2, 3, 4, 5, 10],
            index=["abc", "def", "ghi", "xyz", "pqr", "abc"],
        ),
        pd.Series(
            ["abc", "def", "ghi", "xyz", "pqr", "abc"],
            index=[1, 2, 3, 4, 5, 10],
        ),
        pd.Series(index=["a", "b", "c", "d", "e", "f"], dtype="float64"),
        pd.Series(index=[10, 11, 12], dtype="float64"),
        pd.Series(dtype="float64"),
        pd.Series([], dtype="float64"),
    ],
)
def test_series_keys(ps):
    gds = cudf.from_pandas(ps)

    if len(ps) == 0 and not isinstance(ps.index, pd.RangeIndex):
        assert_eq(ps.keys().astype("float64"), gds.keys())
    else:
        assert_eq(ps.keys(), gds.keys())


@pytest_unmark_spilling
@pytest.mark.parametrize(
    "df",
    [
        pd.DataFrame(),
        pd.DataFrame(index=[10, 20, 30]),
        pd.DataFrame({"first_col": [], "second_col": [], "third_col": []}),
        pd.DataFrame([[1, 2], [3, 4]], columns=list("AB")),
        pd.DataFrame([[1, 2], [3, 4]], columns=list("AB"), index=[10, 20]),
        pd.DataFrame([[1, 2], [3, 4]], columns=list("AB"), index=[7, 8]),
        pd.DataFrame(
            {
                "a": [315.3324, 3243.32432, 3232.332, -100.32],
                "z": [0.3223, 0.32, 0.0000232, 0.32224],
            }
        ),
        pd.DataFrame(
            {
                "a": [315.3324, 3243.32432, 3232.332, -100.32],
                "z": [0.3223, 0.32, 0.0000232, 0.32224],
            },
            index=[7, 20, 11, 9],
        ),
        pd.DataFrame({"l": [10]}),
        pd.DataFrame({"l": [10]}, index=[100]),
        pd.DataFrame({"f": [10.2, 11.2332, 0.22, 3.3, 44.23, 10.0]}),
        pd.DataFrame(
            {"f": [10.2, 11.2332, 0.22, 3.3, 44.23, 10.0]},
            index=[100, 200, 300, 400, 500, 0],
        ),
    ],
)
@pytest.mark.parametrize(
    "other",
    [
        pd.DataFrame([[5, 6], [7, 8]], columns=list("AB")),
        pd.DataFrame([[5, 6], [7, 8]], columns=list("BD")),
        pd.DataFrame([[5, 6], [7, 8]], columns=list("DE")),
        pd.DataFrame(),
        pd.DataFrame(
            {"c": [10, 11, 22, 33, 44, 100]}, index=[7, 8, 9, 10, 11, 20]
        ),
        pd.DataFrame({"f": [10.2, 11.2332, 0.22, 3.3, 44.23, 10.0]}),
        pd.DataFrame({"l": [10]}),
        pd.DataFrame({"l": [10]}, index=[200]),
        pd.DataFrame([]),
        pd.DataFrame({"first_col": [], "second_col": [], "third_col": []}),
        pd.DataFrame([], index=[100]),
        pd.DataFrame(
            {
                "a": [315.3324, 3243.32432, 3232.332, -100.32],
                "z": [0.3223, 0.32, 0.0000232, 0.32224],
            }
        ),
        pd.DataFrame(
            {
                "a": [315.3324, 3243.32432, 3232.332, -100.32],
                "z": [0.3223, 0.32, 0.0000232, 0.32224],
            },
            index=[0, 100, 200, 300],
        ),
    ],
)
@pytest.mark.parametrize("sort", [False, True])
@pytest.mark.parametrize("ignore_index", [True, False])
def test_dataframe_concat_dataframe(df, other, sort, ignore_index):
    pdf = df
    other_pd = other

    gdf = cudf.from_pandas(df)
    other_gd = cudf.from_pandas(other)

    expected = pd.concat([pdf, other_pd], sort=sort, ignore_index=ignore_index)
    actual = cudf.concat([gdf, other_gd], sort=sort, ignore_index=ignore_index)

    # In empty dataframe cases, Pandas & cudf differ in columns
    # creation, pandas creates RangeIndex(0, 0)
    # whereas cudf creates an empty Index([], dtype="object").
    check_column_type = (
        False if len(expected.columns) == len(df.columns) == 0 else True
    )

    if expected.shape != df.shape:
        assert_eq(
            expected.fillna(-1),
            actual.fillna(-1),
            check_dtype=False,
            check_column_type=check_column_type,
        )
    else:
        assert_eq(
            expected,
            actual,
            check_index_type=not gdf.empty,
            check_column_type=check_column_type,
        )


@pytest_unmark_spilling
@pytest.mark.parametrize(
    "df",
    [
        pd.DataFrame(),
        pd.DataFrame(index=[10, 20, 30]),
        pd.DataFrame({12: [], 22: []}),
        pd.DataFrame([[1, 2], [3, 4]], columns=[10, 20]),
        pd.DataFrame([[1, 2], [3, 4]], columns=[0, 1], index=[10, 20]),
        pd.DataFrame([[1, 2], [3, 4]], columns=[1, 0], index=[7, 8]),
        pd.DataFrame(
            {
                23: [315.3324, 3243.32432, 3232.332, -100.32],
                33: [0.3223, 0.32, 0.0000232, 0.32224],
            }
        ),
        pd.DataFrame(
            {
                0: [315.3324, 3243.32432, 3232.332, -100.32],
                1: [0.3223, 0.32, 0.0000232, 0.32224],
            },
            index=[7, 20, 11, 9],
        ),
    ],
)
@pytest.mark.parametrize(
    "other",
    [
        pd.Series([10, 11, 23, 234, 13]),
        pytest.param(
            pd.Series([10, 11, 23, 234, 13], index=[11, 12, 13, 44, 33]),
            marks=pytest.mark.xfail(
                condition=not PANDAS_GE_150,
                reason="pandas bug: "
                "https://github.com/pandas-dev/pandas/issues/35092",
            ),
        ),
        {1: 1},
        {0: 10, 1: 100, 2: 102},
    ],
)
@pytest.mark.parametrize("sort", [False, True])
def test_dataframe_concat_series(df, other, sort):
    pdf = df
    gdf = cudf.from_pandas(df)

    if isinstance(other, dict):
        other_pd = pd.Series(other)
    else:
        other_pd = other
    other_gd = cudf.from_pandas(other_pd)

    expected = pd.concat([pdf, other_pd], ignore_index=True, sort=sort)
    actual = cudf.concat([gdf, other_gd], ignore_index=True, sort=sort)

    if expected.shape != df.shape:
        # Ignore the column type comparison because pandas incorrectly
        # returns pd.Index([1, 2, 3], dtype="object") instead
        # of pd.Index([1, 2, 3], dtype="int64")
        assert_eq(
            expected.fillna(-1),
            actual.fillna(-1),
            check_dtype=False,
            check_column_type=False,
            check_index_type=True,
        )
    else:
        assert_eq(expected, actual, check_index_type=not gdf.empty)


def test_dataframe_concat_series_mixed_index():
    df = cudf.DataFrame({"first": [], "d": []})
    pdf = df.to_pandas()

    sr = cudf.Series([1, 2, 3, 4])
    psr = sr.to_pandas()

    assert_eq(
        cudf.concat([df, sr], ignore_index=True),
        pd.concat([pdf, psr], ignore_index=True),
        check_dtype=False,
    )


@pytest_unmark_spilling
@pytest.mark.parametrize(
    "df",
    [
        pd.DataFrame(),
        pd.DataFrame(index=[10, 20, 30]),
        pd.DataFrame({"first_col": [], "second_col": [], "third_col": []}),
        pd.DataFrame([[1, 2], [3, 4]], columns=list("AB")),
        pd.DataFrame([[1, 2], [3, 4]], columns=list("AB"), index=[10, 20]),
        pd.DataFrame([[1, 2], [3, 4]], columns=list("AB"), index=[7, 8]),
        pd.DataFrame(
            {
                "a": [315.3324, 3243.32432, 3232.332, -100.32],
                "z": [0.3223, 0.32, 0.0000232, 0.32224],
            }
        ),
        pd.DataFrame(
            {
                "a": [315.3324, 3243.32432, 3232.332, -100.32],
                "z": [0.3223, 0.32, 0.0000232, 0.32224],
            },
            index=[7, 20, 11, 9],
        ),
        pd.DataFrame({"l": [10]}),
        pd.DataFrame({"l": [10]}, index=[100]),
        pd.DataFrame({"f": [10.2, 11.2332, 0.22, 3.3, 44.23, 10.0]}),
        pd.DataFrame(
            {"f": [10.2, 11.2332, 0.22, 3.3, 44.23, 10.0]},
            index=[100, 200, 300, 400, 500, 0],
        ),
    ],
)
@pytest.mark.parametrize(
    "other",
    [
        [pd.DataFrame([[5, 6], [7, 8]], columns=list("AB"))],
        [
            pd.DataFrame([[5, 6], [7, 8]], columns=list("AB")),
            pd.DataFrame([[5, 6], [7, 8]], columns=list("BD")),
            pd.DataFrame([[5, 6], [7, 8]], columns=list("DE")),
        ],
        [pd.DataFrame(), pd.DataFrame(), pd.DataFrame(), pd.DataFrame()],
        [
            pd.DataFrame(
                {"c": [10, 11, 22, 33, 44, 100]}, index=[7, 8, 9, 10, 11, 20]
            ),
            pd.DataFrame(),
            pd.DataFrame(),
            pd.DataFrame([[5, 6], [7, 8]], columns=list("AB")),
        ],
        [
            pd.DataFrame({"f": [10.2, 11.2332, 0.22, 3.3, 44.23, 10.0]}),
            pd.DataFrame({"l": [10]}),
            pd.DataFrame({"l": [10]}, index=[200]),
        ],
        [pd.DataFrame([]), pd.DataFrame([], index=[100])],
        [
            pd.DataFrame([]),
            pd.DataFrame([], index=[100]),
            pd.DataFrame({"first_col": [], "second_col": [], "third_col": []}),
        ],
        [
            pd.DataFrame(
                {
                    "a": [315.3324, 3243.32432, 3232.332, -100.32],
                    "z": [0.3223, 0.32, 0.0000232, 0.32224],
                }
            ),
            pd.DataFrame(
                {
                    "a": [315.3324, 3243.32432, 3232.332, -100.32],
                    "z": [0.3223, 0.32, 0.0000232, 0.32224],
                },
                index=[0, 100, 200, 300],
            ),
        ],
        [
            pd.DataFrame(
                {
                    "a": [315.3324, 3243.32432, 3232.332, -100.32],
                    "z": [0.3223, 0.32, 0.0000232, 0.32224],
                },
                index=[0, 100, 200, 300],
            ),
        ],
        [
            pd.DataFrame(
                {
                    "a": [315.3324, 3243.32432, 3232.332, -100.32],
                    "z": [0.3223, 0.32, 0.0000232, 0.32224],
                },
                index=[0, 100, 200, 300],
            ),
            pd.DataFrame(
                {
                    "a": [315.3324, 3243.32432, 3232.332, -100.32],
                    "z": [0.3223, 0.32, 0.0000232, 0.32224],
                },
                index=[0, 100, 200, 300],
            ),
        ],
        [
            pd.DataFrame(
                {
                    "a": [315.3324, 3243.32432, 3232.332, -100.32],
                    "z": [0.3223, 0.32, 0.0000232, 0.32224],
                },
                index=[0, 100, 200, 300],
            ),
            pd.DataFrame(
                {
                    "a": [315.3324, 3243.32432, 3232.332, -100.32],
                    "z": [0.3223, 0.32, 0.0000232, 0.32224],
                },
                index=[0, 100, 200, 300],
            ),
            pd.DataFrame({"first_col": [], "second_col": [], "third_col": []}),
        ],
    ],
)
@pytest.mark.parametrize("sort", [False, True])
@pytest.mark.parametrize("ignore_index", [True, False])
def test_dataframe_concat_dataframe_lists(df, other, sort, ignore_index):
    pdf = df
    other_pd = other

    gdf = cudf.from_pandas(df)
    other_gd = [cudf.from_pandas(o) for o in other]

    expected = pd.concat(
        [pdf] + other_pd, sort=sort, ignore_index=ignore_index
    )
    actual = cudf.concat(
        [gdf] + other_gd, sort=sort, ignore_index=ignore_index
    )

    # In some cases, Pandas creates an empty Index([], dtype="object") for
    # columns whereas cudf creates a RangeIndex(0, 0).
    check_column_type = (
        False if len(expected.columns) == len(df.columns) == 0 else True
    )

    if expected.shape != df.shape:
        assert_eq(
            expected.fillna(-1),
            actual.fillna(-1),
            check_dtype=False,
            check_column_type=check_column_type,
        )
    else:
        assert_eq(
            expected,
            actual,
            check_index_type=not gdf.empty,
            check_column_type=check_column_type,
        )


@pytest.mark.parametrize(
    "df",
    [
        pd.DataFrame({"A": [1, 2, 3, np.nan, None, 6]}),
        pd.Series([1, 2, 3, None, np.nan, 5, 6, np.nan]),
    ],
)
@pytest.mark.parametrize("alias", ["bfill", "backfill"])
def test_dataframe_bfill(df, alias):
    gdf = cudf.from_pandas(df)

    with expect_warning_if(PANDAS_GE_200 and alias == "backfill"):
        actual = getattr(df, alias)()
    with expect_warning_if(alias == "backfill"):
        expected = getattr(gdf, alias)()
    assert_eq(expected, actual)


@pytest.mark.parametrize(
    "df",
    [
        pd.DataFrame({"A": [1, 2, 3, np.nan, None, 6]}),
        pd.Series([1, 2, 3, None, np.nan, 5, 6, np.nan]),
    ],
)
@pytest.mark.parametrize("alias", ["ffill", "pad"])
def test_dataframe_ffill(df, alias):
    gdf = cudf.from_pandas(df)

    with expect_warning_if(PANDAS_GE_200 and alias == "pad"):
        actual = getattr(df, alias)()
    with expect_warning_if(alias == "pad"):
        expected = getattr(gdf, alias)()
    assert_eq(expected, actual)


@pytest_unmark_spilling
@pytest.mark.parametrize(
    "df",
    [
        pd.DataFrame(),
        pd.DataFrame([[1, 2], [3, 4]], columns=list("AB")),
        pd.DataFrame([[1, 2], [3, 4]], columns=list("AB"), index=[10, 20]),
        pd.DataFrame([[1, 2], [3, 4]], columns=list("AB"), index=[7, 8]),
        pd.DataFrame(
            {
                "a": [315.3324, 3243.32432, 3232.332, -100.32],
                "z": [0.3223, 0.32, 0.0000232, 0.32224],
            }
        ),
        pd.DataFrame(
            {
                "a": [315.3324, 3243.32432, 3232.332, -100.32],
                "z": [0.3223, 0.32, 0.0000232, 0.32224],
            },
            index=[7, 20, 11, 9],
        ),
        pd.DataFrame({"l": [10]}),
        pd.DataFrame({"l": [10]}, index=[100]),
        pd.DataFrame({"f": [10.2, 11.2332, 0.22, 3.3, 44.23, 10.0]}),
        pd.DataFrame(
            {"f": [10.2, 11.2332, 0.22, 3.3, 44.23, 10.0]},
            index=[100, 200, 300, 400, 500, 0],
        ),
        pd.DataFrame({"first_col": [], "second_col": [], "third_col": []}),
    ],
)
@pytest.mark.parametrize(
    "other",
    [
        [[1, 2], [10, 100]],
        [[1, 2, 10, 100, 0.1, 0.2, 0.0021]],
        [[]],
        [[], [], [], []],
        [[0.23, 0.00023, -10.00, 100, 200, 1000232, 1232.32323]],
    ],
)
@pytest.mark.parametrize("sort", [False, True])
@pytest.mark.parametrize("ignore_index", [True, False])
def test_dataframe_concat_lists(df, other, sort, ignore_index):
    pdf = df
    other_pd = [pd.DataFrame(o) for o in other]

    gdf = cudf.from_pandas(df)
    other_gd = [cudf.from_pandas(o) for o in other_pd]

    expected = pd.concat(
        [pdf] + other_pd, sort=sort, ignore_index=ignore_index
    )
    actual = cudf.concat(
        [gdf] + other_gd, sort=sort, ignore_index=ignore_index
    )

    if expected.shape != df.shape:
        assert_eq(
            expected.fillna(-1),
            actual.fillna(-1),
            check_dtype=False,
            check_column_type=not gdf.empty,
        )
    else:
        assert_eq(
            expected,
            actual,
            check_index_type=not gdf.empty,
            check_column_type=PANDAS_GE_200 and len(gdf.columns) != 0,
        )


def test_dataframe_concat_series_without_name():
    df = cudf.DataFrame({"a": [1, 2, 3]})
    pdf = df.to_pandas()
    gs = cudf.Series([1, 2, 3])
    ps = gs.to_pandas()

    assert_eq(pd.concat([pdf, ps]), cudf.concat([df, gs]))


def test_cudf_arrow_array_error():
    df = cudf.DataFrame({"a": [1, 2, 3]})

    with pytest.raises(
        TypeError,
        match="Implicit conversion to a host PyArrow object via "
        "__arrow_array__ is not allowed. Consider using .to_arrow()",
    ):
        df.__arrow_array__()

    sr = cudf.Series([1, 2, 3])

    with pytest.raises(
        TypeError,
        match="Implicit conversion to a host PyArrow object via "
        "__arrow_array__ is not allowed. Consider using .to_arrow()",
    ):
        sr.__arrow_array__()

    sr = cudf.Series(["a", "b", "c"])
    with pytest.raises(
        TypeError,
        match="Implicit conversion to a host PyArrow object via "
        "__arrow_array__ is not allowed. Consider using .to_arrow()",
    ):
        sr.__arrow_array__()


@pytest.mark.parametrize(
    "make_weights_axis_1",
    [lambda _: None, lambda s: [1] * s, lambda s: np.ones(s)],
)
def test_sample_axis_1(
    sample_n_frac, random_state_tuple_axis_1, make_weights_axis_1
):
    n, frac = sample_n_frac
    pd_random_state, gd_random_state, checker = random_state_tuple_axis_1

    pdf = pd.DataFrame(
        {
            "a": [1, 2, 3, 4, 5],
            "float": [0.05, 0.2, 0.3, 0.2, 0.25],
            "int": [1, 3, 5, 4, 2],
        },
    )
    df = cudf.DataFrame.from_pandas(pdf)

    weights = make_weights_axis_1(len(pdf.columns))

    expected = pdf.sample(
        n=n,
        frac=frac,
        replace=False,
        random_state=pd_random_state,
        weights=weights,
        axis=1,
    )
    got = df.sample(
        n=n,
        frac=frac,
        replace=False,
        random_state=gd_random_state,
        weights=weights,
        axis=1,
    )
    checker(expected, got)


@pytest.mark.parametrize(
    "pdf",
    [
        pd.DataFrame(
            {
                "a": [1, 2, 3, 4, 5],
                "float": [0.05, 0.2, 0.3, 0.2, 0.25],
                "int": [1, 3, 5, 4, 2],
            },
        ),
        pd.Series([1, 2, 3, 4, 5]),
    ],
)
@pytest.mark.parametrize("replace", [True, False])
def test_sample_axis_0(
    pdf, sample_n_frac, replace, random_state_tuple_axis_0, make_weights_axis_0
):
    n, frac = sample_n_frac
    pd_random_state, gd_random_state, checker = random_state_tuple_axis_0

    df = cudf.from_pandas(pdf)

    pd_weights, gd_weights = make_weights_axis_0(
        len(pdf), isinstance(gd_random_state, np.random.RandomState)
    )
    if (
        not replace
        and not isinstance(gd_random_state, np.random.RandomState)
        and gd_weights is not None
    ):
        pytest.skip(
            "`cupy.random.RandomState` doesn't support weighted sampling "
            "without replacement."
        )

    expected = pdf.sample(
        n=n,
        frac=frac,
        replace=replace,
        random_state=pd_random_state,
        weights=pd_weights,
        axis=0,
    )

    got = df.sample(
        n=n,
        frac=frac,
        replace=replace,
        random_state=gd_random_state,
        weights=gd_weights,
        axis=0,
    )
    checker(expected, got)


@pytest.mark.parametrize("replace", [True, False])
@pytest.mark.parametrize(
    "random_state_lib", [cupy.random.RandomState, np.random.RandomState]
)
def test_sample_reproducibility(replace, random_state_lib):
    df = cudf.DataFrame({"a": cupy.arange(0, 1024)})

    n = 1024
    expected = df.sample(n, replace=replace, random_state=random_state_lib(10))
    out = df.sample(n, replace=replace, random_state=random_state_lib(10))

    assert_eq(expected, out)


@pytest.mark.parametrize("axis", [0, 1])
def test_sample_invalid_n_frac_combo(axis):
    n, frac = 2, 0.5
    pdf = pd.DataFrame(
        {
            "a": [1, 2, 3, 4, 5],
            "float": [0.05, 0.2, 0.3, 0.2, 0.25],
            "int": [1, 3, 5, 4, 2],
        },
    )
    df = cudf.DataFrame.from_pandas(pdf)

    assert_exceptions_equal(
        lfunc=pdf.sample,
        rfunc=df.sample,
        lfunc_args_and_kwargs=([], {"n": n, "frac": frac, "axis": axis}),
        rfunc_args_and_kwargs=([], {"n": n, "frac": frac, "axis": axis}),
    )


@pytest.mark.parametrize("n, frac", [(100, None), (None, 3)])
@pytest.mark.parametrize("axis", [0, 1])
def test_oversample_without_replace(n, frac, axis):
    pdf = pd.DataFrame({"a": [1, 2, 3, 4, 5]})
    df = cudf.DataFrame.from_pandas(pdf)

    assert_exceptions_equal(
        lfunc=pdf.sample,
        rfunc=df.sample,
        lfunc_args_and_kwargs=(
            [],
            {"n": n, "frac": frac, "axis": axis, "replace": False},
        ),
        rfunc_args_and_kwargs=(
            [],
            {"n": n, "frac": frac, "axis": axis, "replace": False},
        ),
    )


@pytest.mark.parametrize("random_state", [None, cupy.random.RandomState(42)])
def test_sample_unsupported_arguments(random_state):
    df = cudf.DataFrame({"float": [0.05, 0.2, 0.3, 0.2, 0.25]})
    with pytest.raises(
        NotImplementedError,
        match="Random sampling with cupy does not support these inputs.",
    ):
        df.sample(
            n=2, replace=False, random_state=random_state, weights=[1] * 5
        )


@pytest.mark.parametrize(
    "df",
    [
        pd.DataFrame(),
        pd.DataFrame(index=[100, 10, 1, 0]),
        pd.DataFrame(columns=["a", "b", "c", "d"]),
        pd.DataFrame(columns=["a", "b", "c", "d"], index=[100]),
        pd.DataFrame(
            columns=["a", "b", "c", "d"], index=[100, 10000, 2131, 133]
        ),
        pd.DataFrame({"a": [1, 2, 3], "b": ["abc", "xyz", "klm"]}),
    ],
)
def test_dataframe_empty(df):
    pdf = df
    gdf = cudf.from_pandas(pdf)

    assert_eq(pdf.empty, gdf.empty)


@pytest.mark.parametrize(
    "df",
    [
        pd.DataFrame(),
        pd.DataFrame(index=[100, 10, 1, 0]),
        pd.DataFrame(columns=["a", "b", "c", "d"]),
        pd.DataFrame(columns=["a", "b", "c", "d"], index=[100]),
        pd.DataFrame(
            columns=["a", "b", "c", "d"], index=[100, 10000, 2131, 133]
        ),
        pd.DataFrame({"a": [1, 2, 3], "b": ["abc", "xyz", "klm"]}),
    ],
)
def test_dataframe_size(df):
    pdf = df
    gdf = cudf.from_pandas(pdf)

    assert_eq(pdf.size, gdf.size)


@pytest.mark.parametrize(
    "ps",
    [
        pd.Series(dtype="float64"),
        pd.Series(index=[100, 10, 1, 0], dtype="float64"),
        pd.Series([], dtype="float64"),
        pd.Series(["a", "b", "c", "d"]),
        pd.Series(["a", "b", "c", "d"], index=[0, 1, 10, 11]),
    ],
)
def test_series_empty(ps):
    ps = ps
    gs = cudf.from_pandas(ps)

    assert_eq(ps.empty, gs.empty)


@pytest.mark.parametrize(
    "data",
    [
        [],
        [1],
        {"a": [10, 11, 12]},
        {
            "a": [10, 11, 12],
            "another column name": [12, 22, 34],
            "xyz": [0, 10, 11],
        },
    ],
)
@pytest.mark.parametrize("columns", [["a"], ["another column name"], None])
def test_dataframe_init_with_columns(data, columns):
    pdf = pd.DataFrame(data, columns=columns)
    gdf = cudf.DataFrame(data, columns=columns)

    assert_eq(
        pdf,
        gdf,
        check_index_type=len(pdf.index) != 0,
        check_dtype=not (pdf.empty and len(pdf.columns)),
        check_column_type=not PANDAS_GE_200,
    )


@pytest_unmark_spilling
@pytest.mark.parametrize(
    "data, ignore_dtype",
    [
        ([pd.Series([1, 2, 3])], False),
        ([pd.Series(index=[1, 2, 3], dtype="float64")], False),
        ([pd.Series(name="empty series name", dtype="float64")], False),
        (
            [pd.Series([1]), pd.Series([], dtype="float64"), pd.Series([3])],
            False,
        ),
        (
            [
                pd.Series([1, 0.324234, 32424.323, -1233, 34242]),
                pd.Series([], dtype="float64"),
                pd.Series([3], name="series that is named"),
            ],
            False,
        ),
        ([pd.Series([1, 2, 3], name="hi")] * 10, False),
        ([pd.Series([1, 2, 3], name=None, index=[10, 11, 12])] * 10, False),
        (
            [
                pd.Series([1, 2, 3], name=None, index=[10, 11, 12]),
                pd.Series([1, 2, 30], name=None, index=[13, 144, 15]),
            ],
            True,
        ),
        (
            [
                pd.Series([1, 0.324234, 32424.323, -1233, 34242]),
                pd.Series([], dtype="float64"),
                pd.Series(index=[10, 11, 12], dtype="float64"),
            ],
            False,
        ),
        (
            [
                pd.Series([1, 0.324234, 32424.323, -1233, 34242]),
                pd.Series([], name="abc", dtype="float64"),
                pd.Series(index=[10, 11, 12], dtype="float64"),
            ],
            False,
        ),
        (
            [
                pd.Series([1, 0.324234, 32424.323, -1233, 34242]),
                pd.Series([1, -100, 200, -399, 400], name="abc"),
                pd.Series([111, 222, 333], index=[10, 11, 12]),
            ],
            False,
        ),
    ],
)
@pytest.mark.parametrize(
    "columns", [None, ["0"], [0], ["abc"], [144, 13], [2, 1, 0]]
)
def test_dataframe_init_from_series_list(data, ignore_dtype, columns):
    gd_data = [cudf.from_pandas(obj) for obj in data]

    expected = pd.DataFrame(data, columns=columns)
    actual = cudf.DataFrame(gd_data, columns=columns)

    if ignore_dtype:
        # When a union is performed to generate columns,
        # the order is never guaranteed. Hence sort by
        # columns before comparison.
        if not expected.columns.equals(actual.columns):
            expected = expected.sort_index(axis=1)
            actual = actual.sort_index(axis=1)
        assert_eq(
            expected.fillna(-1),
            actual.fillna(-1),
            check_dtype=False,
            check_index_type=True,
        )
    else:
        assert_eq(
            expected,
            actual,
            check_index_type=True,
            check_column_type=not PANDAS_GE_200,
        )


@pytest_unmark_spilling
@pytest.mark.parametrize(
    "data, ignore_dtype, index",
    [
        ([pd.Series([1, 2, 3])], False, ["a", "b", "c"]),
        ([pd.Series(index=[1, 2, 3], dtype="float64")], False, ["a", "b"]),
        (
            [pd.Series(name="empty series name", dtype="float64")],
            False,
            ["index1"],
        ),
        (
            [pd.Series([1]), pd.Series([], dtype="float64"), pd.Series([3])],
            False,
            ["0", "2", "1"],
        ),
        (
            [
                pd.Series([1, 0.324234, 32424.323, -1233, 34242]),
                pd.Series([], dtype="float64"),
                pd.Series([3], name="series that is named"),
            ],
            False,
            ["_", "+", "*"],
        ),
        ([pd.Series([1, 2, 3], name="hi")] * 10, False, ["mean"] * 10),
        (
            [pd.Series([1, 2, 3], name=None, index=[10, 11, 12])] * 10,
            False,
            ["abc"] * 10,
        ),
        (
            [
                pd.Series([1, 2, 3], name=None, index=[10, 11, 12]),
                pd.Series([1, 2, 30], name=None, index=[13, 144, 15]),
            ],
            True,
            ["set_index_a", "set_index_b"],
        ),
        (
            [
                pd.Series([1, 0.324234, 32424.323, -1233, 34242]),
                pd.Series([], dtype="float64"),
                pd.Series(index=[10, 11, 12], dtype="float64"),
            ],
            False,
            ["a", "b", "c"],
        ),
        (
            [
                pd.Series([1, 0.324234, 32424.323, -1233, 34242]),
                pd.Series([], name="abc", dtype="float64"),
                pd.Series(index=[10, 11, 12], dtype="float64"),
            ],
            False,
            ["a", "v", "z"],
        ),
        (
            [
                pd.Series([1, 0.324234, 32424.323, -1233, 34242]),
                pd.Series([1, -100, 200, -399, 400], name="abc"),
                pd.Series([111, 222, 333], index=[10, 11, 12]),
            ],
            False,
            ["a", "v", "z"],
        ),
    ],
)
@pytest.mark.parametrize(
    "columns", [None, ["0"], [0], ["abc"], [144, 13], [2, 1, 0]]
)
def test_dataframe_init_from_series_list_with_index(
    data, ignore_dtype, index, columns
):
    gd_data = [cudf.from_pandas(obj) for obj in data]

    expected = pd.DataFrame(data, columns=columns, index=index)
    actual = cudf.DataFrame(gd_data, columns=columns, index=index)

    if ignore_dtype:
        # When a union is performed to generate columns,
        # the order is never guaranteed. Hence sort by
        # columns before comparison.
        if not expected.columns.equals(actual.columns):
            expected = expected.sort_index(axis=1)
            actual = actual.sort_index(axis=1)
        assert_eq(expected.fillna(-1), actual.fillna(-1), check_dtype=False)
    else:
        assert_eq(expected, actual, check_column_type=not PANDAS_GE_200)


@pytest.mark.parametrize(
    "data, index",
    [
        ([pd.Series([1, 2]), pd.Series([1, 2])], ["a", "b", "c"]),
        (
            [
                pd.Series([1, 0.324234, 32424.323, -1233, 34242]),
                pd.Series([], dtype="float64"),
                pd.Series([3], name="series that is named"),
            ],
            ["_", "+"],
        ),
        ([pd.Series([1, 2, 3], name="hi")] * 10, ["mean"] * 9),
    ],
)
def test_dataframe_init_from_series_list_with_index_error(data, index):
    gd_data = [cudf.from_pandas(obj) for obj in data]

    assert_exceptions_equal(
        pd.DataFrame,
        cudf.DataFrame,
        ([data], {"index": index}),
        ([gd_data], {"index": index}),
    )


@pytest.mark.parametrize(
    "data",
    [
        [pd.Series([1, 2, 3], index=["a", "a", "a"])],
        [pd.Series([1, 2, 3], index=["a", "a", "a"])] * 4,
        [
            pd.Series([1, 2, 3], index=["a", "b", "a"]),
            pd.Series([1, 2, 3], index=["b", "b", "a"]),
        ],
        [
            pd.Series([1, 2, 3], index=["a", "b", "z"]),
            pd.Series([1, 2, 3], index=["u", "b", "a"]),
            pd.Series([1, 2, 3], index=["u", "b", "u"]),
        ],
    ],
)
def test_dataframe_init_from_series_list_duplicate_index_error(data):
    gd_data = [cudf.from_pandas(obj) for obj in data]

    assert_exceptions_equal(
        lfunc=pd.DataFrame,
        rfunc=cudf.DataFrame,
        lfunc_args_and_kwargs=([], {"data": data}),
        rfunc_args_and_kwargs=([], {"data": gd_data}),
        check_exception_type=False,
    )


def test_dataframe_iterrows_itertuples():
    df = cudf.DataFrame({"a": [1, 2, 3], "b": [4, 5, 6]})

    with pytest.raises(
        TypeError,
        match=re.escape(
            "cuDF does not support iteration of DataFrame "
            "via itertuples. Consider using "
            "`.to_pandas().itertuples()` "
            "if you wish to iterate over namedtuples."
        ),
    ):
        df.itertuples()

    with pytest.raises(
        TypeError,
        match=re.escape(
            "cuDF does not support iteration of DataFrame "
            "via iterrows. Consider using "
            "`.to_pandas().iterrows()` "
            "if you wish to iterate over each row."
        ),
    ):
        df.iterrows()


@pytest_unmark_spilling
@pytest.mark.parametrize(
    "df",
    [
        cudf.DataFrame(
            {
                "a": [1, 2, 3],
                "b": [10, 22, 33],
                "c": [0.3234, 0.23432, 0.0],
                "d": ["hello", "world", "hello"],
            }
        ),
        cudf.DataFrame(
            {
                "a": [1, 2, 3],
                "b": ["hello", "world", "hello"],
                "c": [0.3234, 0.23432, 0.0],
            }
        ),
        cudf.DataFrame(
            {
                "int_data": [1, 2, 3],
                "str_data": ["hello", "world", "hello"],
                "float_data": [0.3234, 0.23432, 0.0],
                "timedelta_data": cudf.Series(
                    [1, 2, 1], dtype="timedelta64[ns]"
                ),
                "datetime_data": cudf.Series(
                    [1, 2, 1], dtype="datetime64[ns]"
                ),
            }
        ),
        cudf.DataFrame(
            {
                "int_data": [1, 2, 3],
                "str_data": ["hello", "world", "hello"],
                "float_data": [0.3234, 0.23432, 0.0],
                "timedelta_data": cudf.Series(
                    [1, 2, 1], dtype="timedelta64[ns]"
                ),
                "datetime_data": cudf.Series(
                    [1, 2, 1], dtype="datetime64[ns]"
                ),
                "category_data": cudf.Series(
                    ["a", "a", "b"], dtype="category"
                ),
            }
        ),
    ],
)
@pytest.mark.parametrize(
    "include",
    [None, "all", ["object"], ["int"], ["object", "int", "category"]],
)
def test_describe_misc_include(df, include):
    pdf = df.to_pandas()

    expected = pdf.describe(include=include)
    actual = df.describe(include=include)

    for col in expected.columns:
        if expected[col].dtype == np.dtype("object"):
            expected[col] = expected[col].fillna(-1).astype("str")
            actual[col] = actual[col].fillna(-1).astype("str")

    assert_eq(expected, actual)


@pytest_unmark_spilling
@pytest.mark.parametrize(
    "df",
    [
        cudf.DataFrame(
            {
                "a": [1, 2, 3],
                "b": [10, 22, 33],
                "c": [0.3234, 0.23432, 0.0],
                "d": ["hello", "world", "hello"],
            }
        ),
        cudf.DataFrame(
            {
                "a": [1, 2, 3],
                "b": ["hello", "world", "hello"],
                "c": [0.3234, 0.23432, 0.0],
            }
        ),
        cudf.DataFrame(
            {
                "int_data": [1, 2, 3],
                "str_data": ["hello", "world", "hello"],
                "float_data": [0.3234, 0.23432, 0.0],
                "timedelta_data": cudf.Series(
                    [1, 2, 1], dtype="timedelta64[ns]"
                ),
                "datetime_data": cudf.Series(
                    [1, 2, 1], dtype="datetime64[ns]"
                ),
            }
        ),
        cudf.DataFrame(
            {
                "int_data": [1, 2, 3],
                "str_data": ["hello", "world", "hello"],
                "float_data": [0.3234, 0.23432, 0.0],
                "timedelta_data": cudf.Series(
                    [1, 2, 1], dtype="timedelta64[ns]"
                ),
                "datetime_data": cudf.Series(
                    [1, 2, 1], dtype="datetime64[ns]"
                ),
                "category_data": cudf.Series(
                    ["a", "a", "b"], dtype="category"
                ),
            }
        ),
    ],
)
@pytest.mark.parametrize(
    "exclude", [None, ["object"], ["int"], ["object", "int", "category"]]
)
def test_describe_misc_exclude(df, exclude):
    pdf = df.to_pandas()

    expected = pdf.describe(exclude=exclude)
    actual = df.describe(exclude=exclude)

    for col in expected.columns:
        if expected[col].dtype == np.dtype("object"):
            expected[col] = expected[col].fillna(-1).astype("str")
            actual[col] = actual[col].fillna(-1).astype("str")

    assert_eq(expected, actual)


@pytest.mark.parametrize(
    "df",
    [
        cudf.DataFrame({"a": [1, 2, 3]}),
        cudf.DataFrame(
            {"a": [1, 2, 3], "b": ["a", "z", "c"]}, index=["a", "z", "x"]
        ),
        cudf.DataFrame(
            {
                "a": [1, 2, 3, None, 2, 1, None],
                "b": ["a", "z", "c", "a", "v", "z", "z"],
            }
        ),
        cudf.DataFrame({"a": [], "b": []}),
        cudf.DataFrame({"a": [None, None], "b": [None, None]}),
        cudf.DataFrame(
            {
                "a": ["hello", "world", "rapids", "ai", "nvidia"],
                "b": cudf.Series(
                    [1, 21, 21, 11, 11],
                    dtype="timedelta64[s]",
                    index=["a", "b", "c", "d", " e"],
                ),
            },
            index=["a", "b", "c", "d", " e"],
        ),
        cudf.DataFrame(
            {
                "a": ["hello", None, "world", "rapids", None, "ai", "nvidia"],
                "b": cudf.Series(
                    [1, 21, None, 11, None, 11, None], dtype="datetime64[s]"
                ),
            }
        ),
    ],
)
@pytest.mark.parametrize("numeric_only", [True, False])
@pytest.mark.parametrize("dropna", [True, False])
def test_dataframe_mode(request, df, numeric_only, dropna):
    pdf = df.to_pandas()
    request.applymarker(
        pytest.mark.xfail(
            condition=PANDAS_GE_200
            and numeric_only is False
            and "b" in df.columns
            and df["b"].dtype == np.dtype("timedelta64[s]"),
            reason="https://github.com/pandas-dev/pandas/issues/53497",
        )
    )

    expected = pdf.mode(numeric_only=numeric_only, dropna=dropna)
    actual = df.mode(numeric_only=numeric_only, dropna=dropna)

    assert_eq(expected, actual, check_dtype=False)


@pytest.mark.parametrize(
    "lhs, rhs", [("a", "a"), ("a", "b"), (1, 1.0), (None, None), (None, "a")]
)
def test_equals_names(lhs, rhs):
    lhs = cudf.DataFrame({lhs: [1, 2]})
    rhs = cudf.DataFrame({rhs: [1, 2]})

    got = lhs.equals(rhs)
    expect = lhs.to_pandas().equals(rhs.to_pandas())

    assert_eq(expect, got)


def test_equals_dtypes():
    lhs = cudf.DataFrame({"a": [1, 2.0]})
    rhs = cudf.DataFrame({"a": [1, 2]})

    got = lhs.equals(rhs)
    expect = lhs.to_pandas().equals(rhs.to_pandas())

    assert_eq(expect, got)


@pytest.mark.parametrize(
    "df1",
    [
        pd.DataFrame({"a": [10, 11, 12]}, index=["a", "b", "z"]),
        pd.DataFrame({"z": ["a"]}),
        pd.DataFrame({"a": [], "b": []}),
    ],
)
@pytest.mark.parametrize(
    "df2",
    [
        pd.DataFrame(),
        pd.DataFrame({"a": ["a", "a", "c", "z", "A"], "z": [1, 2, 3, 4, 5]}),
    ],
)
@pytest.mark.parametrize(
    "op",
    [
        operator.eq,
        operator.ne,
        operator.lt,
        operator.gt,
        operator.le,
        operator.ge,
    ],
)
def test_dataframe_error_equality(df1, df2, op):
    gdf1 = cudf.from_pandas(df1)
    gdf2 = cudf.from_pandas(df2)

    assert_exceptions_equal(op, op, ([df1, df2],), ([gdf1, gdf2],))


@pytest.mark.parametrize(
    "df,expected_pdf",
    [
        (
            cudf.DataFrame(
                {
                    "a": cudf.Series([1, 2, None, 3], dtype="uint8"),
                    "b": cudf.Series([23, None, None, 32], dtype="uint16"),
                }
            ),
            pd.DataFrame(
                {
                    "a": pd.Series([1, 2, None, 3], dtype=pd.UInt8Dtype()),
                    "b": pd.Series(
                        [23, None, None, 32], dtype=pd.UInt16Dtype()
                    ),
                }
            ),
        ),
        (
            cudf.DataFrame(
                {
                    "a": cudf.Series([None, 123, None, 1], dtype="uint32"),
                    "b": cudf.Series(
                        [234, 2323, 23432, None, None, 224], dtype="uint64"
                    ),
                }
            ),
            pd.DataFrame(
                {
                    "a": pd.Series(
                        [None, 123, None, 1], dtype=pd.UInt32Dtype()
                    ),
                    "b": pd.Series(
                        [234, 2323, 23432, None, None, 224],
                        dtype=pd.UInt64Dtype(),
                    ),
                }
            ),
        ),
        (
            cudf.DataFrame(
                {
                    "a": cudf.Series(
                        [-10, 1, None, -1, None, 3], dtype="int8"
                    ),
                    "b": cudf.Series(
                        [111, None, 222, None, 13], dtype="int16"
                    ),
                }
            ),
            pd.DataFrame(
                {
                    "a": pd.Series(
                        [-10, 1, None, -1, None, 3], dtype=pd.Int8Dtype()
                    ),
                    "b": pd.Series(
                        [111, None, 222, None, 13], dtype=pd.Int16Dtype()
                    ),
                }
            ),
        ),
        (
            cudf.DataFrame(
                {
                    "a": cudf.Series(
                        [11, None, 22, 33, None, 2, None, 3], dtype="int32"
                    ),
                    "b": cudf.Series(
                        [32431, None, None, 32322, 0, 10, -32324, None],
                        dtype="int64",
                    ),
                }
            ),
            pd.DataFrame(
                {
                    "a": pd.Series(
                        [11, None, 22, 33, None, 2, None, 3],
                        dtype=pd.Int32Dtype(),
                    ),
                    "b": pd.Series(
                        [32431, None, None, 32322, 0, 10, -32324, None],
                        dtype=pd.Int64Dtype(),
                    ),
                }
            ),
        ),
        (
            cudf.DataFrame(
                {
                    "a": cudf.Series(
                        [True, None, False, None, False, True, True, False],
                        dtype="bool_",
                    ),
                    "b": cudf.Series(
                        [
                            "abc",
                            "a",
                            None,
                            "hello world",
                            "foo buzz",
                            "",
                            None,
                            "rapids ai",
                        ],
                        dtype="object",
                    ),
                    "c": cudf.Series(
                        [0.1, None, 0.2, None, 3, 4, 1000, None],
                        dtype="float64",
                    ),
                }
            ),
            pd.DataFrame(
                {
                    "a": pd.Series(
                        [True, None, False, None, False, True, True, False],
                        dtype=pd.BooleanDtype(),
                    ),
                    "b": pd.Series(
                        [
                            "abc",
                            "a",
                            None,
                            "hello world",
                            "foo buzz",
                            "",
                            None,
                            "rapids ai",
                        ],
                        dtype=pd.StringDtype(),
                    ),
                    "c": pd.Series(
                        [0.1, None, 0.2, None, 3, 4, 1000, None],
                        dtype=pd.Float64Dtype(),
                    ),
                }
            ),
        ),
    ],
)
def test_dataframe_to_pandas_nullable_dtypes(df, expected_pdf):
    actual_pdf = df.to_pandas(nullable=True)

    assert_eq(actual_pdf, expected_pdf)


@pytest.mark.parametrize(
    "data",
    [
        [{"a": 1, "b": 2, "c": 3}, {"a": 4, "b": 5, "c": 6}],
        [{"a": 1, "b": 2, "c": None}, {"a": None, "b": 5, "c": 6}],
        [{"a": 1, "b": 2}, {"a": 1, "b": 5, "c": 6}],
        [{"a": 1, "b": 2}, {"b": 5, "c": 6}],
        [{}, {"a": 1, "b": 5, "c": 6}],
        [{"a": 1, "b": 2, "c": 3}, {"a": 4.5, "b": 5.5, "c": 6.5}],
    ],
)
def test_dataframe_init_from_list_of_dicts(data):
    expect = pd.DataFrame(data)
    got = cudf.DataFrame(data)

    assert_eq(expect, got)


def test_dataframe_pipe():
    pdf = pd.DataFrame()
    gdf = cudf.DataFrame()

    def add_int_col(df, column):
        df[column] = df._constructor_sliced([10, 20, 30, 40])
        return df

    def add_str_col(df, column):
        df[column] = df._constructor_sliced(["a", "b", "xyz", "ai"])
        return df

    expected = (
        pdf.pipe(add_int_col, "one")
        .pipe(add_int_col, column="two")
        .pipe(add_str_col, "three")
    )
    actual = (
        gdf.pipe(add_int_col, "one")
        .pipe(add_int_col, column="two")
        .pipe(add_str_col, "three")
    )

    assert_eq(expected, actual)

    expected = (
        pdf.pipe((add_str_col, "df"), column="one")
        .pipe(add_str_col, column="two")
        .pipe(add_int_col, "three")
    )
    actual = (
        gdf.pipe((add_str_col, "df"), column="one")
        .pipe(add_str_col, column="two")
        .pipe(add_int_col, "three")
    )

    assert_eq(expected, actual)


def test_dataframe_pipe_error():
    pdf = pd.DataFrame()
    gdf = cudf.DataFrame()

    def custom_func(df, column):
        df[column] = df._constructor_sliced([10, 20, 30, 40])
        return df

    assert_exceptions_equal(
        lfunc=pdf.pipe,
        rfunc=gdf.pipe,
        lfunc_args_and_kwargs=([(custom_func, "columns")], {"columns": "d"}),
        rfunc_args_and_kwargs=([(custom_func, "columns")], {"columns": "d"}),
    )


@pytest.mark.parametrize(
    "op",
    ["count", "kurt", "kurtosis", "skew"],
)
def test_dataframe_axis1_unsupported_ops(op):
    df = cudf.DataFrame({"a": [1, 2, 3], "b": [8, 9, 10]})

    with pytest.raises(
        NotImplementedError, match="Only axis=0 is currently supported."
    ):
        getattr(df, op)(axis=1)


def test_dataframe_from_pandas_duplicate_columns():
    pdf = pd.DataFrame(columns=["a", "b", "c", "a"])
    pdf["a"] = [1, 2, 3]

    with pytest.raises(
        ValueError, match="Duplicate column names are not allowed"
    ):
        cudf.from_pandas(pdf)


@pytest.mark.parametrize(
    "df",
    [
        pd.DataFrame(
            {"a": [1, 2, 3], "b": [10, 11, 20], "c": ["a", "bcd", "xyz"]}
        ),
        pd.DataFrame(),
    ],
)
@pytest.mark.parametrize(
    "columns",
    [
        None,
        ["a"],
        ["c", "a"],
        ["b", "a", "c"],
        [],
        pd.Index(["c", "a"]),
        cudf.Index(["c", "a"]),
        ["abc", "a"],
        ["column_not_exists1", "column_not_exists2"],
    ],
)
@pytest.mark.parametrize("index", [["abc", "def", "ghi"]])
def test_dataframe_constructor_columns(df, columns, index):
    def assert_local_eq(actual, df, expected, host_columns):
        check_index_type = not expected.empty
        if host_columns is not None and any(
            col not in df.columns for col in host_columns
        ):
            assert_eq(
                expected,
                actual,
                check_dtype=False,
                check_index_type=check_index_type,
            )
        else:
            assert_eq(
                expected,
                actual,
                check_index_type=check_index_type,
                check_column_type=not PANDAS_GE_200,
            )

    gdf = cudf.from_pandas(df)
    host_columns = (
        columns.to_pandas() if isinstance(columns, cudf.BaseIndex) else columns
    )

    expected = pd.DataFrame(df, columns=host_columns, index=index)
    actual = cudf.DataFrame(gdf, columns=columns, index=index)

    assert_local_eq(actual, df, expected, host_columns)


def test_dataframe_constructor_column_index_only():
    columns = ["a", "b", "c"]
    index = ["r1", "r2", "r3"]

    gdf = cudf.DataFrame(index=index, columns=columns)
    assert not id(gdf["a"]._column) == id(gdf["b"]._column) and not id(
        gdf["b"]._column
    ) == id(gdf["c"]._column)


@pytest_unmark_spilling
@pytest.mark.parametrize(
    "data",
    [
        {"a": [1, 2, 3], "b": [3.0, 4.0, 5.0], "c": [True, True, False]},
        {"a": [1.0, 2.0, 3.0], "b": [3.0, 4.0, 5.0], "c": [True, True, False]},
        {"a": [1, 2, 3], "b": [3, 4, 5], "c": [True, True, False]},
        {"a": [1, 2, 3], "b": [True, True, False], "c": [False, True, False]},
        {
            "a": [1.0, 2.0, 3.0],
            "b": [True, True, False],
            "c": [False, True, False],
        },
        {"a": [1, 2, 3], "b": [3, 4, 5], "c": [2.0, 3.0, 4.0]},
        {"a": [1, 2, 3], "b": [2.0, 3.0, 4.0], "c": [5.0, 6.0, 4.0]},
    ],
)
@pytest.mark.parametrize(
    "aggs",
    [
        ["min", "sum", "max"],
        ("min", "sum", "max"),
        {"min", "sum", "max"},
        "sum",
        {"a": "sum", "b": "min", "c": "max"},
        {"a": ["sum"], "b": ["min"], "c": ["max"]},
        {"a": ("sum"), "b": ("min"), "c": ("max")},
        {"a": {"sum"}, "b": {"min"}, "c": {"max"}},
        {"a": ["sum", "min"], "b": ["sum", "max"], "c": ["min", "max"]},
        {"a": ("sum", "min"), "b": ("sum", "max"), "c": ("min", "max")},
        {"a": {"sum", "min"}, "b": {"sum", "max"}, "c": {"min", "max"}},
    ],
)
def test_agg_for_dataframes(data, aggs):
    pdf = pd.DataFrame(data)
    gdf = cudf.DataFrame(data)

    expect = pdf.agg(aggs).sort_index()
    got = gdf.agg(aggs).sort_index()
    assert_eq(expect, got, check_dtype=False)


@pytest.mark.parametrize("aggs", [{"a": np.sum, "b": np.min, "c": np.max}])
def test_agg_for_unsupported_function(aggs):
    gdf = cudf.DataFrame(
        {"a": [1, 2, 3], "b": [3.0, 4.0, 5.0], "c": [True, True, False]}
    )

    with pytest.raises(NotImplementedError):
        gdf.agg(aggs)


@pytest.mark.parametrize("aggs", ["asdf"])
def test_agg_for_dataframe_with_invalid_function(aggs):
    gdf = cudf.DataFrame(
        {"a": [1, 2, 3], "b": [3.0, 4.0, 5.0], "c": [True, True, False]}
    )

    with pytest.raises(
        AttributeError,
        match=f"{aggs} is not a valid function for 'DataFrame' object",
    ):
        gdf.agg(aggs)


@pytest.mark.parametrize("aggs", [{"a": "asdf"}])
def test_agg_for_series_with_invalid_function(aggs):
    gdf = cudf.DataFrame(
        {"a": [1, 2, 3], "b": [3.0, 4.0, 5.0], "c": [True, True, False]}
    )

    with pytest.raises(
        AttributeError,
        match=f"{aggs['a']} is not a valid function for 'Series' object",
    ):
        gdf.agg(aggs)


@pytest.mark.parametrize(
    "aggs",
    [
        "sum",
        ["min", "sum", "max"],
        {"a": {"sum", "min"}, "b": {"sum", "max"}, "c": {"min", "max"}},
    ],
)
def test_agg_for_dataframe_with_string_columns(aggs):
    gdf = cudf.DataFrame(
        {"a": ["m", "n", "o"], "b": ["t", "u", "v"], "c": ["x", "y", "z"]},
        index=["a", "b", "c"],
    )

    with pytest.raises(
        NotImplementedError,
        match=re.escape(
            "DataFrame.agg() is not supported for "
            "frames containing string columns"
        ),
    ):
        gdf.agg(aggs)


@pytest_unmark_spilling
@pytest.mark.parametrize(
    "join",
    ["left"],
)
@pytest.mark.parametrize(
    "overwrite",
    [True, False],
)
@pytest.mark.parametrize(
    "errors",
    ["ignore"],
)
@pytest.mark.parametrize(
    "data",
    [
        {"a": [1, 2, 3], "b": [3, 4, 5]},
        {"e": [1.0, 2.0, 3.0], "d": [3.0, 4.0, 5.0]},
        {"c": [True, False, False], "d": [False, True, True]},
        {"g": [2.0, np.nan, 4.0], "n": [np.nan, np.nan, np.nan]},
        {"d": [np.nan, np.nan, np.nan], "e": [np.nan, np.nan, np.nan]},
        {"a": [1.0, 2, 3], "b": pd.Series([4.0, 8.0, 3.0], index=[1, 2, 3])},
        {
            "d": [1.0, 2.0, 3.0],
            "c": pd.Series([np.nan, np.nan, np.nan], index=[1, 2, 3]),
        },
        {
            "a": [False, True, False],
            "b": pd.Series([1.0, 2.0, np.nan], index=[1, 2, 3]),
        },
        {
            "a": [np.nan, np.nan, np.nan],
            "e": pd.Series([np.nan, np.nan, np.nan], index=[1, 2, 3]),
        },
    ],
)
@pytest.mark.parametrize(
    "data2",
    [
        {"b": [3, 5, 6], "e": [8, 2, 1]},
        {"c": [True, False, True], "d": [3.0, 4.0, 5.0]},
        {"e": [False, False, True], "g": [True, True, False]},
        {"g": [np.nan, np.nan, np.nan], "c": [np.nan, np.nan, np.nan]},
        {"a": [7, 5, 8], "b": pd.Series([2.0, 7.0, 9.0], index=[0, 1, 2])},
        {
            "b": [np.nan, 2.0, np.nan],
            "c": pd.Series([2, np.nan, 5.0], index=[2, 3, 4]),
        },
        {
            "a": [True, np.nan, True],
            "d": pd.Series([False, True, np.nan], index=[0, 1, 3]),
        },
    ],
)
def test_update_for_dataframes(data, data2, join, overwrite, errors):
    pdf = pd.DataFrame(data)
    gdf = cudf.DataFrame(data, nan_as_null=False)

    other_pd = pd.DataFrame(data2)
    other_gd = cudf.DataFrame(data2, nan_as_null=False)

    pdf.update(other=other_pd, join=join, overwrite=overwrite, errors=errors)
    gdf.update(other=other_gd, join=join, overwrite=overwrite, errors=errors)

    assert_eq(pdf, gdf, check_dtype=False)


@pytest.mark.parametrize(
    "join",
    ["right"],
)
def test_update_for_right_join(join):
    gdf = cudf.DataFrame({"a": [1, 2, 3], "b": [3.0, 4.0, 5.0]})
    other_gd = cudf.DataFrame({"a": [1, np.nan, 3], "b": [np.nan, 2.0, 5.0]})

    with pytest.raises(
        NotImplementedError, match="Only left join is supported"
    ):
        gdf.update(other_gd, join)


@pytest.mark.parametrize(
    "errors",
    ["raise"],
)
def test_update_for_data_overlap(errors):
    pdf = pd.DataFrame({"a": [1, 2, 3], "b": [3.0, 4.0, 5.0]})
    gdf = cudf.DataFrame({"a": [1, 2, 3], "b": [3.0, 4.0, 5.0]})

    other_pd = pd.DataFrame({"a": [1, np.nan, 3], "b": [np.nan, 2.0, 5.0]})
    other_gd = cudf.DataFrame({"a": [1, np.nan, 3], "b": [np.nan, 2.0, 5.0]})

    assert_exceptions_equal(
        lfunc=pdf.update,
        rfunc=gdf.update,
        lfunc_args_and_kwargs=([other_pd, errors], {}),
        rfunc_args_and_kwargs=([other_gd, errors], {}),
    )


@pytest.mark.parametrize(
    "gdf",
    [
        cudf.DataFrame({"a": [[1], [2], [3]]}),
        cudf.DataFrame(
            {
                "left-a": [0, 1, 2],
                "a": [[1], None, [3]],
                "right-a": ["abc", "def", "ghi"],
            }
        ),
        cudf.DataFrame(
            {
                "left-a": [[], None, None],
                "a": [[1], None, [3]],
                "right-a": ["abc", "def", "ghi"],
            }
        ),
    ],
)
def test_dataframe_roundtrip_arrow_list_dtype(gdf):
    table = gdf.to_arrow()
    expected = cudf.DataFrame.from_arrow(table)

    assert_eq(gdf, expected)


@pytest.mark.parametrize(
    "gdf",
    [
        cudf.DataFrame({"a": [{"one": 3, "two": 4, "three": 10}]}),
        cudf.DataFrame(
            {
                "left-a": [0, 1, 2],
                "a": [{"x": 0.23, "y": 43}, None, {"x": 23.9, "y": 4.3}],
                "right-a": ["abc", "def", "ghi"],
            }
        ),
        cudf.DataFrame(
            {
                "left-a": [{"a": 1}, None, None],
                "a": [
                    {"one": 324, "two": 23432, "three": 324},
                    None,
                    {"one": 3.24, "two": 1, "three": 324},
                ],
                "right-a": ["abc", "def", "ghi"],
            }
        ),
    ],
)
def test_dataframe_roundtrip_arrow_struct_dtype(gdf):
    table = gdf.to_arrow()
    expected = cudf.DataFrame.from_arrow(table)

    assert_eq(gdf, expected)


def test_dataframe_setitem_cupy_array():
    np.random.seed(0)
    pdf = pd.DataFrame(np.random.randn(10, 2))
    gdf = cudf.from_pandas(pdf)

    gpu_array = cupy.array([True, False] * 5)
    pdf[gpu_array.get()] = 1.5
    gdf[gpu_array] = 1.5

    assert_eq(pdf, gdf)


@pytest.mark.parametrize(
    "data", [{"a": [1, 2, 3], "b": [4, 5, 6], "c": [7, 8, 9]}]
)
@pytest.mark.parametrize(
    "index",
    [{0: 123, 1: 4, 2: 6}],
)
@pytest.mark.parametrize(
    "level",
    ["x", 0],
)
def test_rename_for_level_MultiIndex_dataframe(data, index, level):
    pdf = pd.DataFrame(
        data,
        index=pd.MultiIndex.from_tuples([(0, 1, 2), (1, 2, 3), (2, 3, 4)]),
    )
    pdf.index.names = ["x", "y", "z"]
    gdf = cudf.from_pandas(pdf)

    expect = pdf.rename(index=index, level=level)
    got = gdf.rename(index=index, level=level)

    assert_eq(expect, got)


@pytest.mark.parametrize(
    "data", [{"a": [1, 2, 3], "b": [4, 5, 6], "c": [7, 8, 9]}]
)
@pytest.mark.parametrize(
    "columns",
    [{"a": "f", "b": "g"}, {1: 3, 2: 4}, lambda s: 2 * s],
)
@pytest.mark.parametrize(
    "level",
    [0, 1],
)
def test_rename_for_level_MultiColumn_dataframe(data, columns, level):
    gdf = cudf.DataFrame(data)
    gdf.columns = pd.MultiIndex.from_tuples([("a", 1), ("a", 2), ("b", 1)])

    pdf = gdf.to_pandas()

    expect = pdf.rename(columns=columns, level=level)
    got = gdf.rename(columns=columns, level=level)

    assert_eq(expect, got)


def test_rename_for_level_RangeIndex_dataframe():
    gdf = cudf.DataFrame({"a": [1, 2, 3], "b": [4, 5, 6], "c": [7, 8, 9]})
    pdf = gdf.to_pandas()

    expect = pdf.rename(columns={"a": "f"}, index={0: 3, 1: 4}, level=0)
    got = gdf.rename(columns={"a": "f"}, index={0: 3, 1: 4}, level=0)

    assert_eq(expect, got)


@pytest_xfail(reason="level=None not implemented yet")
def test_rename_for_level_is_None_MC():
    gdf = cudf.DataFrame({"a": [1, 2, 3], "b": [4, 5, 6], "c": [7, 8, 9]})
    gdf.columns = pd.MultiIndex.from_tuples([("a", 1), ("a", 2), ("b", 1)])
    pdf = gdf.to_pandas()

    expect = pdf.rename(columns={"a": "f"}, level=None)
    got = gdf.rename(columns={"a": "f"}, level=None)

    assert_eq(expect, got)


@pytest.mark.parametrize(
    "data",
    [
        [
            [[1, 2, 3], 11, "a"],
            [None, 22, "e"],
            [[4], 33, "i"],
            [[], 44, "o"],
            [[5, 6], 55, "u"],
        ],  # nested
        [
            [1, 11, "a"],
            [2, 22, "e"],
            [3, 33, "i"],
            [4, 44, "o"],
            [5, 55, "u"],
        ],  # non-nested
    ],
)
@pytest.mark.parametrize(
    ("labels", "label_to_explode"),
    [
        (None, 0),
        (pd.Index(["a", "b", "c"]), "a"),
        (
            pd.MultiIndex.from_tuples(
                [(0, "a"), (0, "b"), (1, "a")], names=["l0", "l1"]
            ),
            (0, "a"),
        ),
    ],
)
@pytest.mark.parametrize("ignore_index", [True, False])
@pytest.mark.parametrize(
    "p_index",
    [
        None,
        ["ia", "ib", "ic", "id", "ie"],
        pd.MultiIndex.from_tuples(
            [(0, "a"), (0, "b"), (0, "c"), (1, "a"), (1, "b")]
        ),
    ],
)
def test_explode(data, labels, ignore_index, p_index, label_to_explode):
    pdf = pd.DataFrame(data, index=p_index, columns=labels)
    gdf = cudf.from_pandas(pdf)

    if PANDAS_GE_134:
        expect = pdf.explode(label_to_explode, ignore_index)
    else:
        # https://github.com/pandas-dev/pandas/issues/43314
        if isinstance(label_to_explode, int):
            pdlabel_to_explode = [label_to_explode]
        else:
            pdlabel_to_explode = label_to_explode
        expect = pdf.explode(pdlabel_to_explode, ignore_index)

    got = gdf.explode(label_to_explode, ignore_index)

    assert_eq(expect, got, check_dtype=False)


@pytest.mark.parametrize(
    "df,ascending,expected",
    [
        (
            cudf.DataFrame({"a": [10, 0, 2], "b": [-10, 10, 1]}),
            True,
            cupy.array([1, 2, 0], dtype="int32"),
        ),
        (
            cudf.DataFrame({"a": [10, 0, 2], "b": [-10, 10, 1]}),
            False,
            cupy.array([0, 2, 1], dtype="int32"),
        ),
    ],
)
def test_dataframe_argsort(df, ascending, expected):
    actual = df.argsort(ascending=ascending)

    assert_eq(actual, expected)


@pytest.mark.parametrize(
    "data,columns,index",
    [
        (pd.Series([1, 2, 3]), None, None),
        (pd.Series(["a", "b", None, "c"], name="abc"), None, None),
        (
            pd.Series(["a", "b", None, "c"], name="abc"),
            ["abc", "b"],
            [1, 2, 3],
        ),
    ],
)
def test_dataframe_init_from_series(data, columns, index):
    expected = pd.DataFrame(data, columns=columns, index=index)
    actual = cudf.DataFrame(data, columns=columns, index=index)

    assert_eq(
        expected,
        actual,
        check_index_type=len(expected) != 0,
    )


def test_frame_series_where():
    gdf = cudf.DataFrame(
        {"a": [1.0, 2.0, None, 3.0, None], "b": [None, 10.0, 11.0, None, 23.0]}
    )
    pdf = gdf.to_pandas()
    expected = gdf.where(gdf.notna(), gdf.mean())
    actual = pdf.where(pdf.notna(), pdf.mean(), axis=1)
    assert_eq(expected, actual)


@pytest.mark.parametrize(
    "data",
    [{"a": [1, 2, 3], "b": [1, 1, 0]}],
)
def test_frame_series_where_other(data):
    gdf = cudf.DataFrame(data)
    pdf = gdf.to_pandas()

    expected = gdf.where(gdf["b"] == 1, cudf.NA)
    actual = pdf.where(pdf["b"] == 1, pd.NA)
    assert_eq(
        actual.fillna(-1).values,
        expected.fillna(-1).values,
        check_dtype=False,
    )

    expected = gdf.where(gdf["b"] == 1, 0)
    actual = pdf.where(pdf["b"] == 1, 0)
    assert_eq(expected, actual)


@pytest.mark.parametrize(
    "data, gkey",
    [
        (
            {
                "id": ["a", "a", "a", "b", "b", "b", "c", "c", "c"],
                "val1": [5, 4, 6, 4, 8, 7, 4, 5, 2],
                "val2": [4, 5, 6, 1, 2, 9, 8, 5, 1],
                "val3": [4, 5, 6, 1, 2, 9, 8, 5, 1],
            },
            ["id", "val1", "val2"],
        ),
        (
            {
                "id": [0] * 4 + [1] * 3,
                "a": [10, 3, 4, 2, -3, 9, 10],
                "b": [10, 23, -4, 2, -3, 9, 19],
            },
            ["id", "a"],
        ),
        (
            {
                "id": ["a", "a", "b", "b", "c", "c"],
                "val": cudf.Series(
                    [None, None, None, None, None, None], dtype="float64"
                ),
            },
            ["id"],
        ),
        (
            {
                "id": ["a", "a", "b", "b", "c", "c"],
                "val1": [None, 4, 6, 8, None, 2],
                "val2": [4, 5, None, 2, 9, None],
            },
            ["id"],
        ),
        ({"id": [1.0], "val1": [2.0], "val2": [3.0]}, ["id"]),
    ],
)
@pytest.mark.parametrize(
    "min_per",
    [0, 1, 2, 3, 4],
)
def test_pearson_corr_passing(data, gkey, min_per):
    gdf = cudf.DataFrame(data)
    pdf = gdf.to_pandas()

    actual = gdf.groupby(gkey).corr(method="pearson", min_periods=min_per)
    expected = pdf.groupby(gkey).corr(method="pearson", min_periods=min_per)

    assert_eq(expected, actual)


@pytest.mark.parametrize("method", ["kendall", "spearman"])
def test_pearson_corr_unsupported_methods(method):
    gdf = cudf.DataFrame(
        {
            "id": ["a", "a", "a", "b", "b", "b", "c", "c", "c"],
            "val1": [5, 4, 6, 4, 8, 7, 4, 5, 2],
            "val2": [4, 5, 6, 1, 2, 9, 8, 5, 1],
            "val3": [4, 5, 6, 1, 2, 9, 8, 5, 1],
        }
    )

    with pytest.raises(
        NotImplementedError,
        match="Only pearson correlation is currently supported",
    ):
        gdf.groupby("id").corr(method)


def test_pearson_corr_empty_columns():
    gdf = cudf.DataFrame(columns=["id", "val1", "val2"])
    pdf = gdf.to_pandas()

    actual = gdf.groupby("id").corr("pearson")
    expected = pdf.groupby("id").corr("pearson")

    assert_eq(
        expected,
        actual,
        check_dtype=False,
        check_index_type=False,
    )


@pytest.mark.parametrize(
    "data",
    [
        {
            "id": ["a", "a", "a", "b", "b", "b", "c", "c", "c"],
            "val1": ["v", "n", "k", "l", "m", "i", "y", "r", "w"],
            "val2": ["d", "d", "d", "e", "e", "e", "f", "f", "f"],
        },
        {
            "id": ["a", "a", "a", "b", "b", "b", "c", "c", "c"],
            "val1": [1, 1, 1, 2, 2, 2, 3, 3, 3],
            "val2": ["d", "d", "d", "e", "e", "e", "f", "f", "f"],
        },
    ],
)
@pytest.mark.parametrize("gkey", ["id", "val1", "val2"])
def test_pearson_corr_invalid_column_types(data, gkey):
    with pytest.raises(
        TypeError,
        match="Correlation accepts only numerical column-pairs",
    ):
        cudf.DataFrame(data).groupby(gkey).corr("pearson")


def test_pearson_corr_multiindex_dataframe():
    gdf = cudf.DataFrame(
        {"a": [1, 1, 2, 2], "b": [1, 1, 2, 3], "c": [2, 3, 4, 5]}
    ).set_index(["a", "b"])

    actual = gdf.groupby(level="a").corr("pearson")
    expected = gdf.to_pandas().groupby(level="a").corr("pearson")

    assert_eq(expected, actual)


@pytest.mark.parametrize(
    "data",
    [
        {"a": [np.nan, 1, 2], "b": [None, None, None]},
        {"a": [1, 2, np.nan, 2], "b": [np.nan, np.nan, np.nan, np.nan]},
        {
            "a": [1, 2, np.nan, 2, None],
            "b": [np.nan, np.nan, None, np.nan, np.nan],
        },
        {"a": [1, 2, 2, None, 1.1], "b": [1, 2.2, 3, None, 5]},
    ],
)
@pytest.mark.parametrize("nan_as_null", [True, False])
def test_dataframe_constructor_nan_as_null(data, nan_as_null):
    actual = cudf.DataFrame(data, nan_as_null=nan_as_null)

    if nan_as_null:
        assert (
            not (
                actual.astype("float").replace(
                    cudf.Series([np.nan], nan_as_null=False), cudf.Series([-1])
                )
                == -1
            )
            .any()
            .any()
        )
    else:
        actual = actual.select_dtypes(exclude=["object"])
        assert (actual.replace(np.nan, -1) == -1).any().any()


def test_dataframe_add_prefix():
    cdf = cudf.DataFrame({"A": [1, 2, 3, 4], "B": [3, 4, 5, 6]})
    pdf = cdf.to_pandas()

    got = cdf.add_prefix("item_")
    expected = pdf.add_prefix("item_")

    assert_eq(got, expected)


def test_dataframe_add_suffix():
    cdf = cudf.DataFrame({"A": [1, 2, 3, 4], "B": [3, 4, 5, 6]})
    pdf = cdf.to_pandas()

    got = cdf.add_suffix("_item")
    expected = pdf.add_suffix("_item")

    assert_eq(got, expected)


@pytest.mark.parametrize(
    "data, gkey",
    [
        (
            {
                "id": ["a", "a", "a", "b", "b", "b", "c", "c", "c"],
                "val1": [5, 4, 6, 4, 8, 7, 4, 5, 2],
                "val2": [4, 5, 6, 1, 2, 9, 8, 5, 1],
                "val3": [4, 5, 6, 1, 2, 9, 8, 5, 1],
            },
            ["id"],
        ),
        (
            {
                "id": [0, 0, 0, 0, 1, 1, 1],
                "a": [10.0, 3, 4, 2.0, -3.0, 9.0, 10.0],
                "b": [10.0, 23, -4.0, 2, -3.0, 9, 19.0],
            },
            ["id", "a"],
        ),
    ],
)
@pytest.mark.parametrize(
    "min_periods",
    [0, 3],
)
@pytest.mark.parametrize(
    "ddof",
    [1, 2],
)
def test_groupby_covariance(data, gkey, min_periods, ddof):
    gdf = cudf.DataFrame(data)
    pdf = gdf.to_pandas()

    actual = gdf.groupby(gkey).cov(min_periods=min_periods, ddof=ddof)
    # We observe a warning if there are too few observations to generate a
    # non-singular covariance matrix _and_ there are enough that pandas will
    # actually attempt to compute a value. Groups with fewer than min_periods
    # inputs will be skipped altogether, so no warning occurs.
    with expect_warning_if(
        (pdf.groupby(gkey).count() < 2).all().all()
        and (pdf.groupby(gkey).count() > min_periods).all().all(),
        RuntimeWarning,
    ):
        expected = pdf.groupby(gkey).cov(min_periods=min_periods, ddof=ddof)

    assert_eq(expected, actual)


def test_groupby_covariance_multiindex_dataframe():
    gdf = cudf.DataFrame(
        {
            "a": [1, 1, 2, 2],
            "b": [1, 1, 2, 2],
            "c": [2, 3, 4, 5],
            "d": [6, 8, 9, 1],
        }
    ).set_index(["a", "b"])

    actual = gdf.groupby(level=["a", "b"]).cov()
    expected = gdf.to_pandas().groupby(level=["a", "b"]).cov()

    assert_eq(expected, actual)


def test_groupby_covariance_empty_columns():
    gdf = cudf.DataFrame(columns=["id", "val1", "val2"])
    pdf = gdf.to_pandas()

    actual = gdf.groupby("id").cov()
    expected = pdf.groupby("id").cov()

    assert_eq(
        expected,
        actual,
        check_dtype=False,
        check_index_type=False,
    )


def test_groupby_cov_invalid_column_types():
    gdf = cudf.DataFrame(
        {
            "id": ["a", "a", "a", "b", "b", "b", "c", "c", "c"],
            "val1": ["v", "n", "k", "l", "m", "i", "y", "r", "w"],
            "val2": ["d", "d", "d", "e", "e", "e", "f", "f", "f"],
        },
    )
    with pytest.raises(
        TypeError,
        match="Covariance accepts only numerical column-pairs",
    ):
        gdf.groupby("id").cov()


def test_groupby_cov_positive_semidefinite_matrix():
    # Refer to discussions in PR #9889 re "pair-wise deletion" strategy
    # being used in pandas to compute the covariance of a dataframe with
    # rows containing missing values.
    # Note: cuDF currently matches pandas behavior in that the covariance
    # matrices are not guaranteed PSD (positive semi definite).
    # https://github.com/rapidsai/cudf/pull/9889#discussion_r794158358
    gdf = cudf.DataFrame(
        [[1, 2], [None, 4], [5, None], [7, 8]], columns=["v0", "v1"]
    )
    actual = gdf.groupby(by=cudf.Series([1, 1, 1, 1])).cov()
    actual.reset_index(drop=True, inplace=True)

    pdf = gdf.to_pandas()
    expected = pdf.groupby(by=pd.Series([1, 1, 1, 1])).cov()
    expected.reset_index(drop=True, inplace=True)

    assert_eq(
        expected,
        actual,
        check_dtype=False,
    )


@pytest_xfail
def test_groupby_cov_for_pandas_bug_case():
    # Handles case: pandas bug using ddof with missing data.
    # Filed an issue in Pandas on GH, link below:
    # https://github.com/pandas-dev/pandas/issues/45814
    pdf = pd.DataFrame(
        {"id": ["a", "a"], "val1": [1.0, 2.0], "val2": [np.nan, np.nan]}
    )
    expected = pdf.groupby("id").cov(ddof=2)

    gdf = cudf.from_pandas(pdf)
    actual = gdf.groupby("id").cov(ddof=2)

    assert_eq(expected, actual)


@pytest.mark.parametrize(
    "data",
    [
        np.random.RandomState(seed=10).randint(-50, 50, (25, 30)),
        np.random.RandomState(seed=10).random_sample((4, 4)),
        np.array([1.123, 2.343, 5.890, 0.0]),
        [True, False, True, False, False],
        {"a": [1.123, 2.343, np.nan, np.nan], "b": [None, 3, 9.08, None]},
    ],
)
@pytest.mark.parametrize("periods", (-5, -1, 0, 1, 5))
def test_diff_numeric_dtypes(data, periods):
    gdf = cudf.DataFrame(data)
    pdf = gdf.to_pandas()

    actual = gdf.diff(periods=periods, axis=0)
    expected = pdf.diff(periods=periods, axis=0)

    assert_eq(
        expected,
        actual,
        check_dtype=False,
    )


@pytest.mark.parametrize(
    ("precision", "scale"),
    [(5, 2), (8, 5)],
)
@pytest.mark.parametrize(
    "dtype",
    [cudf.Decimal32Dtype, cudf.Decimal64Dtype],
)
def test_diff_decimal_dtypes(precision, scale, dtype):
    gdf = cudf.DataFrame(
        np.random.default_rng(seed=42).uniform(10.5, 75.5, (10, 6)),
        dtype=dtype(precision=precision, scale=scale),
    )
    pdf = gdf.to_pandas()

    actual = gdf.diff()
    expected = pdf.diff()

    assert_eq(
        expected,
        actual,
        check_dtype=False,
    )


def test_diff_invalid_axis():
    gdf = cudf.DataFrame(np.array([1.123, 2.343, 5.890, 0.0]))
    with pytest.raises(NotImplementedError, match="Only axis=0 is supported."):
        gdf.diff(periods=1, axis=1)


@pytest.mark.parametrize(
    "data",
    [
        {
            "int_col": [1, 2, 3, 4, 5],
            "float_col": [1.0, 2.0, 3.0, 4.0, 5.0],
            "string_col": ["a", "b", "c", "d", "e"],
        },
        ["a", "b", "c", "d", "e"],
    ],
)
def test_diff_unsupported_dtypes(data):
    gdf = cudf.DataFrame(data)
    with pytest.raises(
        TypeError,
        match=r"unsupported operand type\(s\)",
    ):
        gdf.diff()


def test_diff_many_dtypes():
    pdf = pd.DataFrame(
        {
            "dates": pd.date_range("2020-01-01", "2020-01-06", freq="D"),
            "bools": [True, True, True, False, True, True],
            "floats": [1.0, 2.0, 3.5, np.nan, 5.0, -1.7],
            "ints": [1, 2, 3, 3, 4, 5],
            "nans_nulls": [np.nan, None, None, np.nan, np.nan, None],
        }
    )
    gdf = cudf.from_pandas(pdf)
    assert_eq(pdf.diff(), gdf.diff())
    assert_eq(pdf.diff(periods=2), gdf.diff(periods=2))


def test_dataframe_assign_cp_np_array():
    m, n = 5, 3
    cp_ndarray = cupy.random.randn(m, n)
    pdf = pd.DataFrame({f"f_{i}": range(m) for i in range(n)})
    gdf = cudf.DataFrame({f"f_{i}": range(m) for i in range(n)})
    pdf[[f"f_{i}" for i in range(n)]] = cupy.asnumpy(cp_ndarray)
    gdf[[f"f_{i}" for i in range(n)]] = cp_ndarray

    assert_eq(pdf, gdf)


@pytest.mark.parametrize(
    "data",
    [{"a": [1, 2, 3], "b": [1, 1, 0]}],
)
def test_dataframe_nunique(data):
    gdf = cudf.DataFrame(data)
    pdf = gdf.to_pandas()

    actual = gdf.nunique()
    expected = pdf.nunique()

    assert_eq(expected, actual)


@pytest.mark.parametrize(
    "data",
    [{"key": [0, 1, 1, 0, 0, 1], "val": [1, 8, 3, 9, -3, 8]}],
)
def test_dataframe_nunique_index(data):
    gdf = cudf.DataFrame(data)
    pdf = gdf.to_pandas()

    actual = gdf.index.nunique()
    expected = pdf.index.nunique()

    assert_eq(expected, actual)


def test_dataframe_rename_duplicate_column():
    gdf = cudf.DataFrame({"a": [1, 2, 3], "b": [3, 4, 5]})
    with pytest.raises(
        ValueError, match="Duplicate column names are not allowed"
    ):
        gdf.rename(columns={"a": "b"}, inplace=True)


@pytest_unmark_spilling
@pytest.mark.parametrize(
    "data",
    [
        np.random.RandomState(seed=10).randint(-50, 50, (10, 10)),
        np.random.RandomState(seed=10).random_sample((4, 4)),
        np.array([1.123, 2.343, 5.890, 0.0]),
        {"a": [1.123, 2.343, np.nan, np.nan], "b": [None, 3, 9.08, None]},
    ],
)
@pytest.mark.parametrize("periods", [-5, -2, 0, 2, 5])
@pytest.mark.parametrize("fill_method", ["ffill", "bfill", "pad", "backfill"])
def test_dataframe_pct_change(data, periods, fill_method):
    gdf = cudf.DataFrame(data)
    pdf = gdf.to_pandas()

    actual = gdf.pct_change(periods=periods, fill_method=fill_method)
    expected = pdf.pct_change(periods=periods, fill_method=fill_method)

    assert_eq(expected, actual)


@pytest.mark.parametrize("numeric_only", [True, False])
def test_mean_timeseries(numeric_only):
    gdf = cudf.datasets.timeseries()
    if not numeric_only:
        gdf = gdf.select_dtypes(include="number")
    pdf = gdf.to_pandas()

    expected = pdf.mean(numeric_only=numeric_only)
    actual = gdf.mean(numeric_only=numeric_only)

    assert_eq(expected, actual)


@pytest.mark.parametrize(
    "data",
    [
        {
            "a": [1, 2, 3, 4, 5],
            "b": ["a", "b", "c", "d", "e"],
            "c": [1.0, 2.0, 3.0, 4.0, 5.0],
        }
    ],
)
@pytest.mark.parametrize("numeric_only", [True, False])
def test_std_different_dtypes(data, numeric_only):
    gdf = cudf.DataFrame(data)
    if not numeric_only:
        gdf = gdf.select_dtypes(include="number")
    pdf = gdf.to_pandas()

    expected = pdf.std(numeric_only=numeric_only)
    actual = gdf.std(numeric_only=numeric_only)

    assert_eq(expected, actual)


@pytest.mark.parametrize(
    "data",
    [
        {
            "id": ["a", "a", "a", "b", "b", "b", "c", "c", "c"],
            "val1": ["v", "n", "k", "l", "m", "i", "y", "r", "w"],
            "val2": ["d", "d", "d", "e", "e", "e", "f", "f", "f"],
        }
    ],
)
def test_empty_numeric_only(data):
    gdf = cudf.DataFrame(data)
    pdf = gdf.to_pandas()
    expected = pdf.prod(numeric_only=True)
    actual = gdf.prod(numeric_only=True)
    assert_eq(expected, actual)


@pytest.fixture(params=[0, 10], ids=["empty", "10"])
def df_eval(request):
    N = request.param
    if N == 0:
        value = np.zeros(0, dtype="int")
        return cudf.DataFrame(
            {
                "a": value,
                "b": value,
                "c": value,
                "d": value,
            }
        )
    int_max = 10
    rng = cupy.random.default_rng(0)
    return cudf.DataFrame(
        {
            "a": rng.integers(N, size=int_max),
            "b": rng.integers(N, size=int_max),
            "c": rng.integers(N, size=int_max),
            "d": rng.integers(N, size=int_max),
        }
    )


# Note that for now expressions do not automatically handle casting, so inputs
# need to be casted appropriately
@pytest.mark.parametrize(
    "expr, dtype",
    [
        ("a", int),
        ("+a", int),
        ("a + b", int),
        ("a == b", int),
        ("a / b", float),
        ("a * b", int),
        ("a > b", int),
        ("a >= b", int),
        ("a > b > c", int),
        ("a > b < c", int),
        ("a & b", int),
        ("a & b | c", int),
        ("sin(a)", float),
        ("exp(sin(abs(a)))", float),
        ("sqrt(floor(a))", float),
        ("ceil(arctanh(a))", float),
        ("(a + b) - (c * d)", int),
        ("~a", int),
        ("(a > b) and (c > d)", int),
        ("(a > b) or (c > d)", int),
        ("not (a > b)", int),
        ("a + 1", int),
        ("a + 1.0", float),
        ("-a + 1", int),
        ("+a + 1", int),
        ("e = a + 1", int),
        (
            """
            e = log(cos(a)) + 1.0
            f = abs(c) - exp(d)
            """,
            float,
        ),
        ("a_b_are_equal = (a == b)", int),
        ("a > b", str),
        ("a < '1'", str),
        ('a == "1"', str),
    ],
)
def test_dataframe_eval(df_eval, expr, dtype):
    df_eval = df_eval.astype(dtype)
    expect = df_eval.to_pandas().eval(expr)
    got = df_eval.eval(expr)
    # In the specific case where the evaluated expression is a unary function
    # of a single column with no nesting, pandas will retain the name. This
    # level of compatibility is out of scope for now.
    assert_eq(expect, got, check_names=False)

    # Test inplace
    if re.search("[^=><]=[^=]", expr) is not None:
        pdf_eval = df_eval.to_pandas()
        pdf_eval.eval(expr, inplace=True)
        df_eval.eval(expr, inplace=True)
        assert_eq(pdf_eval, df_eval)


@pytest.mark.parametrize(
    "expr",
    [
        """
        e = a + b
        a == b
        """,
        "a_b_are_equal = (a == b) = c",
    ],
)
def test_dataframe_eval_errors(df_eval, expr):
    with pytest.raises(ValueError):
        df_eval.eval(expr)


def test_dataframe_eval_misc():
    df = cudf.DataFrame({"a": [1, 2, 3, None, 5]})
    got = df.eval("isnull(a)")
    assert_eq(got, cudf.Series.isnull(df["a"]), check_names=False)

    df.eval("c = isnull(1)", inplace=True)
    assert_eq(df["c"], cudf.Series([False] * len(df), name="c"))


@pytest.mark.parametrize(
    "gdf,subset",
    [
        (
            cudf.DataFrame(
                {"num_legs": [2, 4, 4, 6], "num_wings": [2, 0, 0, 0]},
                index=["falcon", "dog", "cat", "ant"],
            ),
            ["num_legs"],
        ),
        (
            cudf.DataFrame(
                {
                    "first_name": ["John", "Anne", "John", "Beth"],
                    "middle_name": ["Smith", None, None, "Louise"],
                }
            ),
            ["first_name"],
        ),
    ],
)
@pytest.mark.parametrize("sort", [True, False])
@pytest.mark.parametrize("ascending", [True, False])
@pytest.mark.parametrize("normalize", [True, False])
@pytest.mark.parametrize("dropna", [True, False])
@pytest.mark.parametrize("use_subset", [True, False])
def test_value_counts(
    gdf,
    subset,
    sort,
    ascending,
    normalize,
    dropna,
    use_subset,
):
    pdf = gdf.to_pandas()

    got = gdf.value_counts(
        subset=subset if (use_subset) else None,
        sort=sort,
        ascending=ascending,
        normalize=normalize,
        dropna=dropna,
    )
    expected = pdf.value_counts(
        subset=subset if (use_subset) else None,
        sort=sort,
        ascending=ascending,
        normalize=normalize,
        dropna=dropna,
    )

    if not dropna:
        # Convert the Pandas series to a cuDF one due to difference
        # in the handling of NaNs between the two (<NA> in cuDF and
        # NaN in Pandas) when dropna=False.
        assert_eq(got.sort_index(), cudf.from_pandas(expected).sort_index())
    else:
        assert_eq(got.sort_index(), expected.sort_index())

    with pytest.raises(KeyError):
        gdf.value_counts(subset=["not_a_column_name"])


@pytest.fixture
def wildcard_df():
    midx = cudf.MultiIndex.from_tuples(
        [(c1, c2) for c1 in "abc" for c2 in "ab"]
    )
    df = cudf.DataFrame({f"{i}": [i] for i in range(6)})
    df.columns = midx
    return df


def test_multiindex_wildcard_selection_all(wildcard_df):
    expect = wildcard_df.to_pandas().loc[:, (slice(None), "b")]
    got = wildcard_df.loc[:, (slice(None), "b")]
    assert_eq(expect, got)


@pytest_xfail(reason="Not yet properly supported.")
def test_multiindex_wildcard_selection_partial(wildcard_df):
    expect = wildcard_df.to_pandas().loc[:, (slice("a", "b"), "b")]
    got = wildcard_df.loc[:, (slice("a", "b"), "b")]
    assert_eq(expect, got)


@pytest_xfail(reason="Not yet properly supported.")
def test_multiindex_wildcard_selection_three_level_all():
    midx = cudf.MultiIndex.from_tuples(
        [(c1, c2, c3) for c1 in "abcd" for c2 in "abc" for c3 in "ab"]
    )
    df = cudf.DataFrame({f"{i}": [i] for i in range(24)})
    df.columns = midx

    expect = df.to_pandas().loc[:, (slice("a", "c"), slice("a", "b"), "b")]
    got = df.loc[:, (slice(None), "b")]
    assert_eq(expect, got)


def test_dataframe_assign_scalar_to_empty_series():
    expected = pd.DataFrame({"a": []})
    actual = cudf.DataFrame({"a": []})
    expected.a = 0
    actual.a = 0
    assert_eq(expected, actual)


@pytest.mark.parametrize(
    "data",
    [
        {0: [1, 2, 3], 2: [10, 11, 23]},
        {("a", "b"): [1, 2, 3], ("2",): [10, 11, 23]},
    ],
)
def test_non_string_column_name_to_arrow(data):
    df = cudf.DataFrame(data)

    expected = df.to_arrow()
    actual = pa.Table.from_pandas(df.to_pandas())

    assert expected.equals(actual)


def test_complex_types_from_arrow():
    expected = pa.Table.from_arrays(
        [
            pa.array([1, 2, 3]),
            pa.array([10, 20, 30]),
            pa.array([{"a": 9}, {"b": 10}, {"c": 11}]),
            pa.array([[{"a": 1}], [{"b": 2}], [{"c": 3}]]),
            pa.array([10, 11, 12]).cast(pa.decimal128(21, 2)),
            pa.array([{"a": 9}, {"b": 10, "c": {"g": 43}}, {"c": {"a": 10}}]),
        ],
        names=["a", "b", "c", "d", "e", "f"],
    )

    df = cudf.DataFrame.from_arrow(expected)
    actual = df.to_arrow()

    assert expected.equals(actual)


@pytest.mark.parametrize(
    "data",
    [
        {
            "brand": ["Yum Yum", "Yum Yum", "Indomie", "Indomie", "Indomie"],
            "style": ["cup", "cup", "cup", "pack", "pack"],
            "rating": [4, 4, 3.5, 15, 5],
        },
        {
            "brand": ["Indomie", "Yum Yum", "Indomie", "Indomie", "Indomie"],
            "style": ["cup", "cup", "cup", "cup", "pack"],
            "rating": [4, 4, 3.5, 4, 5],
        },
    ],
)
@pytest.mark.parametrize(
    "subset", [None, ["brand"], ["rating"], ["style", "rating"]]
)
@pytest.mark.parametrize("keep", ["first", "last", False])
def test_dataframe_duplicated(data, subset, keep):
    gdf = cudf.DataFrame(data)
    pdf = gdf.to_pandas()

    expected = pdf.duplicated(subset=subset, keep=keep)
    actual = gdf.duplicated(subset=subset, keep=keep)

    assert_eq(expected, actual)


@pytest.mark.parametrize(
    "data",
    [
        {"col": [{"a": 1.1}, {"a": 2.1}, {"a": 10.0}, {"a": 11.2323}, None]},
        {"a": [[{"b": 567}], None] * 10},
        {"a": [decimal.Decimal(10), decimal.Decimal(20), None]},
    ],
)
def test_dataframe_transpose_complex_types(data):
    gdf = cudf.DataFrame(data)
    pdf = gdf.to_pandas()

    expected = pdf.T
    actual = gdf.T

    assert_eq(expected, actual)


@pytest.mark.parametrize(
    "data",
    [
        {"col": [{"a": 1.1}, {"a": 2.1}, {"a": 10.0}, {"a": 11.2323}, None]},
        {"a": [[{"b": 567}], None] * 10},
        {"a": [decimal.Decimal(10), decimal.Decimal(20), None]},
    ],
)
def test_dataframe_values_complex_types(data):
    gdf = cudf.DataFrame(data)
    with pytest.raises(NotImplementedError):
        gdf.values


def test_dataframe_from_arrow_slice():
    table = pa.Table.from_pandas(
        pd.DataFrame.from_dict(
            {"a": ["aa", "bb", "cc"] * 3, "b": [1, 2, 3] * 3}
        )
    )
    table_slice = table.slice(3, 7)

    expected = table_slice.to_pandas()
    actual = cudf.DataFrame.from_arrow(table_slice)

    assert_eq(expected, actual)


@pytest.mark.parametrize(
    "data",
    [
        {"a": [1, 2, 3], "b": ["x", "y", "z"], "c": 4},
        {"c": 4, "a": [1, 2, 3], "b": ["x", "y", "z"]},
        {"a": [1, 2, 3], "c": 4},
    ],
)
def test_dataframe_init_from_scalar_and_lists(data):
    actual = cudf.DataFrame(data)
    expected = pd.DataFrame(data)

    assert_eq(expected, actual)


@pytest.mark.parametrize(
    "data,index",
    [
        ({"a": [1, 2, 3], "b": ["x", "y", "z", "z"], "c": 4}, None),
        (
            {
                "a": [1, 2, 3],
                "b": ["x", "y", "z"],
            },
            [10, 11],
        ),
        (
            {
                "a": [1, 2, 3],
                "b": ["x", "y", "z"],
            },
            [10, 11],
        ),
        ([[10, 11], [12, 13]], ["a", "b", "c"]),
    ],
)
def test_dataframe_init_length_error(data, index):
    assert_exceptions_equal(
        lfunc=pd.DataFrame,
        rfunc=cudf.DataFrame,
        lfunc_args_and_kwargs=(
            [],
            {"data": data, "index": index},
        ),
        rfunc_args_and_kwargs=(
            [],
            {"data": data, "index": index},
        ),
    )


def test_dataframe_binop_with_mixed_date_types():
    df = pd.DataFrame(
        np.random.rand(2, 2),
        columns=pd.Index(["2000-01-03", "2000-01-04"], dtype="datetime64[ns]"),
    )
    ser = pd.Series(np.random.rand(3), index=[0, 1, 2])
    gdf = cudf.from_pandas(df)
    gser = cudf.from_pandas(ser)
    expected = df - ser
    got = gdf - gser
    assert_eq(expected, got)


def test_dataframe_binop_with_mixed_string_types():
    df1 = pd.DataFrame(np.random.rand(3, 3), columns=pd.Index([0, 1, 2]))
    df2 = pd.DataFrame(
        np.random.rand(6, 6),
        columns=pd.Index([0, 1, 2, "VhDoHxRaqt", "X0NNHBIPfA", "5FbhPtS0D1"]),
    )
    gdf1 = cudf.from_pandas(df1)
    gdf2 = cudf.from_pandas(df2)

    expected = df2 + df1
    got = gdf2 + gdf1

    assert_eq(expected, got)


def test_dataframe_binop_and_where():
    df = pd.DataFrame(np.random.rand(2, 2), columns=pd.Index([True, False]))
    gdf = cudf.from_pandas(df)

    expected = df > 1
    got = gdf > 1

    assert_eq(expected, got)

    expected = df[df > 1]
    got = gdf[gdf > 1]

    assert_eq(expected, got)


def test_dataframe_binop_with_datetime_index():
    df = pd.DataFrame(
        np.random.rand(2, 2),
        columns=pd.Index(["2000-01-03", "2000-01-04"], dtype="datetime64[ns]"),
    )
    ser = pd.Series(
        np.random.rand(2),
        index=pd.Index(
            [
                "2000-01-04",
                "2000-01-03",
            ],
            dtype="datetime64[ns]",
        ),
    )
    gdf = cudf.from_pandas(df)
    gser = cudf.from_pandas(ser)
    expected = df - ser
    got = gdf - gser
    assert_eq(expected, got)


@pytest.mark.parametrize(
    "columns", ([], ["c", "a"], ["a", "d", "b", "e", "c"], ["a", "b", "c"])
)
@pytest.mark.parametrize("index", (None, [4, 5, 6]))
def test_dataframe_dict_like_with_columns(columns, index):
    data = {"a": [1, 2, 3], "b": [4, 5, 6], "c": [7, 8, 9]}
    expect = pd.DataFrame(data, columns=columns, index=index)
    actual = cudf.DataFrame(data, columns=columns, index=index)
    if index is None and columns == []:
        # We make an empty range index, pandas makes an empty index
        expect = expect.reset_index(drop=True)
    assert_eq(expect, actual)


def test_dataframe_init_columns_named_multiindex():
    np.random.seed(0)
    data = np.random.randn(2, 2)
    columns = cudf.MultiIndex.from_tuples(
        [("A", "one"), ("A", "two")], names=["y", "z"]
    )
    gdf = cudf.DataFrame(data, columns=columns)
    pdf = pd.DataFrame(data, columns=columns.to_pandas())

    assert_eq(gdf, pdf)


def test_dataframe_init_columns_named_index():
    np.random.seed(0)
    data = np.random.randn(2, 2)
    columns = pd.Index(["a", "b"], name="custom_name")
    gdf = cudf.DataFrame(data, columns=columns)
    pdf = pd.DataFrame(data, columns=columns)

    assert_eq(gdf, pdf)


def test_dataframe_from_pandas_sparse():
    pdf = pd.DataFrame(range(2), dtype=pd.SparseDtype(np.int64, 0))
    with pytest.raises(NotImplementedError):
        cudf.DataFrame(pdf)


def test_dataframe_constructor_unbounded_sequence():
    class A:
        def __getitem__(self, key):
            return 1

    with pytest.raises(TypeError):
        cudf.DataFrame([A()])

    with pytest.raises(TypeError):
        cudf.DataFrame({"a": A()})


def test_dataframe_constructor_from_namedtuple():
    Point1 = namedtuple("Point1", ["a", "b", "c"])
    Point2 = namedtuple("Point1", ["x", "y"])

    data = [Point1(1, 2, 3), Point2(4, 5)]
    idx = ["a", "b"]
    gdf = cudf.DataFrame(data, index=idx)
    pdf = pd.DataFrame(data, index=idx)

    assert_eq(gdf, pdf)

    data = [Point2(4, 5), Point1(1, 2, 3)]
    with pytest.raises(ValueError):
        cudf.DataFrame(data, index=idx)
    with pytest.raises(ValueError):
        pd.DataFrame(data, index=idx)


@pytest.mark.parametrize(
    "dtype", ["datetime64[ns]", "timedelta64[ns]", "int64", "float32"]
)
def test_dataframe_mixed_dtype_error(dtype):
    pdf = pd.Series([1, 2, 3], dtype=dtype).to_frame().astype(object)
    with pytest.raises(TypeError):
        cudf.from_pandas(pdf)<|MERGE_RESOLUTION|>--- conflicted
+++ resolved
@@ -9,12 +9,7 @@
 import re
 import string
 import textwrap
-<<<<<<< HEAD
-from collections import OrderedDict, defaultdict
-=======
-import warnings
 from collections import OrderedDict, defaultdict, namedtuple
->>>>>>> 4ea3a754
 from copy import copy
 
 import cupy
