# Copyright (c) 2019, NVIDIA CORPORATION.

# cython: profile=False
# distutils: language = c++
# cython: embedsignature = True
# cython: language_level = 3

from cudf.dataframe import columnops
from cudf.bindings.cudf_cpp cimport *
from cudf.bindings.cudf_cpp import *
from cudf.utils.cudautils import astype, modulo
from librmm_cffi import librmm as rmm

import numba
import numpy as np
import pandas as pd
import pyarrow as pa

from librmm_cffi import librmm as rmm

from libc.stdint cimport uintptr_t
from libc.stdlib cimport calloc, malloc, free

from libcpp.map cimport map as cmap
from libcpp.string  cimport string as cstring


pandas_version = tuple(map(int, pd.__version__.split('.', 2)[:2]))


def clone_columns_with_size(in_cols, row_size):
    from cudf.dataframe import columnops
    out_cols = []
    for col in in_cols:
        o_col = columnops.column_empty_like(col,
                                            dtype=col.dtype,
                                            masked=col.has_null_mask,
                                            newsize=row_size)
        out_cols.append(o_col)

    return out_cols


def apply_gather(source, maps, dest=None):
    """
    Gathers elements from source into dest (if given) using the gathermap maps.
    If dest is not given, it is allocated inside the function and returned.

    Parameters
    ----------
    source : Column or list of Columns
    maps : DeviceNDArray
    dest : Column or list of Columns (optional)

    Returns
    -------
    Column or list of Columns, or None if dest is given
    """
    if isinstance(source, (list, tuple)):
        if dest is not None:
            assert(isinstance(dest, (list, tuple)))
        in_cols = source
        out_cols = dest
    else:
        in_cols = [source]
        out_cols = None if dest is None else [dest]

    for i, in_col in enumerate(in_cols):
        in_cols[i] = columnops.as_column(in_cols[i])
        if dest is not None:
            out_cols[i] = columnops.as_column(out_cols[i])
    
    if in_cols[0].dtype == np.dtype("object"):
        in_size = in_cols[0].data.size()
    else:
        in_size = in_cols[0].data.size

    maps = columnops.as_column(maps).astype("int32")
    maps = maps.binary_operator("mod", maps.normalize_binop_value(in_size))
    maps = maps.data.mem

    col_count=len(in_cols)
    gather_count = len(maps)

    cdef gdf_column** c_in_cols = cols_view_from_cols(in_cols)
    cdef cudf_table* c_in_table = new cudf_table(c_in_cols, col_count)

    # check out_cols == in_cols and out_cols=None cases
    cdef bool is_same_input = False
    cdef gdf_column** c_out_cols
    cdef cudf_table* c_out_table
    if out_cols == in_cols:
        is_same_input = True
        c_out_table = c_in_table
    elif out_cols is not None:
        c_out_cols = cols_view_from_cols(out_cols)
        c_out_table = new cudf_table(c_out_cols, col_count)
    else:
        out_cols = clone_columns_with_size(in_cols, gather_count)
        c_out_cols = cols_view_from_cols(out_cols)
        c_out_table = new cudf_table(c_out_cols, col_count)

    cdef uintptr_t c_maps_ptr
    cdef gdf_index_type* c_maps
    if gather_count != 0:
        if out_cols[0].dtype == np.dtype("object"):
            out_size = out_cols[0].data.size()
        else:
            out_size = out_cols[0].data.size
        assert gather_count == out_size

        c_maps_ptr = get_ctype_ptr(maps)
        c_maps = <gdf_index_type*>c_maps_ptr

        with nogil:
            gather(c_in_table, c_maps, c_out_table)

    for i, col in enumerate(out_cols):
        col._update_null_count(c_out_cols[i].null_count)
        if col.dtype == np.dtype("object") and len(col) > 0:
            update_nvstrings_col(
                out_cols[i],
                <uintptr_t>c_out_cols[i].dtype_info.category)

    if is_same_input is False:
        free_table(c_out_table, c_out_cols)

    free_table(c_in_table, c_in_cols)

    if dest is not None:
        return
    
    if isinstance(source, (list, tuple)):
        return out_cols
    else:
        return out_cols[0]


<<<<<<< HEAD
def apply_scatter(in_cols, maps, out_cols=None):
    """
      Call cudf::scatter.

     * in_cols input column array
     * maps RMM device array with gdf_index_type (np.int32 compatible dtype)
     * out_cols the destination column array to output

     * returns out_cols
    """
    # TODO check the dtype of `maps` is compatible with gdf_index_type

    col_count=len(in_cols)
    gather_count = len(maps)
    cdef gdf_column** c_in_cols = cols_view_from_cols(in_cols)
    cdef cudf_table* c_in_table = new cudf_table(c_in_cols, col_count)

    # check out_cols == in_cols and out_cols=None cases
    cdef bool is_same_input = False
    cdef gdf_column** c_out_cols
    cdef cudf_table* c_out_table
    if out_cols == in_cols:
        is_same_input = True
        c_out_table = c_in_table
    elif out_cols is not None:
        c_out_cols = cols_view_from_cols(out_cols)
        c_out_table = new cudf_table(c_out_cols, col_count)
    else:
        out_cols = clone_columns_with_size(in_cols, gather_count)
        c_out_cols = cols_view_from_cols(out_cols)
        c_out_table = new cudf_table(c_out_cols, col_count)

    cdef uintptr_t c_maps_ptr
    cdef gdf_index_type* c_maps
    if gather_count != 0:
        # size check, cudf::gather requires same length for maps and in table.
        if out_cols[0].dtype == np.dtype("object"):
            in_size = in_cols[0].data.size()
        else:
            in_size = in_cols[0].data.size
        assert gather_count == in_size

        c_maps_ptr = get_ctype_ptr(maps)
        c_maps = <gdf_index_type*>c_maps_ptr

        with nogil:
            scatter(c_in_table, c_maps, c_out_table)

    if is_same_input is False:
        free_table(c_out_table, c_out_cols)

    free_table(c_in_table, c_in_cols)

    return out_cols


=======
>>>>>>> f1ba6b12
def copy_column(input_col):
    """
        Call cudf::copy
    """
    cdef gdf_column* c_input_col = column_view_from_column(input_col)
    cdef gdf_column* output = <gdf_column*>malloc(sizeof(gdf_column))

    with nogil:
        output[0] = copy(c_input_col[0])

    data, mask = gdf_column_to_column_mem(output)
    from cudf.dataframe.column import Column

    free(c_input_col)
    free(output)

    return Column.from_mem_views(data, mask, output.null_count)<|MERGE_RESOLUTION|>--- conflicted
+++ resolved
@@ -136,65 +136,6 @@
         return out_cols[0]
 
 
-<<<<<<< HEAD
-def apply_scatter(in_cols, maps, out_cols=None):
-    """
-      Call cudf::scatter.
-
-     * in_cols input column array
-     * maps RMM device array with gdf_index_type (np.int32 compatible dtype)
-     * out_cols the destination column array to output
-
-     * returns out_cols
-    """
-    # TODO check the dtype of `maps` is compatible with gdf_index_type
-
-    col_count=len(in_cols)
-    gather_count = len(maps)
-    cdef gdf_column** c_in_cols = cols_view_from_cols(in_cols)
-    cdef cudf_table* c_in_table = new cudf_table(c_in_cols, col_count)
-
-    # check out_cols == in_cols and out_cols=None cases
-    cdef bool is_same_input = False
-    cdef gdf_column** c_out_cols
-    cdef cudf_table* c_out_table
-    if out_cols == in_cols:
-        is_same_input = True
-        c_out_table = c_in_table
-    elif out_cols is not None:
-        c_out_cols = cols_view_from_cols(out_cols)
-        c_out_table = new cudf_table(c_out_cols, col_count)
-    else:
-        out_cols = clone_columns_with_size(in_cols, gather_count)
-        c_out_cols = cols_view_from_cols(out_cols)
-        c_out_table = new cudf_table(c_out_cols, col_count)
-
-    cdef uintptr_t c_maps_ptr
-    cdef gdf_index_type* c_maps
-    if gather_count != 0:
-        # size check, cudf::gather requires same length for maps and in table.
-        if out_cols[0].dtype == np.dtype("object"):
-            in_size = in_cols[0].data.size()
-        else:
-            in_size = in_cols[0].data.size
-        assert gather_count == in_size
-
-        c_maps_ptr = get_ctype_ptr(maps)
-        c_maps = <gdf_index_type*>c_maps_ptr
-
-        with nogil:
-            scatter(c_in_table, c_maps, c_out_table)
-
-    if is_same_input is False:
-        free_table(c_out_table, c_out_cols)
-
-    free_table(c_in_table, c_in_cols)
-
-    return out_cols
-
-
-=======
->>>>>>> f1ba6b12
 def copy_column(input_col):
     """
         Call cudf::copy
