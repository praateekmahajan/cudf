--- conflicted
+++ resolved
@@ -3803,14 +3803,13 @@
             chunksize,
         )
 
-<<<<<<< HEAD
     @ioutils.doc_to_orc()
     def to_orc(self, fname, compression=None, *args, **kwargs):
         """{docstring}"""
         import cudf.io.orc as orc
 
         orc.to_orc(self, fname, compression, *args, **kwargs)
-=======
+
     def repeat(self, repeats, axis=None):
         assert axis in (None, 0)
         new_index = self.index.repeat(repeats)
@@ -3818,7 +3817,6 @@
         # to preserve col names, need to get it from old _cols dict
         column_names = self._cols.keys()
         return DataFrame(data=dict(zip(column_names, cols)), index=new_index)
->>>>>>> 1e172653
 
 
 def from_pandas(obj):
