--- conflicted
+++ resolved
@@ -766,19 +766,6 @@
     np.array_equal(ref_df.to_pandas().values, df.to_pandas().values)
 
 
-<<<<<<< HEAD
-def test_csv_reader_prefix(tmpdir):
-
-    lines = ['1, 1, 1, 1']
-    buffer = '\n'.join(lines) + '\n'
-
-    prefix_str = 'a_prefix'
-    df = read_csv(StringIO(buffer), header=None, prefix=prefix_str)
-
-    column_names = list(df.columns.values)
-    for col in range(len(column_names)):
-        assert(column_names[col] == prefix_str + str(col))
-=======
 @pytest.mark.parametrize('header_row, skip_rows, skip_blanks',
                          [(1, 0, True), ('infer', 2, True), (1, 4, True),
                           (3, 0, False), ('infer', 5, False)])
@@ -803,4 +790,16 @@
 
     assert(cu_df.shape == pd_df.shape)
     assert(list(cu_df.columns.values) == list(pd_df.columns.values))
->>>>>>> feec58cf
+
+
+def test_csv_reader_prefix(tmpdir):
+
+    lines = ['1, 1, 1, 1']
+    buffer = '\n'.join(lines) + '\n'
+
+    prefix_str = 'a_prefix'
+    df = read_csv(StringIO(buffer), header=None, prefix=prefix_str)
+
+    column_names = list(df.columns.values)
+    for col in range(len(column_names)):
+        assert(column_names[col] == prefix_str + str(col))