# cuDF 0.8.0 (Date TBD)

## New Features

- PR #1524 Add GPU-accelerated JSON Lines parser with limited feature set
- PR #1569 Add support for Json objects to the JSON Lines reader

## Improvements

...

## Bug Fixes

...


# cuDF 0.7.0 (Date TBD)

## New Features

- PR #982 Implement gdf_group_by_without_aggregations and gdf_unique_indices functions
- PR #1142 Add `GDF_BOOL` column type
- PR #1194 Implement overloads for CUDA atomic operations
- PR #1292 Implemented Bitwise binary ops AND, OR, XOR (&, |, ^)
- PR #1235 Add GPU-accelerated Parquet Reader
- PR #1335 Added local_dict arg in `DataFrame.query()`.
- PR #1282 Add Series and DataFrame.describe()
- PR #1356 Rolling windows
- PR #1381 Add DataFrame._get_numeric_data
- PR #1388 Add CODEOWNERS file to auto-request reviews based on where changes are made
- PR #1396 Add DataFrame.drop method
- PR #1413 Add DataFrame.melt method
- PR #1412 Add DataFrame.pop()
- PR #1419 Initial CSV writer function
- PR #1441 Add Series level cumulative ops (cumsum, cummin, cummax, cumprod)
- PR #1420 Add script to build and test on a local gpuCI image
- PR #1440 Add DatetimeColumn.min(), DatetimeColumn.max()
- PR #1455 Add Series.Shift via Numba kernel
- PR #1441 Add Series level cumulative ops (cumsum, cummin, cummax, cumprod)
- PR #1461 Add Python coverage test to gpu build
- PR #1445 Parquet Reader: Add selective reading of rows and row group
- PR #1532 Parquet Reader: Add support for INT96 timestamps
- PR #1516 Add Series and DataFrame.ndim
- PR #1556 Add libcudf C++ transition guide
- PR #1466 Add GPU-accelerated ORC Reader
- PR #1565 Add build script for nightly doc builds
- PR #1508 Add Series isna, isnull, and notna
- PR #1456 Add Series.diff() via Numba kernel
- PR #1588 Add Index `astype` typecasting
- PR #1301 MultiIndex support
- PR #1599 Level keyword supported in groupby
- PR #929 Add support operations to dataframe
- PR #1609 Groupby accept list of Series

## Improvements

- PR #1531 Refactor closures as private functions in gpuarrow
- PR #1404 Parquet reader page data decoding speedup
- PR #1076 Use `type_dispatcher` in join, quantiles, filter, segmented sort, radix sort and hash_groupby
- PR #1202 Simplify README.md
- PR #1149 CSV Reader: Change convertStrToValue() functions to `__device__` only
- PR #1238 Improve performance of the CUDA trie used in the CSV reader
- PR #1278 Update CONTRIBUTING for new conda environment yml naming conventions
- PR #1163 Refactored UnaryOps. Reduced API to two functions: `gdf_unary_math` and `gdf_cast`. Added `abs`, `-`, and `~` ops. Changed bindings to Cython
- PR #1284 Update docs version
- PR #1287 add exclude argument to cudf.select_dtype function
- PR #1286 Refactor some of the CSV Reader kernels into generic utility functions
- PR #1291 fillna in `Series.to_gpu_array()` and `Series.to_array()` can accept the scalar too now.
- PR #1005 generic `reduction` and `scan` support
- PR #1349 Replace modernGPU sort join with thrust.
- PR #1363 Add a dataframe.mean(...) that raises NotImplementedError to satisfy `dask.dataframe.utils.is_dataframe_like`
- PR #1319 CSV Reader: Use column wrapper for gdf_column output alloc/dealloc
- PR #1376 Change series quantile default to linear
- PR #1399 Replace CFFI bindings for NVTX functions with Cython bindings
- PR #1407 Rename and cleanup of `gdf_table` to `device_table`
- PR #1389 Refactored `set_null_count()`
- PR #1386 Added macros `GDF_TRY()`, `CUDF_TRY()` and `ASSERT_CUDF_SUCCEEDED()`
- PR #1435 Rework CMake and conda recipes to depend on installed libraries
- PR #1391 Tidy up bit-resolution-operation and bitmask class code
- PR #1439 Add cmake variable to enable compiling CUDA code with -lineinfo
- PR #1462 Add ability to read parquet files from arrow::io::RandomAccessFile
- PR #1453 Convert CSV Reader CFFI to Cython
- PR #1479 Convert Parquet Reader CFFI to Cython
- PR #1397 Add a utility function for producing an overflow-safe kernel launch grid configuration
- PR #1382 Add GPU parsing of nested brackets to cuIO parsing utilities
- PR #1481 Add cudf::table constructor to allocate a set of `gdf_column`s
- PR #1484 Convert GroupBy CFFI to Cython
- PR #1463 Allow and default melt keyword argument var_name to be None
- PR #1486 Parquet Reader: Use device_buffer rather than device_ptr
- PR #1525 Add cudatoolkit conda dependency
- PR #1520 Renamed `src/dataframe` to `src/table` and moved `table.hpp`. Made `types.hpp` to be type declarations only.
- PR #1492 Convert transpose CFFI to Cython
- PR #1495 Convert binary and unary ops CFFI to Cython
- PR #1503 Convert sorting and hashing ops CFFI to Cython
- PR #1522 Use latest release version in update-version CI script
- PR #1533 Remove stale join CFFI, fix memory leaks in join Cython
- PR #1521 Added `row_bitmask` to compute bitmask for rows of a table. Merged `valids_ops.cu` and `bitmask_ops.cu`
- PR #1553 Overload `hash_row` to avoid using intial hash values. Updated `gdf_hash` to select between overloads
- PR #1585 Updated `cudf::table` to maintain own copy of wrapped `gdf_column*`s
- PR #1559 Add `except +` to all Cython function definitions to catch C++ exceptions properly
- PR #1617 `has_nulls` and `column_dtypes` for `cudf::table`
- PR #1590 Remove CFFI from the build / install process entirely
- PR #1536 Convert gpuarrow CFFI to Cython

## Bug Fixes

- PR #1233 Fix dtypes issue while adding the column to `str` dataframe.
- PR #1254 CSV Reader: fix data type detection for floating-point numbers in scientific notation
- PR #1289 Fix looping over each value instead of each category in concatenation
- PR #1293 Fix Inaccurate error message in join.pyx
- PR #1308 Add atomicCAS overload for `int8_t`, `int16_t`
- PR #1317 Fix catch polymorphic exception by reference in ipc.cu
- PR #1325 Fix dtype of null bitmasks to int8
- PR #1326 Update build documentation to use -DCMAKE_CXX11_ABI=ON
- PR #1334 Add "na_position" argument to CategoricalColumn sort_by_values
- PR #1321 Fix out of bounds warning when checking Bzip2 header
- PR #1359 Add atomicAnd/Or/Xor for integers
- PR #1354 Fix `fillna()` behaviour when replacing values with different dtypes
- PR #1347 Fixed core dump issue while passing dict_dtypes without column names in `cudf.read_csv()`
- PR #1379 Fixed build failure caused due to error: 'col_dtype' may be used uninitialized
- PR #1392 Update cudf Dockerfile and package_versions.sh
- PR #1385 Added INT8 type to `_schema_to_dtype` for use in GpuArrowReader
- PR #1393 Fixed a bug in `gdf_count_nonzero_mask()` for the case of 0 bits to count
- PR #1395 Update CONTRIBUTING to use the environment variable CUDF_HOME
- PR #1416 Fix bug at gdf_quantile_exact and gdf_quantile_appox
- PR #1421 Fix remove creation of series multiple times during `add_column()`
- PR #1405 CSV Reader: Fix memory leaks on read_csv() failure
- PR #1328 Fix CategoricalColumn to_arrow() null mask
- PR #1433 Fix NVStrings/categories includes
- PR #1432 Update NVStrings to 0.7.* to coincide with 0.7 development
- PR #1483 Modify CSV reader to avoid cropping blank quoted characters in non-string fields
- PR #1446 Merge 1275 hotfix from master into branch-0.7
- PR #1447 Fix legacy groupby apply docstring
- PR #1451 Fix hash join estimated result size is not correct
- PR #1454 Fix local build script improperly change directory permissions
- PR #1490 Require Dask 1.1.0+ for `is_dataframe_like` test or skip otherwise.
- PR #1491 Use more specific directories & groups in CODEOWNERS
- PR #1497 Fix Thrust issue on CentOS caused by missing default constructor of host_vector elements
- PR #1498 Add missing include guard to device_atomics.cuh and separated DEVICE_ATOMICS_TEST
- PR #1506 Fix csv-write call to updated NVStrings method
- PR #1510 Added nvstrings `fillna()` function
- PR #1507 Parquet Reader: Default string data to GDF_STRING
- PR #1535 Fix doc issue to ensure correct labelling of cudf.series
- PR #1537 Fix `undefined reference` link error in HashPartitionTest
- PR #1548 Fix ci/local/build.sh README from using an incorrect image example
- PR #1551 CSV Reader: Fix integer column name indexing
<<<<<<< HEAD
- PR #1583 Fix underlying issue in `as_index()` that was causing `Series.quantile()` to fail
=======
- PR #1586 Fix broken `scalar_wrapper::operator==`
- PR #1591 ORC/Parquet Reader: Fix missing import for FileNotFoundError exception
- PR #1573 Parquet Reader: Fix crash due to clash with ORC reader datasource
- PR #1607 Revert change of `column.to_dense_buffer` always return by copy for performance concerns
- PR #1618 ORC reader: fix assert & data output when nrows/skiprows isn't aligned to stripe boundaries
- PR #1631 Fix failure of TYPES_TEST on some gcc-7 based systems.
- PR #1641 CSV Reader: Fix skip_blank_lines behavior with Windows line terminators (\r\n) 
>>>>>>> e489bf6e


# cuDF 0.6.1 (25 Mar 2019)

## Bug Fixes

- PR #1275 Fix CentOS exception in DataFrame.hash_partition from using value "returned" by a void function


# cuDF 0.6.0 (22 Mar 2019)

## New Features

- PR #760 Raise `FileNotFoundError` instead of `GDF_FILE_ERROR` in `read_csv` if the file does not exist
- PR #539 Add Python bindings for replace function
- PR #823 Add Doxygen configuration to enable building HTML documentation for libcudf C/C++ API
- PR #807 CSV Reader: Add byte_range parameter to specify the range in the input file to be read
- PR #857 Add Tail method for Series/DataFrame and update Head method to use iloc
- PR #858 Add series feature hashing support
- PR #871 CSV Reader: Add support for NA values, including user specified strings
- PR #893 Adds PyArrow based parquet readers / writers to Python, fix category dtype handling, fix arrow ingest buffer size issues
- PR #867 CSV Reader: Add support for ignoring blank lines and comment lines
- PR #887 Add Series digitize method
- PR #895 Add Series groupby
- PR #898 Add DataFrame.groupby(level=0) support
- PR #920 Add feather, JSON, HDF5 readers / writers from PyArrow / Pandas
- PR #888 CSV Reader: Add prefix parameter for column names, used when parsing without a header
- PR #913 Add DLPack support: convert between cuDF DataFrame and DLTensor
- PR #939 Add ORC reader from PyArrow
- PR #918 Add Series.groupby(level=0) support
- PR #906 Add binary and comparison ops to DataFrame
- PR #958 Support unary and binary ops on indexes
- PR #964 Add `rename` method to `DataFrame`, `Series`, and `Index`
- PR #985 Add `Series.to_frame` method
- PR #985 Add `drop=` keyword to reset_index method
- PR #994 Remove references to pygdf
- PR #990 Add external series groupby support
- PR #988 Add top-level merge function to cuDF
- PR #992 Add comparison binaryops to DateTime columns
- PR #996 Replace relative path imports with absolute paths in tests
- PR #995 CSV Reader: Add index_col parameter to specify the column name or index to be used as row labels
- PR #1004 Add `from_gpu_matrix` method to DataFrame
- PR #997 Add property index setter
- PR #1007 Replace relative path imports with absolute paths in cudf
- PR #1013 select columns with df.columns
- PR #1016 Rename Series.unique_count() to nunique() to match pandas API
- PR #947 Prefixsum to handle nulls and float types
- PR #1029 Remove rest of relative path imports
- PR #1021 Add filtered selection with assignment for Dataframes
- PR #872 Adding NVCategory support to cudf apis
- PR #1052 Add left/right_index and left/right_on keywords to merge
- PR #1091 Add `indicator=` and `suffixes=` keywords to merge
- PR #1107 Add unsupported keywords to Series.fillna
- PR #1032 Add string support to cuDF python
- PR #1136 Removed `gdf_concat`
- PR #1153 Added function for getting the padded allocation size for valid bitmask
- PR #1148 Add cudf.sqrt for dataframes and Series
- PR #1159 Add Python bindings for libcudf dlpack functions
- PR #1155 Add __array_ufunc__ for DataFrame and Series for sqrt
- PR #1168 to_frame for series accepts a name argument


## Improvements

- PR #1218 Add dask-cudf page to API docs
- PR #892 Add support for heterogeneous types in binary ops with JIT
- PR #730 Improve performance of `gdf_table` constructor
- PR #561 Add Doxygen style comments to Join CUDA functions
- PR #813 unified libcudf API functions by replacing gpu_ with gdf_
- PR #822 Add support for `__cuda_array_interface__` for ingest
- PR #756 Consolidate common helper functions from unordered map and multimap
- PR #753 Improve performance of groupby sum and average, especially for cases with few groups.
- PR #836 Add ingest support for arrow chunked arrays in Column, Series, DataFrame creation
- PR #763 Format doxygen comments for csv_read_arg struct
- PR #532 CSV Reader: Use type dispatcher instead of switch block
- PR #694 Unit test utilities improvements
- PR #878 Add better indexing to Groupby
- PR #554 Add `empty` method and `is_monotonic` attribute to `Index`
- PR #1040 Fixed up Doxygen comment tags
- PR #909 CSV Reader: Avoid host->device->host copy for header row data
- PR #916 Improved unit testing and error checking for `gdf_column_concat`
- PR #941 Replace `numpy` call in `Series.hash_encode` with `numba`
- PR #942 Added increment/decrement operators for wrapper types
- PR #943 Updated `count_nonzero_mask` to return `num_rows` when the mask is null
- PR #952 Added trait to map C++ type to `gdf_dtype`
- PR #966 Updated RMM submodule.
- PR #998 Add IO reader/writer modules to API docs, fix for missing cudf.Series docs
- PR #1017 concatenate along columns for Series and DataFrames
- PR #1002 Support indexing a dataframe with another boolean dataframe
- PR #1018 Better concatenation for Series and Dataframes
- PR #1036 Use Numpydoc style docstrings
- PR #1047 Adding gdf_dtype_extra_info to gdf_column_view_augmented
- PR #1054 Added default ctor to SerialTrieNode to overcome Thrust issue in CentOS7 + CUDA10
- PR #1024 CSV Reader: Add support for hexadecimal integers in integral-type columns
- PR #1033 Update `fillna()` to use libcudf function `gdf_replace_nulls`
- PR #1066 Added inplace assignment for columns and select_dtypes for dataframes
- PR #1026 CSV Reader: Change the meaning and type of the quoting parameter to match Pandas
- PR #1100 Adds `CUDF_EXPECTS` error-checking macro
- PR #1092 Fix select_dtype docstring
- PR #1111 Added cudf::table
- PR #1108 Sorting for datetime columns
- PR #1120 Return a `Series` (not a `Column`) from `Series.cat.set_categories()`
- PR #1128 CSV Reader: The last data row does not need to be line terminated
- PR #1183 Bump Arrow version to 0.12.1
- PR #1208 Default to CXX11_ABI=ON
- PR #1252 Fix NVStrings dependencies for cuda 9.2 and 10.0

## Bug Fixes

- PR #821 Fix flake8 issues revealed by flake8 update
- PR #808 Resolved renamed `d_columns_valids` variable name
- PR #820 CSV Reader: fix the issue where reader adds additional rows when file uses \r\n as a line terminator
- PR #780 CSV Reader: Fix scientific notation parsing and null values for empty quotes
- PR #815 CSV Reader: Fix data parsing when tabs are present in the input CSV file
- PR #850 Fix bug where left joins where the left df has 0 rows causes a crash
- PR #861 Fix memory leak by preserving the boolean mask index
- PR #875 Handle unnamed indexes in to/from arrow functions
- PR #877 Fix ingest of 1 row arrow tables in from arrow function
- PR #876 Added missing `<type_traits>` include
- PR #889 Deleted test_rmm.py which has now moved to RMM repo
- PR #866 Merge v0.5.1 numpy ABI hotfix into 0.6
- PR #917 value_counts return int type on empty columns
- PR #611 Renamed `gdf_reduce_optimal_output_size()` -> `gdf_reduction_get_intermediate_output_size()`
- PR #923 fix index for negative slicing for cudf dataframe and series
- PR #927 CSV Reader: Fix category GDF_CATEGORY hashes not being computed properly
- PR #921 CSV Reader: Fix parsing errors with delim_whitespace, quotations in the header row, unnamed columns
- PR #933 Fix handling objects of all nulls in series creation
- PR #940 CSV Reader: Fix an issue where the last data row is missing when using byte_range
- PR #945 CSV Reader: Fix incorrect datetime64 when milliseconds or space separator are used
- PR #959 Groupby: Problem with column name lookup
- PR #950 Converting dataframe/recarry with non-contiguous arrays
- PR #963 CSV Reader: Fix another issue with missing data rows when using byte_range
- PR #999 Fix 0 sized kernel launches and empty sort_index exception
- PR #993 Fix dtype in selecting 0 rows from objects
- PR #1009 Fix performance regression in `to_pandas` method on DataFrame
- PR #1008 Remove custom dask communication approach
- PR #1001 CSV Reader: Fix a memory access error when reading a large (>2GB) file with date columns
- PR #1019 Binary Ops: Fix error when one input column has null mask but other doesn't
- PR #1014 CSV Reader: Fix false positives in bool value detection
- PR #1034 CSV Reader: Fix parsing floating point precision and leading zero exponents
- PR #1044 CSV Reader: Fix a segfault when byte range aligns with a page
- PR #1058 Added support for `DataFrame.loc[scalar]`
- PR #1060 Fix column creation with all valid nan values
- PR #1073 CSV Reader: Fix an issue where a column name includes the return character
- PR #1090 Updating Doxygen Comments
- PR #1080 Fix dtypes returned from loc / iloc because of lists
- PR #1102 CSV Reader: Minor fixes and memory usage improvements
- PR #1174: Fix release script typo
- PR #1137 Add prebuild script for CI
- PR #1118 Enhanced the `DataFrame.from_records()` feature
- PR #1129 Fix join performance with index parameter from using numpy array
- PR #1145 Issue with .agg call on multi-column dataframes
- PR #908 Some testing code cleanup
- PR #1167 Fix issue with null_count not being set after inplace fillna()
- PR #1184 Fix iloc performance regression
- PR #1185 Support left_on/right_on and also on=str in merge
- PR #1200 Fix allocating bitmasks with numba instead of rmm in allocate_mask function
- PR #1213 Fix bug with csv reader requesting subset of columns using wrong datatype
- PR #1223 gpuCI: Fix label on rapidsai channel on gpu build scripts
- PR #1242 Add explicit Thrust exec policy to fix NVCATEGORY_TEST segfault on some platforms
- PR #1246 Fix categorical tests that failed due to bad implicit type conversion
- PR #1255 Fix overwriting conda package main label uploads
- PR #1259 Add dlpack includes to pip build


# cuDF 0.5.1 (05 Feb 2019)

## Bug Fixes

- PR #842 Avoid using numpy via cimport to prevent ABI issues in Cython compilation


# cuDF 0.5.0 (28 Jan 2019)

## New Features

- PR #722 Add bzip2 decompression support to `read_csv()`
- PR #693 add ZLIB-based GZIP/ZIP support to `read_csv_strings()`
- PR #411 added null support to gdf_order_by (new API) and cudf_table::sort
- PR #525 Added GitHub Issue templates for bugs, documentation, new features, and questions
- PR #501 CSV Reader: Add support for user-specified decimal point and thousands separator to read_csv_strings()
- PR #455 CSV Reader: Add support for user-specified decimal point and thousands separator to read_csv()
- PR #439 add `DataFrame.drop` method similar to pandas
- PR #356 add `DataFrame.transpose` method and `DataFrame.T` property similar to pandas
- PR #505 CSV Reader: Add support for user-specified boolean values
- PR #350 Implemented Series replace function
- PR #490 Added print_env.sh script to gather relevant environment details when reporting cuDF issues
- PR #474 add ZLIB-based GZIP/ZIP support to `read_csv()`
- PR #547 Added melt similar to `pandas.melt()`
- PR #491 Add CI test script to check for updates to CHANGELOG.md in PRs
- PR #550 Add CI test script to check for style issues in PRs
- PR #558 Add CI scripts for cpu-based conda and gpu-based test builds
- PR #524 Add Boolean Indexing
- PR #564 Update python `sort_values` method to use updated libcudf `gdf_order_by` API
- PR #509 CSV Reader: Input CSV file can now be passed in as a text or a binary buffer
- PR #607 Add `__iter__` and iteritems to DataFrame class
- PR #643 added a new api gdf_replace_nulls that allows a user to replace nulls in a column

## Improvements

- PR #426 Removed sort-based groupby and refactored existing groupby APIs. Also improves C++/CUDA compile time.
- PR #461 Add `CUDF_HOME` variable in README.md to replace relative pathing.
- PR #472 RMM: Created centralized rmm::device_vector alias and rmm::exec_policy
- PR #500 Improved the concurrent hash map class to support partitioned (multi-pass) hash table building.
- PR #454 Improve CSV reader docs and examples
- PR #465 Added templated C++ API for RMM to avoid explicit cast to `void**`
- PR #513 `.gitignore` tweaks
- PR #521 Add `assert_eq` function for testing
- PR #502 Simplify Dockerfile for local dev, eliminate old conda/pip envs
- PR #549 Adds `-rdynamic` compiler flag to nvcc for Debug builds
- PR #472 RMM: Created centralized rmm::device_vector alias and rmm::exec_policy
- PR #577 Added external C++ API for scatter/gather functions
- PR #500 Improved the concurrent hash map class to support partitioned (multi-pass) hash table building
- PR #583 Updated `gdf_size_type` to `int`
- PR #500 Improved the concurrent hash map class to support partitioned (multi-pass) hash table building
- PR #617 Added .dockerignore file. Prevents adding stale cmake cache files to the docker container
- PR #658 Reduced `JOIN_TEST` time by isolating overflow test of hash table size computation
- PR #664 Added Debuging instructions to README
- PR #651 Remove noqa marks in `__init__.py` files
- PR #671 CSV Reader: uncompressed buffer input can be parsed without explicitly specifying compression as None
- PR #684 Make RMM a submodule
- PR #718 Ensure sum, product, min, max methods pandas compatibility on empty datasets
- PR #720 Refactored Index classes to make them more Pandas-like, added CategoricalIndex
- PR #749 Improve to_arrow and from_arrow Pandas compatibility
- PR #766 Remove TravisCI references, remove unused variables from CMake, fix ARROW_VERSION in Cmake
- PR #773 Add build-args back to Dockerfile and handle dependencies based on environment yml file
- PR #781 Move thirdparty submodules to root and symlink in /cpp
- PR #843 Fix broken cudf/python API examples, add new methods to the API index

## Bug Fixes

- PR #569 CSV Reader: Fix days being off-by-one when parsing some dates
- PR #531 CSV Reader: Fix incorrect parsing of quoted numbers
- PR #465 Added templated C++ API for RMM to avoid explicit cast to `void**`
- PR #473 Added missing <random> include
- PR #478 CSV Reader: Add api support for auto column detection, header, mangle_dupe_cols, usecols
- PR #495 Updated README to correct where cffi pytest should be executed
- PR #501 Fix the intermittent segfault caused by the `thousands` and `compression` parameters in the csv reader
- PR #502 Simplify Dockerfile for local dev, eliminate old conda/pip envs
- PR #512 fix bug for `on` parameter in `DataFrame.merge` to allow for None or single column name
- PR #511 Updated python/cudf/bindings/join.pyx to fix cudf merge printing out dtypes
- PR #513 `.gitignore` tweaks
- PR #521 Add `assert_eq` function for testing
- PR #537 Fix CMAKE_CUDA_STANDARD_REQURIED typo in CMakeLists.txt
- PR #447 Fix silent failure in initializing DataFrame from generator
- PR #545 Temporarily disable csv reader thousands test to prevent segfault (test re-enabled in PR #501)
- PR #559 Fix Assertion error while using `applymap` to change the output dtype
- PR #575 Update `print_env.sh` script to better handle missing commands
- PR #612 Prevent an exception from occuring with true division on integer series.
- PR #630 Fix deprecation warning for `pd.core.common.is_categorical_dtype`
- PR #622 Fix Series.append() behaviour when appending values with different numeric dtype
- PR #603 Fix error while creating an empty column using None.
- PR #673 Fix array of strings not being caught in from_pandas
- PR #644 Fix return type and column support of dataframe.quantile()
- PR #634 Fix create `DataFrame.from_pandas()` with numeric column names
- PR #654 Add resolution check for GDF_TIMESTAMP in Join
- PR #648 Enforce one-to-one copy required when using `numba>=0.42.0`
- PR #645 Fix cmake build type handling not setting debug options when CMAKE_BUILD_TYPE=="Debug"
- PR #669 Fix GIL deadlock when launching multiple python threads that make Cython calls
- PR #665 Reworked the hash map to add a way to report the destination partition for a key
- PR #670 CMAKE: Fix env include path taking precedence over libcudf source headers
- PR #674 Check for gdf supported column types
- PR #677 Fix 'gdf_csv_test_Dates' gtest failure due to missing nrows parameter
- PR #604 Fix the parsing errors while reading a csv file using `sep` instead of `delimiter`.
- PR #686 Fix converting nulls to NaT values when converting Series to Pandas/Numpy
- PR #689 CSV Reader: Fix behavior with skiprows+header to match pandas implementation
- PR #691 Fixes Join on empty input DFs
- PR #706 CSV Reader: Fix broken dtype inference when whitespace is in data
- PR #717 CSV reader: fix behavior when parsing a csv file with no data rows
- PR #724 CSV Reader: fix build issue due to parameter type mismatch in a std::max call
- PR #734 Prevents reading undefined memory in gpu_expand_mask_bits numba kernel
- PR #747 CSV Reader: fix an issue where CUDA allocations fail with some large input files
- PR #750 Fix race condition for handling NVStrings in CMake
- PR #719 Fix merge column ordering
- PR #770 Fix issue where RMM submodule pointed to wrong branch and pin other to correct branches
- PR #778 Fix hard coded ABI off setting
- PR #784 Update RMM submodule commit-ish and pip paths
- PR #794 Update `rmm::exec_policy` usage to fix segmentation faults when used as temprory allocator.
- PR #800 Point git submodules to branches of forks instead of exact commits


# cuDF 0.4.0 (05 Dec 2018)

## New Features

- PR #398 add pandas-compatible `DataFrame.shape()` and `Series.shape()`
- PR #394 New documentation feature "10 Minutes to cuDF"
- PR #361 CSV Reader: Add support for strings with delimiters

## Improvements

 - PR #436 Improvements for type_dispatcher and wrapper structs
 - PR #429 Add CHANGELOG.md (this file)
 - PR #266 use faster CUDA-accelerated DataFrame column/Series concatenation.
 - PR #379 new C++ `type_dispatcher` reduces code complexity in supporting many data types.
 - PR #349 Improve performance for creating columns from memoryview objects
 - PR #445 Update reductions to use type_dispatcher. Adds integer types support to sum_of_squares.
 - PR #448 Improve installation instructions in README.md
 - PR #456 Change default CMake build to Release, and added option for disabling compilation of tests

## Bug Fixes

 - PR #444 Fix csv_test CUDA too many resources requested fail.
 - PR #396 added missing output buffer in validity tests for groupbys.
 - PR #408 Dockerfile updates for source reorganization
 - PR #437 Add cffi to Dockerfile conda env, fixes "cannot import name 'librmm'"
 - PR #417 Fix `map_test` failure with CUDA 10
 - PR #414 Fix CMake installation include file paths
 - PR #418 Properly cast string dtypes to programmatic dtypes when instantiating columns
 - PR #427 Fix and tests for Concatenation illegal memory access with nulls


# cuDF 0.3.0 (23 Nov 2018)

## New Features

 - PR #336 CSV Reader string support

## Improvements

 - PR #354 source code refactored for better organization. CMake build system overhaul. Beginning of transition to Cython bindings.
 - PR #290 Add support for typecasting to/from datetime dtype
 - PR #323 Add handling pyarrow boolean arrays in input/out, add tests
 - PR #325 GDF_VALIDITY_UNSUPPORTED now returned for algorithms that don't support non-empty valid bitmasks
 - PR #381 Faster InputTooLarge Join test completes in ms rather than minutes.
 - PR #373 .gitignore improvements
 - PR #367 Doc cleanup & examples for DataFrame methods
 - PR #333 Add Rapids Memory Manager documentation
 - PR #321 Rapids Memory Manager adds file/line location logging and convenience macros
 - PR #334 Implement DataFrame `__copy__` and `__deepcopy__`
 - PR #271 Add NVTX ranges to pygdf
 - PR #311 Document system requirements for conda install

## Bug Fixes

 - PR #337 Retain index on `scale()` function
 - PR #344 Fix test failure due to PyArrow 0.11 Boolean handling
 - PR #364 Remove noexcept from managed_allocator;  CMakeLists fix for NVstrings
 - PR #357 Fix bug that made all series be considered booleans for indexing
 - PR #351 replace conda env configuration for developers
 - PRs #346 #360 Fix CSV reading of negative numbers
 - PR #342 Fix CMake to use conda-installed nvstrings
 - PR #341 Preserve categorical dtype after groupby aggregations
 - PR #315 ReadTheDocs build update to fix missing libcuda.so
 - PR #320 FIX out-of-bounds access error in reductions.cu
 - PR #319 Fix out-of-bounds memory access in libcudf count_valid_bits
 - PR #303 Fix printing empty dataframe


# cuDF 0.2.0 and cuDF 0.1.0

These were initial releases of cuDF based on previously separate pyGDF and libGDF libraries.<|MERGE_RESOLUTION|>--- conflicted
+++ resolved
@@ -11,7 +11,7 @@
 
 ## Bug Fixes
 
-...
+- PR #1583 Fix underlying issue in `as_index()` that was causing `Series.quantile()` to fail
 
 
 # cuDF 0.7.0 (Date TBD)
@@ -144,9 +144,6 @@
 - PR #1537 Fix `undefined reference` link error in HashPartitionTest
 - PR #1548 Fix ci/local/build.sh README from using an incorrect image example
 - PR #1551 CSV Reader: Fix integer column name indexing
-<<<<<<< HEAD
-- PR #1583 Fix underlying issue in `as_index()` that was causing `Series.quantile()` to fail
-=======
 - PR #1586 Fix broken `scalar_wrapper::operator==`
 - PR #1591 ORC/Parquet Reader: Fix missing import for FileNotFoundError exception
 - PR #1573 Parquet Reader: Fix crash due to clash with ORC reader datasource
@@ -154,7 +151,6 @@
 - PR #1618 ORC reader: fix assert & data output when nrows/skiprows isn't aligned to stripe boundaries
 - PR #1631 Fix failure of TYPES_TEST on some gcc-7 based systems.
 - PR #1641 CSV Reader: Fix skip_blank_lines behavior with Windows line terminators (\r\n) 
->>>>>>> e489bf6e
 
 
 # cuDF 0.6.1 (25 Mar 2019)
