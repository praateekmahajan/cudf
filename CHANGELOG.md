# cuDF 0.12.0 (Date TBD)

## New Features

- PR #3284 Add gpu-accelerated parquet writer

## Improvements

- PR #3502 ORC reader: add option to read DECIMALs as INT64
- PR #3461 Add a new overload to allocate_like() that takes explicit type and size params.
- PR #3569 Use `np.asarray` in `StringColumn.deserialize`
- PR #3553 Support Python NoneType in numeric binops

## Bug Fixes

- PR #3550 Update Java package to 0.12
- PR #3549 Fix index name issue with iloc with RangeIndex
- PR #3562 Fix 4GB limit for gzipped-compressed csv files
<<<<<<< HEAD
- PR #2981 enable build all targets without installation
=======
- PR #3563 Use `__cuda_array_interface__` for serialization
>>>>>>> 67d4d404


# cuDF 0.11.0 (11 Dec 2019)

## New Features

- PR #2905 Added `Series.median()` and null support for `Series.quantile()`
- PR #2930 JSON Reader: Support ARROW_RANDOM_FILE input
- PR #2956 Add `cudf::stack` and `cudf::tile`
- PR #2980 Added nvtext is_vowel/is_consonant functions
- PR #2987 Add `inplace` arg to `DataFrame.reset_index` and `Series`
- PR #3011 Added libcudf++ transition guide
- PR #3129 Add strings column factory from `std::vector`s
- PR #3054 Add parquet reader support for decimal data types
- PR #3022 adds DataFrame.astype for cuDF dataframes
- PR #2962 Add isnull(), notnull() and related functions
- PR #3025 Move search files to legacy
- PR #3068 Add `scalar` class
- PR #3094 Adding `any` and `all` support from libcudf
- PR #3130 Define and implement new `column_wrapper`
- PR #3143 Define and implement new copying APIs `slice` and `split`
- PR #3161 Move merge files to legacy
- PR #3079 Added support to write ORC files given a local path
- PR #3192 Add dtype param to cast `DataFrame` on init
- PR #3213 Port cuIO to libcudf++
- PR #3222 Add nvtext character tokenizer
- PR #3223 Java expose underlying buffers
- PR #3300 Add `DataFrame.insert`
- PR #3263 Define and implement new `valid_if`
- PR #3278 Add `to_host` utility to copy `column_view` to host
- PR #3087 Add new cudf::experimental bool8 wrapper
- PR #3219 Construct column from column_view
- PR #3250 Define and implement new merge APIs
- PR #3144 Define and implement new hashing APIs `hash` and `hash_partition`
- PR #3229 Define and implement new search APIs
- PR #3308 java add API for memory usage callbacks
- PR #2691 Row-wise reduction and scan operations via CuPy
- PR #3291 Add normalize_nans_and_zeros
- PR #3187 Define and implement new replace APIs
- PR #3356 Add vertical concatenation for table/columns
- PR #3344 java split API
- PR #2791 Add `groupby.std()`
- PR #3368 Enable dropna argument in dask_cudf groupby
- PR #3298 add null replacement iterator for column_device_view
- PR #3297 Define and implement new groupby API.
- PR #3396 Update device_atomics with new bool8 and timestamp specializations
- PR #3411 Java host memory management API
- PR #3393 Implement df.cov and enable covariance/correlation in dask_cudf
- PR #3401 Add dask_cudf ORC writer (to_orc)
- PR #3331 Add copy_if_else
- PR #3427 Define and Implement new multi-search API
- PR #3442 Add Bool-index + Multi column + DataFrame support for set-item
- PR #3172 Define and implement new fill/repeat/copy_range APIs
- PR #3497 Add DataFrame.drop(..., inplace=False) argument
- PR #3469 Add string functionality for replace API

## Improvements

- PR #2904 Move gpu decompressors to cudf::io namespace
- PR #2977 Moved old C++ test utilities to legacy directory.
- PR #2965 Fix slow orc reader perf with large uncompressed blocks
- PR #2995 Move JIT type utilities to legacy directory
- PR #2927 Add ``Table`` and ``TableView`` extension classes that wrap legacy cudf::table
- PR #3005 Renames `cudf::exp` namespace to `cudf::experimental`
- PR #3008 Make safe versions of `is_null` and `is_valid` in `column_device_view`
- PR #3026 Move fill and repeat files to legacy
- PR #3027 Move copying.hpp and related source to legacy folder
- PR #3014 Snappy decompression optimizations
- PR #3032 Use `asarray` to coerce indices to a NumPy array
- PR #2996 IO Readers: Replace `cuio::device_buffer` with `rmm::device_buffer`
- PR #3051 Specialized hash function for strings column
- PR #3065 Select and Concat for cudf::experimental::table
- PR #3080 Move `valid_if.cuh` to `legacy/`
- PR #3052 Moved replace.hpp functionality to legacy
- PR #3091 Move join files to legacy
- PR #3092 Implicitly init RMM if Java allocates before init
- PR #3029 Update gdf_ numeric types with stdint and move to cudf namespace
- PR #3052 Moved replace.hpp functionality to legacy
- PR #2955 Add cmake option to only build for present GPU architecture
- PR #3070 Move functions.h and related source to legacy
- PR #2951 Allow set_index to handle a list of column names
- PR #3093 Move groupby files to legacy
- PR #2988 Removing GIS functionality (now part of cuSpatial library)
- PR #3067 Java method to return size of device memory buffer
- PR #3083 Improved some binary operation tests to include null testing.
- PR #3084 Update to arrow-cpp and pyarrow 0.15.0
- PR #3071 Move cuIO to legacy
- PR #3126 Round 2 of snappy decompression optimizations
- PR #3046 Define and implement new copying APIs `empty_like` and `allocate_like`
- PR #3128 Support MultiIndex in DataFrame.join
- PR #2971 Added initial gather and scatter methods for strings_column_view
- PR #3133 Port NVStrings to cudf column: count_characters and count_bytes
- PR #2991 Added strings column functions concatenate and join_strings
- PR #3028 Define and implement new `gather` APIs.
- PR #3135 Add nvtx utilities to cudf::nvtx namespace
- PR #3021 Java host side concat of serialized buffers
- PR #3138 Move unary files to legacy
- PR #3170 Port NVStrings substring functions to cudf strings column
- PR #3159 Port NVStrings is-chars-types function to cudf strings column
- PR #3154 Make `table_view_base.column()` const and add `mutable_table_view.column()`
- PR #3175 Set cmake cuda version variables
- PR #3171 Move deprecated error macros to legacy
- PR #3191 Port NVStrings integer convert ops to cudf column
- PR #3189 Port NVStrings find ops to cudf column
- PR #3352 Port NVStrings convert float functions to cudf strings column
- PR #3193 Add cuPy as a formal dependency
- PR #3195 Support for zero columned `table_view`
- PR #3165 Java device memory size for string category
- PR #3205 Move transform files to legacy
- PR #3202 Rename and move error.hpp to public headers
- PR #2878 Use upstream merge code in dask_cudf
- PR #3217 Port NVStrings upper and lower case conversion functions
- PR #3350 Port NVStrings booleans convert functions
- PR #3231 Add `column::release()` to give up ownership of contents.
- PR #3157 Use enum class rather than enum for mask_allocation_policy
- PR #3232 Port NVStrings datetime conversion to cudf strings column
- PR #3136 Define and implement new transpose API
- PR #3237 Define and implement new transform APIs
- PR #3245 Move binaryop files to legacy
- PR #3241 Move stream_compaction files to legacy
- PR #3166 Move reductions to legacy
- PR #3261 Small cleanup: remove `== true`
- PR #3271 Update rmm API based on `rmm.reinitialize(...)` change
- PR #3266 Remove optional checks for CuPy
- PR #3268 Adding null ordering per column feature when sorting
- PR #3239 Adding floating point specialization to comparators for NaNs
- PR #3270 Move predicates files to legacy
- PR #3281 Add to_host specialization for strings in column test utilities
- PR #3282 Add `num_bitmask_words`
- PR #3252 Add new factory methods to include passing an existing null mask
- PR #3288 Make `bit.cuh` utilities usable from host code.
- PR #3287 Move rolling windows files to legacy
- PR #3182 Define and implement new unary APIs `is_null` and `is_not_null`
- PR #3314 Drop `cython` from run requirements
- PR #3301 Add tests for empty column wrapper.
- PR #3294 Update to arrow-cpp and pyarrow 0.15.1
- PR #3310 Add `row_hasher` and `element_hasher` utilities
- PR #3272 Support non-default streams when creating/destroying hash maps
- PR #3286 Clean up the starter code on README
- PR #3332 Port NVStrings replace to cudf strings column
- PR #3354 Define and implement new `scatter` APIs
- PR #3322 Port NVStrings pad operations to cudf strings column
- PR #3345 Add cache member for number of characters in string_view class
- PR #3299 Define and implement new `is_sorted` APIs
- PR #3328 Partition by stripes in dask_cudf ORC reader
- PR #3243 Use upstream join code in dask_cudf
- PR #3371 Add `select` method to `table_view`
- PR #3309 Add java and JNI bindings for search bounds
- PR #3305 Define and implement new rolling window APIs
- PR #3380 Concatenate columns of strings
- PR #3382 Add fill function for strings column
- PR #3391 Move device_atomics_tests.cu files to legacy
- PR #3303 Define and implement new stream compaction APIs `copy_if`, `drop_nulls`,
           `apply_boolean_mask`, `drop_duplicate` and `unique_count`.
- PR #3387 Strings column gather function
- PR #3440 Strings column scatter function
- PR #3389 Move quantiles.hpp + group_quantiles.hpp files to legacy
- PR #3397 Port unary cast to libcudf++
- PR #3398 Move reshape.hpp files to legacy
- PR #3423 Port NVStrings htoi to cudf strings column
- PR #3425 Strings column copy_if_else implementation
- PR #3422 Move utilities to legacy
- PR #3201 Define and implement new datetime_ops APIs
- PR #3421 Port NVStrings find_multiple to cudf strings column
- PR #3448 Port scatter_to_tables to libcudf++
- PR #3458 Update strings sections in the transition guide
- PR #3462 Add `make_empty_column` and update `empty_like`.
- PR #3465 Port `aggregation` traits and utilities.
- PR #3214 Define and implement new unary operations APIs
- PR #3475 Add `bitmask_to_host` column utility
- PR #3487 Add is_boolean trait and random timestamp generator for testing
- PR #3492 Small cleanup (remove std::abs) and comment
- PR #3407 Allow multiple row-groups per task in dask_cudf read_parquet
- PR #3512 Remove unused CUDA conda labels
- PR #3500 cudf::fill()/cudf::repeat() support for strings columns.
- PR #3438 Update scalar and scalar_device_view to better support strings
- PR #3414 Add copy_range function for strings column

## Bug Fixes

- PR #2895 Fixed dask_cudf group_split behavior to handle upstream rearrange_by_divisions
- PR #3048 Support for zero columned tables
- PR #3030 Fix snappy decoding regression in PR #3014
- PR #3041 Fixed exp to experimental namespace name change issue
- PR #3056 Add additional cmake hint for finding local build of RMM files
- PR #3060 Move copying.hpp includes to legacy
- PR #3139 Fixed java RMM auto initalization
- PR #3141 Java fix for relocated IO headers
- PR #3149 Rename column_wrapper.cuh to column_wrapper.hpp
- PR #3168 Fix mutable_column_device_view head const_cast
- PR #3199 Update JNI includes for legacy moves
- PR #3204 ORC writer: Fix ByteRLE encoding of NULLs
- PR #2994 Fix split_out-support but with hash_object_dispatch
- PR #3212 Fix string to date casting when format is not specified
- PR #3218 Fixes `row_lexicographic_comparator` issue with handling two tables
- PR #3228 Default initialize RMM when Java native dependencies are loaded
- PR #3012 replacing instances of `to_gpu_array` with `mem`
- PR #3236 Fix Numba 0.46+/CuPy 6.3 interface compatibility
- PR #3276 Update JNI includes for legacy moves
- PR #3256 Fix orc writer crash with multiple string columns
- PR #3211 Fix breaking change caused by rapidsai/rmm#167
- PR #3265 Fix dangling pointer in `is_sorted`
- PR #3267 ORC writer: fix incorrect ByteRLE encoding of long literal runs
- PR #3277 Fix invalid reference to deleted temporary in `is_sorted`.
- PR #3274 ORC writer: fix integer RLEv2 mode2 unsigned base value encoding
- PR #3279 Fix shutdown hang issues with pinned memory pool init executor
- PR #3280 Invalid children check in mutable_column_device_view
- PR #3289 fix java memory usage API for empty columns
- PR #3293 Fix loading of csv files zipped on MacOS (disabled zip min version check)
- PR #3295 Fix storing storing invalid RMM exec policies.
- PR #3307 Add pd.RangeIndex to from_pandas to fix dask_cudf meta_nonempty bug
- PR #3313 Fix public headers including non-public headers
- PR #3318 Revert arrow to 0.15.0 temporarily to unblock downstream projects CI
- PR #3317 Fix index-argument bug in dask_cudf parquet reader
- PR #3323 Fix `insert` non-assert test case
- PR #3341 Fix `Series` constructor converting NoneType to "None"
- PR #3326 Fix and test for detail::gather map iterator type inference
- PR #3334 Remove zero-size exception check from make_strings_column factories
- PR #3333 Fix compilation issues with `constexpr` functions not marked `__device__`
- PR #3340 Make all benchmarks use cudf base fixture to initialize RMM pool
- PR #3337 Fix Java to pad validity buffers to 64-byte boundary
- PR #3362 Fix `find_and_replace` upcasting series for python scalars and lists
- PR #3357 Disabling `column_view` iterators for non fixed-width types
- PR #3383 Fix : properly compute null counts for rolling_window.
- PR #3386 Removing external includes from `column_view.hpp`
- PR #3369 Add write_partition to dask_cudf to fix to_parquet bug
- PR #3388 Support getitem with bools when DataFrame has a MultiIndex
- PR #3408 Fix String and Column (De-)Serialization
- PR #3372 Fix dask-distributed scatter_by_map bug
- PR #3419 Fix a bug in parse_into_parts (incomplete input causing walking past the end of string).
- PR #3413 Fix dask_cudf read_csv file-list bug
- PR #3416 Fix memory leak in ColumnVector when pulling strings off the GPU
- PR #3424 Fix benchmark build by adding libcudacxx to benchmark's CMakeLists.txt
- PR #3435 Fix diff and shift for empty series
- PR #3439 Fix index-name bug in StringColumn concat
- PR #3445 Fix ORC Writer default stripe size
- PR #3459 Fix printing of invalid entries
- PR #3466 Fix gather null mask allocation for invalid index
- PR #3468 Fix memory leak issue in `drop_duplicates`
- PR #3474 Fix small doc error in capitalize Docs
- PR #3491 Fix more doc errors in NVStrings
- PR #3478 Fix as_index deep copy via Index.rename inplace arg
- PR #3476 Fix ORC reader timezone conversion
- PR #3188 Repr slices up large DataFrames
- PR #3519 Fix strings column concatenate handling zero-sized columns
- PR #3530 Fix copy_if_else test case fail issue
- PR #3523 Fix lgenfe issue with debug build
- PR #3532 Fix potential use-after-free in cudf parquet reader
- PR #3540 Fix unary_op null_mask bug and add missing test cases
- PR #3559 Use HighLevelGraph api in DataFrame constructor (Fix upstream compatibility)
- PR #3572 Fix CI Issue with hypothesis tests that are flaky


# cuDF 0.10.0 (16 Oct 2019)

## New Features

- PR #2423 Added `groupby.quantile()`
- PR #2522 Add Java bindings for NVStrings backed upper and lower case mutators
- PR #2605 Added Sort based groupby in libcudf
- PR #2607 Add Java bindings for parsing JSON
- PR #2629 Add dropna= parameter to groupby
- PR #2585 ORC & Parquet Readers: Remove millisecond timestamp restriction
- PR #2507 Add GPU-accelerated ORC Writer
- PR #2559 Add Series.tolist()
- PR #2653 Add Java bindings for rolling window operations
- PR #2480 Merge `custreamz` codebase into `cudf` repo
- PR #2674 Add __contains__ for Index/Series/Column
- PR #2635 Add support to read from remote and cloud sources like s3, gcs, hdfs
- PR #2722 Add Java bindings for NVTX ranges
- PR #2702 Add make_bool to dataset generation functions
- PR #2394 Move `rapidsai/custrings` into `cudf`
- PR #2734 Final sync of custrings source into cudf
- PR #2724 Add libcudf support for __contains__
- PR #2777 Add python bindings for porter stemmer measure functionality
- PR #2781 Add issorted to is_monotonic
- PR #2685 Add cudf::scatter_to_tables and cython binding
- PR #2743 Add Java bindings for NVStrings timestamp2long as part of String ColumnVector casting
- PR #2785 Add nvstrings Python docs
- PR #2786 Add benchmarks option to root build.sh
- PR #2802 Add `cudf::repeat()` and `cudf.Series.repeat()`
- PR #2773 Add Fisher's unbiased kurtosis and skew for Series/DataFrame
- PR #2748 Parquet Reader: Add option to specify loading of PANDAS index
- PR #2807 Add scatter_by_map to DataFrame python API
- PR #2836 Add nvstrings.code_points method
- PR #2844 Add Series/DataFrame notnull
- PR #2858 Add GTest type list utilities
- PR #2870 Add support for grouping by Series of arbitrary length
- PR #2719 Series covariance and Pearson correlation
- PR #2207 Beginning of libcudf overhaul: introduce new column and table types
- PR #2869 Add `cudf.CategoricalDtype`
- PR #2838 CSV Reader: Support ARROW_RANDOM_FILE input
- PR #2655 CuPy-based Series and Dataframe .values property
- PR #2803 Added `edit_distance_matrix()` function to calculate pairwise edit distance for each string on a given nvstrings object.
- PR #2811 Start of cudf strings column work based on 2207
- PR #2872 Add Java pinned memory pool allocator
- PR #2969 Add findAndReplaceAll to ColumnVector
- PR #2814 Add Datetimeindex.weekday
- PR #2999 Add timestamp conversion support for string categories
- PR #2918 Add cudf::column timestamp wrapper types

## Improvements

- PR #2578 Update legacy_groupby to use libcudf group_by_without_aggregation
- PR #2581 Removed `managed` allocator from hash map classes.
- PR #2571 Remove unnecessary managed memory from gdf_column_concat
- PR #2648 Cython/Python reorg
- PR #2588 Update Series.append documentation
- PR #2632 Replace dask-cudf set_index code with upstream
- PR #2682 Add cudf.set_allocator() function for easier allocator init
- PR #2642 Improve null printing and testing
- PR #2747 Add missing Cython headers / cudftestutil lib to conda package for cuspatial build
- PR #2706 Compute CSV format in device code to speedup performance
- PR #2673 Add support for np.longlong type
- PR #2703 move dask serialization dispatch into cudf
- PR #2728 Add YYMMDD to version tag for nightly conda packages
- PR #2729 Handle file-handle input in to_csv
- PR #2741 CSV Reader: Move kernel functions into its own file
- PR #2766 Improve nvstrings python cmake flexibility
- PR #2756 Add out_time_unit option to csv reader, support timestamp resolutions
- PR #2771 Stopgap alias for to_gpu_matrix()
- PR #2783 Support mapping input columns to function arguments in apply kernels
- PR #2645 libcudf unique_count for Series.nunique
- PR #2817 Dask-cudf: `read_parquet` support for remote filesystems
- PR #2823 improve java data movement debugging
- PR #2806 CSV Reader: Clean-up row offset operations
- PR #2640 Add dask wait/persist exmaple to 10 minute guide
- PR #2828 Optimizations of kernel launch configuration for `DataFrame.apply_rows` and `DataFrame.apply_chunks`
- PR #2831 Add `column` argument to `DataFrame.drop`
- PR #2775 Various optimizations to improve __getitem__ and __setitem__ performance
- PR #2810 cudf::allocate_like can optionally always allocate a mask.
- PR #2833 Parquet reader: align page data allocation sizes to 4-bytes to satisfy cuda-memcheck
- PR #2832 Using the new Python bindings for UCX
- PR #2856 Update group_split_cudf to use scatter_by_map
- PR #2890 Optionally keep serialized table data on the host.
- PR #2778 Doc: Updated and fixed some docstrings that were formatted incorrectly.
- PR #2830 Use YYMMDD tag in custreamz nightly build
- PR #2875 Java: Remove synchronized from register methods in MemoryCleaner
- PR #2887 Minor snappy decompression optimization
- PR #2899 Use new RMM API based on Cython
- PR #2788 Guide to Python UDFs
- PR #2919 Change java API to use operators in groupby namespace
- PR #2909 CSV Reader: Avoid row offsets host vector default init
- PR #2834 DataFrame supports setting columns via attribute syntax `df.x = col`
- PR #3147 DataFrame can be initialized from rows via list of tuples
- PR #3539 Restrict CuPy to 6

## Bug Fixes

- PR #2584 ORC Reader: fix parsing of `DECIMAL` index positions
- PR #2619 Fix groupby serialization/deserialization
- PR #2614 Update Java version to match
- PR #2601 Fixes nlargest(1) issue in Series and Dataframe
- PR #2610 Fix a bug in index serialization (properly pass DeviceNDArray)
- PR #2621 Fixes the floordiv issue of not promoting float type when rhs is 0
- PR #2611 Types Test: fix static casting from negative int to string
- PR #2618 IO Readers: Fix datasource memory map failure for multiple reads
- PR #2628 groupby_without_aggregation non-nullable input table produces non-nullable output
- PR #2615 fix string category partitioning in java API
- PR #2641 fix string category and timeunit concat in the java API
- PR #2649 Fix groupby issue resulting from column_empty bug
- PR #2658 Fix astype() for null categorical columns
- PR #2660 fix column string category and timeunit concat in the java API
- PR #2664 ORC reader: fix `skip_rows` larger than first stripe
- PR #2654 Allow Java gdfOrderBy to work with string categories
- PR #2669 AVRO reader: fix non-deterministic output
- PR #2668 Update Java bindings to specify timestamp units for ORC and Parquet readers
- PR #2679 AVRO reader: fix cuda errors when decoding compressed streams
- PR #2692 Add concatenation for data-frame with different headers (empty and non-empty)
- PR #2651 Remove nvidia driver installation from ci/cpu/build.sh
- PR #2697 Ensure csv reader sets datetime column time units
- PR #2698 Return RangeIndex from contiguous slice of RangeIndex
- PR #2672 Fix null and integer handling in round
- PR #2704 Parquet Reader: Fix crash when loading string column with nulls
- PR #2725 Fix Jitify issue with running on Turing using CUDA version < 10
- PR #2731 Fix building of benchmarks
- PR #2738 Fix java to find new NVStrings locations
- PR #2736 Pin Jitify branch to v0.10 version
- PR #2742 IO Readers: Fix possible silent failures when creating `NvStrings` instance
- PR #2753 Fix java quantile API calls
- PR #2762 Fix validity processing for time in java
- PR #2796 Fix handling string slicing and other nvstrings delegated methods with dask
- PR #2769 Fix link to API docs in README.md
- PR #2772 Handle multiindex pandas Series #2772
- PR #2749 Fix apply_rows/apply_chunks pessimistic null mask to use in_cols null masks only
- PR #2752 CSV Reader: Fix exception when there's no rows to process
- PR #2716 Added Exception for `StringMethods` in string methods
- PR #2787 Fix Broadcasting `None` to `cudf-series`
- PR #2794 Fix async race in NVCategory::get_value and get_value_bounds
- PR #2795 Fix java build/cast error
- PR #2496 Fix improper merge of two dataframes when names differ
- PR #2824 Fix issue with incorrect result when Numeric Series replace is called several times
- PR #2751 Replace value with null
- PR #2765 Fix Java inequality comparisons for string category
- PR #2818 Fix java join API to use new C++ join API
- PR #2841 Fix nvstrings.slice and slice_from for range (0,0)
- PR #2837 Fix join benchmark
- PR #2809 Add hash_df and group_split dispatch functions for dask
- PR #2843 Parquet reader: fix skip_rows when not aligned with page or row_group boundaries
- PR #2851 Deleted existing dask-cudf/record.txt
- PR #2854 Fix column creation from ephemeral objects exposing __cuda_array_interface__
- PR #2860 Fix boolean indexing when the result is a single row
- PR #2859 Fix tail method issue for string columns
- PR #2852 Fixed `cumsum()` and `cumprod()` on boolean series.
- PR #2865 DaskIO: Fix `read_csv` and `read_orc` when input is list of files
- PR #2750 Fixed casting values to cudf::bool8 so non-zero values always cast to true
- PR #2873 Fixed dask_cudf read_partition bug by generating ParquetDatasetPiece
- PR #2850 Fixes dask_cudf.read_parquet on partitioned datasets
- PR #2896 Properly handle `axis` string keywords in `concat`
- PR #2926 Update rounding algorithm to avoid using fmod
- PR #2968 Fix Java dependency loading when using NVTX
- PR #2963 Fix ORC writer uncompressed block indexing
- PR #2928 CSV Reader: Fix using `byte_range` for large datasets
- PR #2983 Fix sm_70+ race condition in gpu_unsnap
- PR #2964 ORC Writer: Segfault when writing mixed numeric and string columns
- PR #3007 Java: Remove unit test that frees RMM invalid pointer
- PR #3009 Fix orc reader RLEv2 patch position regression from PR #2507
- PR #3002 Fix CUDA invalid configuration errors reported after loading an ORC file without data
- PR #3035 Update update-version.sh for new docs locations
- PR #3038 Fix uninitialized stream parameter in device_table deleter
- PR #3064 Fixes groupby performance issue
- PR #3061 Add rmmInitialize to nvstrings gtests
- PR #3058 Fix UDF doc markdown formatting
- PR #3059 Add nvstrings python build instructions to contributing.md


# cuDF 0.9.0 (21 Aug 2019)

## New Features

- PR #1993 Add CUDA-accelerated series aggregations: mean, var, std
- PR #2111 IO Readers: Support memory buffer, file-like object, and URL inputs
- PR #2012 Add `reindex()` to DataFrame and Series
- PR #2097 Add GPU-accelerated AVRO reader
- PR #2098 Support binary ops on DFs and Series with mismatched indices
- PR #2160 Merge `dask-cudf` codebase into `cudf` repo
- PR #2149 CSV Reader: Add `hex` dtype for explicit hexadecimal parsing
- PR #2156 Add `upper_bound()` and `lower_bound()` for libcudf tables and `searchsorted()` for cuDF Series
- PR #2158 CSV Reader: Support single, non-list/dict argument for `dtype`
- PR #2177 CSV Reader: Add `parse_dates` parameter for explicit date inference
- PR #1744 cudf::apply_boolean_mask and cudf::drop_nulls support for cudf::table inputs (multi-column)
- PR #2196 Add `DataFrame.dropna()`
- PR #2197 CSV Writer: add `chunksize` parameter for `to_csv`
- PR #2215 `type_dispatcher` benchmark
- PR #2179 Add Java quantiles
- PR #2157 Add __array_function__ to DataFrame and Series
- PR #2212 Java support for ORC reader
- PR #2224 Add DataFrame isna, isnull, notna functions
- PR #2236 Add Series.drop_duplicates
- PR #2105 Add hash-based join benchmark
- PR #2316 Add unique, nunique, and value_counts for datetime columns
- PR #2337 Add Java support for slicing a ColumnVector
- PR #2049 Add cudf::merge (sorted merge)
- PR #2368 Full cudf+dask Parquet Support
- PR #2380 New cudf::is_sorted checks whether cudf::table is sorted
- PR #2356 Java column vector standard deviation support
- PR #2221 MultiIndex full indexing - Support iloc and wildcards for loc
- PR #2429 Java support for getting length of strings in a ColumnVector
- PR #2415 Add `value_counts` for series of any type
- PR #2446 Add __array_function__ for index
- PR #2437 ORC reader: Add 'use_np_dtypes' option
- PR #2382 Add CategoricalAccessor add, remove, rename, and ordering methods
- PR #2464 Native implement `__cuda_array_interface__` for Series/Index/Column objects
- PR #2425 Rolling window now accepts array-based user-defined functions
- PR #2442 Add __setitem__
- PR #2449 Java support for getting byte count of strings in a ColumnVector
- PR #2492 Add groupby.size() method
- PR #2358 Add cudf::nans_to_nulls: convert floating point column into bitmask
- PR #2489 Add drop argument to set_index
- PR #2491 Add Java bindings for ORC reader 'use_np_dtypes' option
- PR #2213 Support s/ms/us/ns DatetimeColumn time unit resolutions
- PR #2536 Add _constructor properties to Series and DataFrame

## Improvements

- PR #2103 Move old `column` and `bitmask` files into `legacy/` directory
- PR #2109 added name to Python column classes
- PR #1947 Cleanup serialization code
- PR #2125 More aggregate in java API
- PR #2127 Add in java Scalar tests
- PR #2088 Refactor of Python groupby code
- PR #2130 Java serialization and deserialization of tables.
- PR #2131 Chunk rows logic added to csv_writer
- PR #2129 Add functions in the Java API to support nullable column filtering
- PR #2165 made changes to get_dummies api for it to be available in MethodCache
- PR #2171 Add CodeCov integration, fix doc version, make --skip-tests work when invoking with source
- PR #2184 handle remote orc files for dask-cudf
- PR #2186 Add `getitem` and `getattr` style access to Rolling objects
- PR #2168 Use cudf.Column for CategoricalColumn's categories instead of a tuple
- PR #2193 DOC: cudf::type_dispatcher documentation for specializing dispatched functors
- PR #2199 Better java support for appending strings
- PR #2176 Added column dtype support for datetime, int8, int16 to csv_writer
- PR #2209 Matching `get_dummies` & `select_dtypes` behavior to pandas
- PR #2217 Updated Java bindings to use the new groupby API
- PR #2214 DOC: Update doc instructions to build/install `cudf` and `dask-cudf`
- PR #2220 Update Java bindings for reduction rename
- PR #2232 Move CodeCov upload from build script to Jenkins
- PR #2225 refactor to use libcudf for gathering columns in dataframes
- PR #2293 Improve join performance (faster compute_join_output_size)
- PR #2300 Create separate dask codeowners for dask-cudf codebase
- PR #2304 gdf_group_by_without_aggregations returns gdf_column
- PR #2309 Java readers: remove redundant copy of result pointers
- PR #2307 Add `black` and `isort` to style checker script
- PR #2345 Restore removal of old groupby implementation
- PR #2342 Improve `astype()` to operate all ways
- PR #2329 using libcudf cudf::copy for column deep copy
- PR #2344 DOC: docs on code formatting for contributors
- PR #2376 Add inoperative axis= and win_type= arguments to Rolling()
- PR #2378 remove dask for (de-)serialization of cudf objects
- PR #2353 Bump Arrow and Dask versions
- PR #2377 Replace `standard_python_slice` with just `slice.indices()`
- PR #2373 cudf.DataFrame enchancements & Series.values support
- PR #2392 Remove dlpack submodule; make cuDF's Cython API externally accessible
- PR #2430 Updated Java bindings to use the new unary API
- PR #2406 Moved all existing `table` related files to a `legacy/` directory
- PR #2350 Performance related changes to get_dummies
- PR #2420 Remove `cudautils.astype` and replace with `typecast.apply_cast`
- PR #2456 Small improvement to typecast utility
- PR #2458 Fix handling of thirdparty packages in `isort` config
- PR #2459 IO Readers: Consolidate all readers to use `datasource` class
- PR #2475 Exposed type_dispatcher.hpp, nvcategory_util.hpp and wrapper_types.hpp in the include folder
- PR #2484 Enabled building libcudf as a static library
- PR #2453 Streamline CUDA_REL environment variable
- PR #2483 Bundle Boost filesystem dependency in the Java jar
- PR #2486 Java API hash functions
- PR #2481 Adds the ignore_null_keys option to the java api
- PR #2490 Java api: support multiple aggregates for the same column
- PR #2510 Java api: uses table based apply_boolean_mask
- PR #2432 Use pandas formatting for console, html, and latex output
- PR #2573 Bump numba version to 0.45.1
- PR #2606 Fix references to notebooks-contrib

## Bug Fixes

- PR #2086 Fixed quantile api behavior mismatch in series & dataframe
- PR #2128 Add offset param to host buffer readers in java API.
- PR #2145 Work around binops validity checks for java
- PR #2146 Work around unary_math validity checks for java
- PR #2151 Fixes bug in cudf::copy_range where null_count was invalid
- PR #2139 matching to pandas describe behavior & fixing nan values issue
- PR #2161 Implicitly convert unsigned to signed integer types in binops
- PR #2154 CSV Reader: Fix bools misdetected as strings dtype
- PR #2178 Fix bug in rolling bindings where a view of an ephemeral column was being taken
- PR #2180 Fix issue with isort reordering `importorskip` below imports depending on them
- PR #2187 fix to honor dtype when numpy arrays are passed to columnops.as_column
- PR #2190 Fix issue in astype conversion of string column to 'str'
- PR #2208 Fix issue with calling `head()` on one row dataframe
- PR #2229 Propagate exceptions from Cython cdef functions
- PR #2234 Fix issue with local build script not properly building
- PR #2223 Fix CUDA invalid configuration errors reported after loading small compressed ORC files
- PR #2162 Setting is_unique and is_monotonic-related attributes
- PR #2244 Fix ORC RLEv2 delta mode decoding with nonzero residual delta width
- PR #2297 Work around `var/std` unsupported only at debug build
- PR #2302 Fixed java serialization corner case
- PR #2355 Handle float16 in binary operations
- PR #2311 Fix copy behaviour for GenericIndex
- PR #2349 Fix issues with String filter in java API
- PR #2323 Fix groupby on categoricals
- PR #2328 Ensure order is preserved in CategoricalAccessor._set_categories
- PR #2202 Fix issue with unary ops mishandling empty input
- PR #2326 Fix for bug in DLPack when reading multiple columns
- PR #2324 Fix cudf Docker build
- PR #2325 Fix ORC RLEv2 patched base mode decoding with nonzero patch width
- PR #2235 Fix get_dummies to be compatible with dask
- PR #2332 Zero initialize gdf_dtype_extra_info
- PR #2355 Handle float16 in binary operations
- PR #2360 Fix missing dtype handling in cudf.Series & columnops.as_column
- PR #2364 Fix quantile api and other trivial issues around it
- PR #2361 Fixed issue with `codes` of CategoricalIndex
- PR #2357 Fixed inconsistent type of index created with from_pandas vs direct construction
- PR #2389 Fixed Rolling __getattr__ and __getitem__ for offset based windows
- PR #2402 Fixed bug in valid mask computation in cudf::copy_if (apply_boolean_mask)
- PR #2401 Fix to a scalar datetime(of type Days) issue
- PR #2386 Correctly allocate output valids in groupby
- PR #2411 Fixed failures on binary op on single element string column
- PR #2422 Fix Pandas logical binary operation incompatibilites
- PR #2447 Fix CodeCov posting build statuses temporarily
- PR #2450 Fix erroneous null handling in `cudf.DataFrame`'s `apply_rows`
- PR #2470 Fix issues with empty strings and string categories (Java)
- PR #2471 Fix String Column Validity.
- PR #2481 Fix java validity buffer serialization
- PR #2485 Updated bytes calculation to use size_t to avoid overflow in column concat
- PR #2461 Fix groupby multiple aggregations same column
- PR #2514 Fix cudf::drop_nulls threshold handling in Cython
- PR #2516 Fix utilities include paths and meta.yaml header paths
- PR #2517 Fix device memory leak in to_dlpack tensor deleter
- PR #2431 Fix local build generated file ownerships
- PR #2511 Added import of orc, refactored exception handlers to not squash fatal exceptions
- PR #2527 Fix index and column input handling in dask_cudf read_parquet
- PR #2466 Fix `dataframe.query` returning null rows erroneously
- PR #2548 Orc reader: fix non-deterministic data decoding at chunk boundaries
- PR #2557 fix cudautils import in string.py
- PR #2521 Fix casting datetimes from/to the same resolution
- PR #2545 Fix MultiIndexes with datetime levels
- PR #2560 Remove duplicate `dlpack` definition in conda recipe
- PR #2567 Fix ColumnVector.fromScalar issues while dealing with null scalars
- PR #2565 Orc reader: fix incorrect data decoding of int64 data types
- PR #2577 Fix search benchmark compilation error by adding necessary header
- PR #2604 Fix a bug in copying.pyx:_normalize_types that upcasted int32 to int64


# cuDF 0.8.0 (27 June 2019)

## New Features

- PR #1524 Add GPU-accelerated JSON Lines parser with limited feature set
- PR #1569 Add support for Json objects to the JSON Lines reader
- PR #1622 Add Series.loc
- PR #1654 Add cudf::apply_boolean_mask: faster replacement for gdf_apply_stencil
- PR #1487 cython gather/scatter
- PR #1310 Implemented the slice/split functionality.
- PR #1630 Add Python layer to the GPU-accelerated JSON reader
- PR #1745 Add rounding of numeric columns via Numba
- PR #1772 JSON reader: add support for BytesIO and StringIO input
- PR #1527 Support GDF_BOOL8 in readers and writers
- PR #1819 Logical operators (AND, OR, NOT) for libcudf and cuDF
- PR #1813 ORC Reader: Add support for stripe selection
- PR #1828 JSON Reader: add suport for bool8 columns
- PR #1833 Add column iterator with/without nulls
- PR #1665 Add the point-in-polygon GIS function
- PR #1863 Series and Dataframe methods for all and any
- PR #1908 cudf::copy_range and cudf::fill for copying/assigning an index or range to a constant
- PR #1921 Add additional formats for typecasting to/from strings
- PR #1807 Add Series.dropna()
- PR #1987 Allow user defined functions in the form of ptx code to be passed to binops
- PR #1948 Add operator functions like `Series.add()` to DataFrame and Series
- PR #1954 Add skip test argument to GPU build script
- PR #2018 Add bindings for new groupby C++ API
- PR #1984 Add rolling window operations Series.rolling() and DataFrame.rolling()
- PR #1542 Python method and bindings for to_csv
- PR #1995 Add Java API
- PR #1998 Add google benchmark to cudf
- PR #1845 Add cudf::drop_duplicates, DataFrame.drop_duplicates
- PR #1652 Added `Series.where()` feature
- PR #2074 Java Aggregates, logical ops, and better RMM support
- PR #2140 Add a `cudf::transform` function
- PR #2068 Concatenation of different typed columns

## Improvements

- PR #1538 Replacing LesserRTTI with inequality_comparator
- PR #1703 C++: Added non-aggregating `insert` to `concurrent_unordered_map` with specializations to store pairs with a single atomicCAS when possible.
- PR #1422 C++: Added a RAII wrapper for CUDA streams
- PR #1701 Added `unique` method for stringColumns
- PR #1713 Add documentation for Dask-XGBoost
- PR #1666 CSV Reader: Improve performance for files with large number of columns
- PR #1725 Enable the ability to use a single column groupby as its own index
- PR #1759 Add an example showing simultaneous rolling averages to `apply_grouped` documentation
- PR #1746 C++: Remove unused code: `windowed_ops.cu`, `sorting.cu`, `hash_ops.cu`
- PR #1748 C++: Add `bool` nullability flag to `device_table` row operators
- PR #1764 Improve Numerical column: `mean_var` and `mean`
- PR #1767 Speed up Python unit tests
- PR #1770 Added build.sh script, updated CI scripts and documentation
- PR #1739 ORC Reader: Add more pytest coverage
- PR #1696 Added null support in `Series.replace()`.
- PR #1390 Added some basic utility functions for `gdf_column`'s
- PR #1791 Added general column comparison code for testing
- PR #1795 Add printing of git submodule info to `print_env.sh`
- PR #1796 Removing old sort based group by code and gdf_filter
- PR #1811 Added funtions for copying/allocating `cudf::table`s
- PR #1838 Improve columnops.column_empty so that it returns typed columns instead of a generic Column
- PR #1890 Add utils.get_dummies- a pandas-like wrapper around one_hot-encoding
- PR #1823 CSV Reader: default the column type to string for empty dataframes
- PR #1827 Create bindings for scalar-vector binops, and update one_hot_encoding to use them
- PR #1817 Operators now support different sized dataframes as long as they don't share different sized columns
- PR #1855 Transition replace_nulls to new C++ API and update corresponding Cython/Python code
- PR #1858 Add `std::initializer_list` constructor to `column_wrapper`
- PR #1846 C++ type-erased gdf_equal_columns test util; fix gdf_equal_columns logic error
- PR #1390 Added some basic utility functions for `gdf_column`s
- PR #1391 Tidy up bit-resolution-operation and bitmask class code
- PR #1882 Add iloc functionality to MultiIndex dataframes
- PR #1884 Rolling windows: general enhancements and better coverage for unit tests
- PR #1886 support GDF_STRING_CATEGORY columns in apply_boolean_mask, drop_nulls and other libcudf functions
- PR #1896 Improve performance of groupby with levels specified in dask-cudf
- PR #1915 Improve iloc performance for non-contiguous row selection
- PR #1859 Convert read_json into a C++ API
- PR #1919 Rename libcudf namespace gdf to namespace cudf
- PR #1850 Support left_on and right_on for DataFrame merge operator
- PR #1930 Specialize constructor for `cudf::bool8` to cast argument to `bool`
- PR #1938 Add default constructor for `column_wrapper`
- PR #1930 Specialize constructor for `cudf::bool8` to cast argument to `bool`
- PR #1952 consolidate libcudf public API headers in include/cudf
- PR #1949 Improved selection with boolmask using libcudf `apply_boolean_mask`
- PR #1956 Add support for nulls in `query()`
- PR #1973 Update `std::tuple` to `std::pair` in top-most libcudf APIs and C++ transition guide
- PR #1981 Convert read_csv into a C++ API
- PR #1868 ORC Reader: Support row index for speed up on small/medium datasets
- PR #1964 Added support for list-like types in Series.str.cat
- PR #2005 Use HTML5 details tag in bug report issue template
- PR #2003 Removed few redundant unit-tests from test_string.py::test_string_cat
- PR #1944 Groupby design improvements
- PR #2017 Convert `read_orc()` into a C++ API
- PR #2011 Convert `read_parquet()` into a C++ API
- PR #1756 Add documentation "10 Minutes to cuDF and dask_cuDF"
- PR #2034 Adding support for string columns concatenation using "add" binary operator
- PR #2042 Replace old "10 Minutes" guide with new guide for docs build process
- PR #2036 Make library of common test utils to speed up tests compilation
- PR #2022 Facilitating get_dummies to be a high level api too
- PR #2050 Namespace IO readers and add back free-form `read_xxx` functions
- PR #2104 Add a functional ``sort=`` keyword argument to groupby
- PR #2108 Add `find_and_replace` for StringColumn for replacing single values
- PR #1803 cuDF/CuPy interoperability documentation

## Bug Fixes

- PR #1465 Fix for test_orc.py and test_sparse_df.py test failures
- PR #1583 Fix underlying issue in `as_index()` that was causing `Series.quantile()` to fail
- PR #1680 Add errors= keyword to drop() to fix cudf-dask bug
- PR #1651 Fix `query` function on empty dataframe
- PR #1616 Fix CategoricalColumn to access categories by index instead of iteration
- PR #1660 Fix bug in `loc` when indexing with a column name (a string)
- PR #1683 ORC reader: fix timestamp conversion to UTC
- PR #1613 Improve CategoricalColumn.fillna(-1) performance
- PR #1642 Fix failure of CSV_TEST gdf_csv_test.SkiprowsNrows on multiuser systems
- PR #1709 Fix handling of `datetime64[ms]` in `dataframe.select_dtypes`
- PR #1704 CSV Reader: Add support for the plus sign in number fields
- PR #1687 CSV reader: return an empty dataframe for zero size input
- PR #1757 Concatenating columns with null columns
- PR #1755 Add col_level keyword argument to melt
- PR #1758 Fix df.set_index() when setting index from an empty column
- PR #1749 ORC reader: fix long strings of NULL values resulting in incorrect data
- PR #1742 Parquet Reader: Fix index column name to match PANDAS compat
- PR #1782 Update libcudf doc version
- PR #1783 Update conda dependencies
- PR #1786 Maintain the original series name in series.unique output
- PR #1760 CSV Reader: fix segfault when dtype list only includes columns from usecols list
- PR #1831 build.sh: Assuming python is in PATH instead of using PYTHON env var
- PR #1839 Raise an error instead of segfaulting when transposing a DataFrame with StringColumns
- PR #1840 Retain index correctly during merge left_on right_on
- PR #1825 cuDF: Multiaggregation Groupby Failures
- PR #1789 CSV Reader: Fix missing support for specifying `int8` and `int16` dtypes
- PR #1857 Cython Bindings: Handle `bool` columns while calling `column_view_from_NDArrays`
- PR #1849 Allow DataFrame support methods to pass arguments to the methods
- PR #1847 Fixed #1375 by moving the nvstring check into the wrapper function
- PR #1864 Fixing cudf reduction for POWER platform
- PR #1869 Parquet reader: fix Dask timestamps not matching with Pandas (convert to milliseconds)
- PR #1876 add dtype=bool for `any`, `all` to treat integer column correctly
- PR #1875 CSV reader: take NaN values into account in dtype detection
- PR #1873 Add column dtype checking for the all/any methods
- PR #1902 Bug with string iteration in _apply_basic_agg
- PR #1887 Fix for initialization issue in pq_read_arg,orc_read_arg
- PR #1867 JSON reader: add support for null/empty fields, including the 'null' literal
- PR #1891 Fix bug #1750 in string column comparison
- PR #1909 Support of `to_pandas()` of boolean series with null values
- PR #1923 Use prefix removal when two aggs are called on a SeriesGroupBy
- PR #1914 Zero initialize gdf_column local variables
- PR #1959 Add support for comparing boolean Series to scalar
- PR #1966 Ignore index fix in series append
- PR #1967 Compute index __sizeof__ only once for DataFrame __sizeof__
- PR #1977 Support CUDA installation in default system directories
- PR #1982 Fixes incorrect index name after join operation
- PR #1985 Implement `GDF_PYMOD`, a special modulo that follows python's sign rules
- PR #1991 Parquet reader: fix decoding of NULLs
- PR #1990 Fixes a rendering bug in the `apply_grouped` documentation
- PR #1978 Fix for values being filled in an empty dataframe
- PR #2001 Correctly create MultiColumn from Pandas MultiColumn
- PR #2006 Handle empty dataframe groupby construction for dask
- PR #1965 Parquet Reader: Fix duplicate index column when it's already in `use_cols`
- PR #2033 Add pip to conda environment files to fix warning
- PR #2028 CSV Reader: Fix reading of uncompressed files without a recognized file extension
- PR #2073 Fix an issue when gathering columns with NVCategory and nulls
- PR #2053 cudf::apply_boolean_mask return empty column for empty boolean mask
- PR #2066 exclude `IteratorTest.mean_var_output` test from debug build
- PR #2069 Fix JNI code to use read_csv and read_parquet APIs
- PR #2071 Fix bug with unfound transitive dependencies for GTests in Ubuntu 18.04
- PR #2089 Configure Sphinx to render params correctly
- PR #2091 Fix another bug with unfound transitive dependencies for `cudftestutils` in Ubuntu 18.04
- PR #2115 Just apply `--disable-new-dtags` instead of trying to define all the transitive dependencies
- PR #2106 Fix errors in JitCache tests caused by sharing of device memory between processes
- PR #2120 Fix errors in JitCache tests caused by running multiple threads on the same data
- PR #2102 Fix memory leak in groupby
- PR #2113 fixed typo in to_csv code example


# cudf 0.7.2 (16 May 2019)

## New Features

- PR #1735 Added overload for atomicAdd on int64. Streamlined implementation of custom atomic overloads.
- PR #1741 Add MultiIndex concatenation

## Bug Fixes

- PR #1718 Fix issue with SeriesGroupBy MultiIndex in dask-cudf
- PR #1734 Python: fix performance regression for groupby count() aggregations
- PR #1768 Cython: fix handling read only schema buffers in gpuarrow reader


# cudf 0.7.1 (11 May 2019)

## New Features

- PR #1702 Lazy load MultiIndex to return groupby performance to near optimal.

## Bug Fixes

- PR #1708 Fix handling of `datetime64[ms]` in `dataframe.select_dtypes`


# cuDF 0.7.0 (10 May 2019)

## New Features

- PR #982 Implement gdf_group_by_without_aggregations and gdf_unique_indices functions
- PR #1142 Add `GDF_BOOL` column type
- PR #1194 Implement overloads for CUDA atomic operations
- PR #1292 Implemented Bitwise binary ops AND, OR, XOR (&, |, ^)
- PR #1235 Add GPU-accelerated Parquet Reader
- PR #1335 Added local_dict arg in `DataFrame.query()`.
- PR #1282 Add Series and DataFrame.describe()
- PR #1356 Rolling windows
- PR #1381 Add DataFrame._get_numeric_data
- PR #1388 Add CODEOWNERS file to auto-request reviews based on where changes are made
- PR #1396 Add DataFrame.drop method
- PR #1413 Add DataFrame.melt method
- PR #1412 Add DataFrame.pop()
- PR #1419 Initial CSV writer function
- PR #1441 Add Series level cumulative ops (cumsum, cummin, cummax, cumprod)
- PR #1420 Add script to build and test on a local gpuCI image
- PR #1440 Add DatetimeColumn.min(), DatetimeColumn.max()
- PR #1455 Add Series.Shift via Numba kernel
- PR #1441 Add Series level cumulative ops (cumsum, cummin, cummax, cumprod)
- PR #1461 Add Python coverage test to gpu build
- PR #1445 Parquet Reader: Add selective reading of rows and row group
- PR #1532 Parquet Reader: Add support for INT96 timestamps
- PR #1516 Add Series and DataFrame.ndim
- PR #1556 Add libcudf C++ transition guide
- PR #1466 Add GPU-accelerated ORC Reader
- PR #1565 Add build script for nightly doc builds
- PR #1508 Add Series isna, isnull, and notna
- PR #1456 Add Series.diff() via Numba kernel
- PR #1588 Add Index `astype` typecasting
- PR #1301 MultiIndex support
- PR #1599 Level keyword supported in groupby
- PR #929 Add support operations to dataframe
- PR #1609 Groupby accept list of Series
- PR #1658 Support `group_keys=True` keyword in groupby method

## Improvements

- PR #1531 Refactor closures as private functions in gpuarrow
- PR #1404 Parquet reader page data decoding speedup
- PR #1076 Use `type_dispatcher` in join, quantiles, filter, segmented sort, radix sort and hash_groupby
- PR #1202 Simplify README.md
- PR #1149 CSV Reader: Change convertStrToValue() functions to `__device__` only
- PR #1238 Improve performance of the CUDA trie used in the CSV reader
- PR #1245 Use file cache for JIT kernels
- PR #1278 Update CONTRIBUTING for new conda environment yml naming conventions
- PR #1163 Refactored UnaryOps. Reduced API to two functions: `gdf_unary_math` and `gdf_cast`. Added `abs`, `-`, and `~` ops. Changed bindings to Cython
- PR #1284 Update docs version
- PR #1287 add exclude argument to cudf.select_dtype function
- PR #1286 Refactor some of the CSV Reader kernels into generic utility functions
- PR #1291 fillna in `Series.to_gpu_array()` and `Series.to_array()` can accept the scalar too now.
- PR #1005 generic `reduction` and `scan` support
- PR #1349 Replace modernGPU sort join with thrust.
- PR #1363 Add a dataframe.mean(...) that raises NotImplementedError to satisfy `dask.dataframe.utils.is_dataframe_like`
- PR #1319 CSV Reader: Use column wrapper for gdf_column output alloc/dealloc
- PR #1376 Change series quantile default to linear
- PR #1399 Replace CFFI bindings for NVTX functions with Cython bindings
- PR #1389 Refactored `set_null_count()`
- PR #1386 Added macros `GDF_TRY()`, `CUDF_TRY()` and `ASSERT_CUDF_SUCCEEDED()`
- PR #1435 Rework CMake and conda recipes to depend on installed libraries
- PR #1391 Tidy up bit-resolution-operation and bitmask class code
- PR #1439 Add cmake variable to enable compiling CUDA code with -lineinfo
- PR #1462 Add ability to read parquet files from arrow::io::RandomAccessFile
- PR #1453 Convert CSV Reader CFFI to Cython
- PR #1479 Convert Parquet Reader CFFI to Cython
- PR #1397 Add a utility function for producing an overflow-safe kernel launch grid configuration
- PR #1382 Add GPU parsing of nested brackets to cuIO parsing utilities
- PR #1481 Add cudf::table constructor to allocate a set of `gdf_column`s
- PR #1484 Convert GroupBy CFFI to Cython
- PR #1463 Allow and default melt keyword argument var_name to be None
- PR #1486 Parquet Reader: Use device_buffer rather than device_ptr
- PR #1525 Add cudatoolkit conda dependency
- PR #1520 Renamed `src/dataframe` to `src/table` and moved `table.hpp`. Made `types.hpp` to be type declarations only.
- PR #1492 Convert transpose CFFI to Cython
- PR #1495 Convert binary and unary ops CFFI to Cython
- PR #1503 Convert sorting and hashing ops CFFI to Cython
- PR #1522 Use latest release version in update-version CI script
- PR #1533 Remove stale join CFFI, fix memory leaks in join Cython
- PR #1521 Added `row_bitmask` to compute bitmask for rows of a table. Merged `valids_ops.cu` and `bitmask_ops.cu`
- PR #1553 Overload `hash_row` to avoid using intial hash values. Updated `gdf_hash` to select between overloads
- PR #1585 Updated `cudf::table` to maintain own copy of wrapped `gdf_column*`s
- PR #1559 Add `except +` to all Cython function definitions to catch C++ exceptions properly
- PR #1617 `has_nulls` and `column_dtypes` for `cudf::table`
- PR #1590 Remove CFFI from the build / install process entirely
- PR #1536 Convert gpuarrow CFFI to Cython
- PR #1655 Add `Column._pointer` as a way to access underlying `gdf_column*` of a `Column`
- PR #1655 Update readme conda install instructions for cudf version 0.6 and 0.7


## Bug Fixes

- PR #1233 Fix dtypes issue while adding the column to `str` dataframe.
- PR #1254 CSV Reader: fix data type detection for floating-point numbers in scientific notation
- PR #1289 Fix looping over each value instead of each category in concatenation
- PR #1293 Fix Inaccurate error message in join.pyx
- PR #1308 Add atomicCAS overload for `int8_t`, `int16_t`
- PR #1317 Fix catch polymorphic exception by reference in ipc.cu
- PR #1325 Fix dtype of null bitmasks to int8
- PR #1326 Update build documentation to use -DCMAKE_CXX11_ABI=ON
- PR #1334 Add "na_position" argument to CategoricalColumn sort_by_values
- PR #1321 Fix out of bounds warning when checking Bzip2 header
- PR #1359 Add atomicAnd/Or/Xor for integers
- PR #1354 Fix `fillna()` behaviour when replacing values with different dtypes
- PR #1347 Fixed core dump issue while passing dict_dtypes without column names in `cudf.read_csv()`
- PR #1379 Fixed build failure caused due to error: 'col_dtype' may be used uninitialized
- PR #1392 Update cudf Dockerfile and package_versions.sh
- PR #1385 Added INT8 type to `_schema_to_dtype` for use in GpuArrowReader
- PR #1393 Fixed a bug in `gdf_count_nonzero_mask()` for the case of 0 bits to count
- PR #1395 Update CONTRIBUTING to use the environment variable CUDF_HOME
- PR #1416 Fix bug at gdf_quantile_exact and gdf_quantile_appox
- PR #1421 Fix remove creation of series multiple times during `add_column()`
- PR #1405 CSV Reader: Fix memory leaks on read_csv() failure
- PR #1328 Fix CategoricalColumn to_arrow() null mask
- PR #1433 Fix NVStrings/categories includes
- PR #1432 Update NVStrings to 0.7.* to coincide with 0.7 development
- PR #1483 Modify CSV reader to avoid cropping blank quoted characters in non-string fields
- PR #1446 Merge 1275 hotfix from master into branch-0.7
- PR #1447 Fix legacy groupby apply docstring
- PR #1451 Fix hash join estimated result size is not correct
- PR #1454 Fix local build script improperly change directory permissions
- PR #1490 Require Dask 1.1.0+ for `is_dataframe_like` test or skip otherwise.
- PR #1491 Use more specific directories & groups in CODEOWNERS
- PR #1497 Fix Thrust issue on CentOS caused by missing default constructor of host_vector elements
- PR #1498 Add missing include guard to device_atomics.cuh and separated DEVICE_ATOMICS_TEST
- PR #1506 Fix csv-write call to updated NVStrings method
- PR #1510 Added nvstrings `fillna()` function
- PR #1507 Parquet Reader: Default string data to GDF_STRING
- PR #1535 Fix doc issue to ensure correct labelling of cudf.series
- PR #1537 Fix `undefined reference` link error in HashPartitionTest
- PR #1548 Fix ci/local/build.sh README from using an incorrect image example
- PR #1551 CSV Reader: Fix integer column name indexing
- PR #1586 Fix broken `scalar_wrapper::operator==`
- PR #1591 ORC/Parquet Reader: Fix missing import for FileNotFoundError exception
- PR #1573 Parquet Reader: Fix crash due to clash with ORC reader datasource
- PR #1607 Revert change of `column.to_dense_buffer` always return by copy for performance concerns
- PR #1618 ORC reader: fix assert & data output when nrows/skiprows isn't aligned to stripe boundaries
- PR #1631 Fix failure of TYPES_TEST on some gcc-7 based systems.
- PR #1641 CSV Reader: Fix skip_blank_lines behavior with Windows line terminators (\r\n)
- PR #1648 ORC reader: fix non-deterministic output when skiprows is non-zero
- PR #1676 Fix groupby `as_index` behaviour with `MultiIndex`
- PR #1659 Fix bug caused by empty groupbys and multiindex slicing throwing exceptions
- PR #1656 Correct Groupby failure in dask when un-aggregable columns are left in dataframe.
- PR #1689 Fix groupby performance regression
- PR #1694 Add Cython as a runtime dependency since it's required in `setup.py`


# cuDF 0.6.1 (25 Mar 2019)

## Bug Fixes

- PR #1275 Fix CentOS exception in DataFrame.hash_partition from using value "returned" by a void function


# cuDF 0.6.0 (22 Mar 2019)

## New Features

- PR #760 Raise `FileNotFoundError` instead of `GDF_FILE_ERROR` in `read_csv` if the file does not exist
- PR #539 Add Python bindings for replace function
- PR #823 Add Doxygen configuration to enable building HTML documentation for libcudf C/C++ API
- PR #807 CSV Reader: Add byte_range parameter to specify the range in the input file to be read
- PR #857 Add Tail method for Series/DataFrame and update Head method to use iloc
- PR #858 Add series feature hashing support
- PR #871 CSV Reader: Add support for NA values, including user specified strings
- PR #893 Adds PyArrow based parquet readers / writers to Python, fix category dtype handling, fix arrow ingest buffer size issues
- PR #867 CSV Reader: Add support for ignoring blank lines and comment lines
- PR #887 Add Series digitize method
- PR #895 Add Series groupby
- PR #898 Add DataFrame.groupby(level=0) support
- PR #920 Add feather, JSON, HDF5 readers / writers from PyArrow / Pandas
- PR #888 CSV Reader: Add prefix parameter for column names, used when parsing without a header
- PR #913 Add DLPack support: convert between cuDF DataFrame and DLTensor
- PR #939 Add ORC reader from PyArrow
- PR #918 Add Series.groupby(level=0) support
- PR #906 Add binary and comparison ops to DataFrame
- PR #958 Support unary and binary ops on indexes
- PR #964 Add `rename` method to `DataFrame`, `Series`, and `Index`
- PR #985 Add `Series.to_frame` method
- PR #985 Add `drop=` keyword to reset_index method
- PR #994 Remove references to pygdf
- PR #990 Add external series groupby support
- PR #988 Add top-level merge function to cuDF
- PR #992 Add comparison binaryops to DateTime columns
- PR #996 Replace relative path imports with absolute paths in tests
- PR #995 CSV Reader: Add index_col parameter to specify the column name or index to be used as row labels
- PR #1004 Add `from_gpu_matrix` method to DataFrame
- PR #997 Add property index setter
- PR #1007 Replace relative path imports with absolute paths in cudf
- PR #1013 select columns with df.columns
- PR #1016 Rename Series.unique_count() to nunique() to match pandas API
- PR #947 Prefixsum to handle nulls and float types
- PR #1029 Remove rest of relative path imports
- PR #1021 Add filtered selection with assignment for Dataframes
- PR #872 Adding NVCategory support to cudf apis
- PR #1052 Add left/right_index and left/right_on keywords to merge
- PR #1091 Add `indicator=` and `suffixes=` keywords to merge
- PR #1107 Add unsupported keywords to Series.fillna
- PR #1032 Add string support to cuDF python
- PR #1136 Removed `gdf_concat`
- PR #1153 Added function for getting the padded allocation size for valid bitmask
- PR #1148 Add cudf.sqrt for dataframes and Series
- PR #1159 Add Python bindings for libcudf dlpack functions
- PR #1155 Add __array_ufunc__ for DataFrame and Series for sqrt
- PR #1168 to_frame for series accepts a name argument


## Improvements

- PR #1218 Add dask-cudf page to API docs
- PR #892 Add support for heterogeneous types in binary ops with JIT
- PR #730 Improve performance of `gdf_table` constructor
- PR #561 Add Doxygen style comments to Join CUDA functions
- PR #813 unified libcudf API functions by replacing gpu_ with gdf_
- PR #822 Add support for `__cuda_array_interface__` for ingest
- PR #756 Consolidate common helper functions from unordered map and multimap
- PR #753 Improve performance of groupby sum and average, especially for cases with few groups.
- PR #836 Add ingest support for arrow chunked arrays in Column, Series, DataFrame creation
- PR #763 Format doxygen comments for csv_read_arg struct
- PR #532 CSV Reader: Use type dispatcher instead of switch block
- PR #694 Unit test utilities improvements
- PR #878 Add better indexing to Groupby
- PR #554 Add `empty` method and `is_monotonic` attribute to `Index`
- PR #1040 Fixed up Doxygen comment tags
- PR #909 CSV Reader: Avoid host->device->host copy for header row data
- PR #916 Improved unit testing and error checking for `gdf_column_concat`
- PR #941 Replace `numpy` call in `Series.hash_encode` with `numba`
- PR #942 Added increment/decrement operators for wrapper types
- PR #943 Updated `count_nonzero_mask` to return `num_rows` when the mask is null
- PR #952 Added trait to map C++ type to `gdf_dtype`
- PR #966 Updated RMM submodule.
- PR #998 Add IO reader/writer modules to API docs, fix for missing cudf.Series docs
- PR #1017 concatenate along columns for Series and DataFrames
- PR #1002 Support indexing a dataframe with another boolean dataframe
- PR #1018 Better concatenation for Series and Dataframes
- PR #1036 Use Numpydoc style docstrings
- PR #1047 Adding gdf_dtype_extra_info to gdf_column_view_augmented
- PR #1054 Added default ctor to SerialTrieNode to overcome Thrust issue in CentOS7 + CUDA10
- PR #1024 CSV Reader: Add support for hexadecimal integers in integral-type columns
- PR #1033 Update `fillna()` to use libcudf function `gdf_replace_nulls`
- PR #1066 Added inplace assignment for columns and select_dtypes for dataframes
- PR #1026 CSV Reader: Change the meaning and type of the quoting parameter to match Pandas
- PR #1100 Adds `CUDF_EXPECTS` error-checking macro
- PR #1092 Fix select_dtype docstring
- PR #1111 Added cudf::table
- PR #1108 Sorting for datetime columns
- PR #1120 Return a `Series` (not a `Column`) from `Series.cat.set_categories()`
- PR #1128 CSV Reader: The last data row does not need to be line terminated
- PR #1183 Bump Arrow version to 0.12.1
- PR #1208 Default to CXX11_ABI=ON
- PR #1252 Fix NVStrings dependencies for cuda 9.2 and 10.0
- PR #2037 Optimize the existing `gather` and `scatter` routines in `libcudf`

## Bug Fixes

- PR #821 Fix flake8 issues revealed by flake8 update
- PR #808 Resolved renamed `d_columns_valids` variable name
- PR #820 CSV Reader: fix the issue where reader adds additional rows when file uses \r\n as a line terminator
- PR #780 CSV Reader: Fix scientific notation parsing and null values for empty quotes
- PR #815 CSV Reader: Fix data parsing when tabs are present in the input CSV file
- PR #850 Fix bug where left joins where the left df has 0 rows causes a crash
- PR #861 Fix memory leak by preserving the boolean mask index
- PR #875 Handle unnamed indexes in to/from arrow functions
- PR #877 Fix ingest of 1 row arrow tables in from arrow function
- PR #876 Added missing `<type_traits>` include
- PR #889 Deleted test_rmm.py which has now moved to RMM repo
- PR #866 Merge v0.5.1 numpy ABI hotfix into 0.6
- PR #917 value_counts return int type on empty columns
- PR #611 Renamed `gdf_reduce_optimal_output_size()` -> `gdf_reduction_get_intermediate_output_size()`
- PR #923 fix index for negative slicing for cudf dataframe and series
- PR #927 CSV Reader: Fix category GDF_CATEGORY hashes not being computed properly
- PR #921 CSV Reader: Fix parsing errors with delim_whitespace, quotations in the header row, unnamed columns
- PR #933 Fix handling objects of all nulls in series creation
- PR #940 CSV Reader: Fix an issue where the last data row is missing when using byte_range
- PR #945 CSV Reader: Fix incorrect datetime64 when milliseconds or space separator are used
- PR #959 Groupby: Problem with column name lookup
- PR #950 Converting dataframe/recarry with non-contiguous arrays
- PR #963 CSV Reader: Fix another issue with missing data rows when using byte_range
- PR #999 Fix 0 sized kernel launches and empty sort_index exception
- PR #993 Fix dtype in selecting 0 rows from objects
- PR #1009 Fix performance regression in `to_pandas` method on DataFrame
- PR #1008 Remove custom dask communication approach
- PR #1001 CSV Reader: Fix a memory access error when reading a large (>2GB) file with date columns
- PR #1019 Binary Ops: Fix error when one input column has null mask but other doesn't
- PR #1014 CSV Reader: Fix false positives in bool value detection
- PR #1034 CSV Reader: Fix parsing floating point precision and leading zero exponents
- PR #1044 CSV Reader: Fix a segfault when byte range aligns with a page
- PR #1058 Added support for `DataFrame.loc[scalar]`
- PR #1060 Fix column creation with all valid nan values
- PR #1073 CSV Reader: Fix an issue where a column name includes the return character
- PR #1090 Updating Doxygen Comments
- PR #1080 Fix dtypes returned from loc / iloc because of lists
- PR #1102 CSV Reader: Minor fixes and memory usage improvements
- PR #1174: Fix release script typo
- PR #1137 Add prebuild script for CI
- PR #1118 Enhanced the `DataFrame.from_records()` feature
- PR #1129 Fix join performance with index parameter from using numpy array
- PR #1145 Issue with .agg call on multi-column dataframes
- PR #908 Some testing code cleanup
- PR #1167 Fix issue with null_count not being set after inplace fillna()
- PR #1184 Fix iloc performance regression
- PR #1185 Support left_on/right_on and also on=str in merge
- PR #1200 Fix allocating bitmasks with numba instead of rmm in allocate_mask function
- PR #1213 Fix bug with csv reader requesting subset of columns using wrong datatype
- PR #1223 gpuCI: Fix label on rapidsai channel on gpu build scripts
- PR #1242 Add explicit Thrust exec policy to fix NVCATEGORY_TEST segfault on some platforms
- PR #1246 Fix categorical tests that failed due to bad implicit type conversion
- PR #1255 Fix overwriting conda package main label uploads
- PR #1259 Add dlpack includes to pip build


# cuDF 0.5.1 (05 Feb 2019)

## Bug Fixes

- PR #842 Avoid using numpy via cimport to prevent ABI issues in Cython compilation


# cuDF 0.5.0 (28 Jan 2019)

## New Features

- PR #722 Add bzip2 decompression support to `read_csv()`
- PR #693 add ZLIB-based GZIP/ZIP support to `read_csv_strings()`
- PR #411 added null support to gdf_order_by (new API) and cudf_table::sort
- PR #525 Added GitHub Issue templates for bugs, documentation, new features, and questions
- PR #501 CSV Reader: Add support for user-specified decimal point and thousands separator to read_csv_strings()
- PR #455 CSV Reader: Add support for user-specified decimal point and thousands separator to read_csv()
- PR #439 add `DataFrame.drop` method similar to pandas
- PR #356 add `DataFrame.transpose` method and `DataFrame.T` property similar to pandas
- PR #505 CSV Reader: Add support for user-specified boolean values
- PR #350 Implemented Series replace function
- PR #490 Added print_env.sh script to gather relevant environment details when reporting cuDF issues
- PR #474 add ZLIB-based GZIP/ZIP support to `read_csv()`
- PR #547 Added melt similar to `pandas.melt()`
- PR #491 Add CI test script to check for updates to CHANGELOG.md in PRs
- PR #550 Add CI test script to check for style issues in PRs
- PR #558 Add CI scripts for cpu-based conda and gpu-based test builds
- PR #524 Add Boolean Indexing
- PR #564 Update python `sort_values` method to use updated libcudf `gdf_order_by` API
- PR #509 CSV Reader: Input CSV file can now be passed in as a text or a binary buffer
- PR #607 Add `__iter__` and iteritems to DataFrame class
- PR #643 added a new api gdf_replace_nulls that allows a user to replace nulls in a column

## Improvements

- PR #426 Removed sort-based groupby and refactored existing groupby APIs. Also improves C++/CUDA compile time.
- PR #461 Add `CUDF_HOME` variable in README.md to replace relative pathing.
- PR #472 RMM: Created centralized rmm::device_vector alias and rmm::exec_policy
- PR #500 Improved the concurrent hash map class to support partitioned (multi-pass) hash table building.
- PR #454 Improve CSV reader docs and examples
- PR #465 Added templated C++ API for RMM to avoid explicit cast to `void**`
- PR #513 `.gitignore` tweaks
- PR #521 Add `assert_eq` function for testing
- PR #502 Simplify Dockerfile for local dev, eliminate old conda/pip envs
- PR #549 Adds `-rdynamic` compiler flag to nvcc for Debug builds
- PR #472 RMM: Created centralized rmm::device_vector alias and rmm::exec_policy
- PR #577 Added external C++ API for scatter/gather functions
- PR #500 Improved the concurrent hash map class to support partitioned (multi-pass) hash table building
- PR #583 Updated `gdf_size_type` to `int`
- PR #500 Improved the concurrent hash map class to support partitioned (multi-pass) hash table building
- PR #617 Added .dockerignore file. Prevents adding stale cmake cache files to the docker container
- PR #658 Reduced `JOIN_TEST` time by isolating overflow test of hash table size computation
- PR #664 Added Debuging instructions to README
- PR #651 Remove noqa marks in `__init__.py` files
- PR #671 CSV Reader: uncompressed buffer input can be parsed without explicitly specifying compression as None
- PR #684 Make RMM a submodule
- PR #718 Ensure sum, product, min, max methods pandas compatibility on empty datasets
- PR #720 Refactored Index classes to make them more Pandas-like, added CategoricalIndex
- PR #749 Improve to_arrow and from_arrow Pandas compatibility
- PR #766 Remove TravisCI references, remove unused variables from CMake, fix ARROW_VERSION in Cmake
- PR #773 Add build-args back to Dockerfile and handle dependencies based on environment yml file
- PR #781 Move thirdparty submodules to root and symlink in /cpp
- PR #843 Fix broken cudf/python API examples, add new methods to the API index

## Bug Fixes

- PR #569 CSV Reader: Fix days being off-by-one when parsing some dates
- PR #531 CSV Reader: Fix incorrect parsing of quoted numbers
- PR #465 Added templated C++ API for RMM to avoid explicit cast to `void**`
- PR #473 Added missing <random> include
- PR #478 CSV Reader: Add api support for auto column detection, header, mangle_dupe_cols, usecols
- PR #495 Updated README to correct where cffi pytest should be executed
- PR #501 Fix the intermittent segfault caused by the `thousands` and `compression` parameters in the csv reader
- PR #502 Simplify Dockerfile for local dev, eliminate old conda/pip envs
- PR #512 fix bug for `on` parameter in `DataFrame.merge` to allow for None or single column name
- PR #511 Updated python/cudf/bindings/join.pyx to fix cudf merge printing out dtypes
- PR #513 `.gitignore` tweaks
- PR #521 Add `assert_eq` function for testing
- PR #537 Fix CMAKE_CUDA_STANDARD_REQURIED typo in CMakeLists.txt
- PR #447 Fix silent failure in initializing DataFrame from generator
- PR #545 Temporarily disable csv reader thousands test to prevent segfault (test re-enabled in PR #501)
- PR #559 Fix Assertion error while using `applymap` to change the output dtype
- PR #575 Update `print_env.sh` script to better handle missing commands
- PR #612 Prevent an exception from occuring with true division on integer series.
- PR #630 Fix deprecation warning for `pd.core.common.is_categorical_dtype`
- PR #622 Fix Series.append() behaviour when appending values with different numeric dtype
- PR #603 Fix error while creating an empty column using None.
- PR #673 Fix array of strings not being caught in from_pandas
- PR #644 Fix return type and column support of dataframe.quantile()
- PR #634 Fix create `DataFrame.from_pandas()` with numeric column names
- PR #654 Add resolution check for GDF_TIMESTAMP in Join
- PR #648 Enforce one-to-one copy required when using `numba>=0.42.0`
- PR #645 Fix cmake build type handling not setting debug options when CMAKE_BUILD_TYPE=="Debug"
- PR #669 Fix GIL deadlock when launching multiple python threads that make Cython calls
- PR #665 Reworked the hash map to add a way to report the destination partition for a key
- PR #670 CMAKE: Fix env include path taking precedence over libcudf source headers
- PR #674 Check for gdf supported column types
- PR #677 Fix 'gdf_csv_test_Dates' gtest failure due to missing nrows parameter
- PR #604 Fix the parsing errors while reading a csv file using `sep` instead of `delimiter`.
- PR #686 Fix converting nulls to NaT values when converting Series to Pandas/Numpy
- PR #689 CSV Reader: Fix behavior with skiprows+header to match pandas implementation
- PR #691 Fixes Join on empty input DFs
- PR #706 CSV Reader: Fix broken dtype inference when whitespace is in data
- PR #717 CSV reader: fix behavior when parsing a csv file with no data rows
- PR #724 CSV Reader: fix build issue due to parameter type mismatch in a std::max call
- PR #734 Prevents reading undefined memory in gpu_expand_mask_bits numba kernel
- PR #747 CSV Reader: fix an issue where CUDA allocations fail with some large input files
- PR #750 Fix race condition for handling NVStrings in CMake
- PR #719 Fix merge column ordering
- PR #770 Fix issue where RMM submodule pointed to wrong branch and pin other to correct branches
- PR #778 Fix hard coded ABI off setting
- PR #784 Update RMM submodule commit-ish and pip paths
- PR #794 Update `rmm::exec_policy` usage to fix segmentation faults when used as temprory allocator.
- PR #800 Point git submodules to branches of forks instead of exact commits


# cuDF 0.4.0 (05 Dec 2018)

## New Features

- PR #398 add pandas-compatible `DataFrame.shape()` and `Series.shape()`
- PR #394 New documentation feature "10 Minutes to cuDF"
- PR #361 CSV Reader: Add support for strings with delimiters

## Improvements

 - PR #436 Improvements for type_dispatcher and wrapper structs
 - PR #429 Add CHANGELOG.md (this file)
 - PR #266 use faster CUDA-accelerated DataFrame column/Series concatenation.
 - PR #379 new C++ `type_dispatcher` reduces code complexity in supporting many data types.
 - PR #349 Improve performance for creating columns from memoryview objects
 - PR #445 Update reductions to use type_dispatcher. Adds integer types support to sum_of_squares.
 - PR #448 Improve installation instructions in README.md
 - PR #456 Change default CMake build to Release, and added option for disabling compilation of tests

## Bug Fixes

 - PR #444 Fix csv_test CUDA too many resources requested fail.
 - PR #396 added missing output buffer in validity tests for groupbys.
 - PR #408 Dockerfile updates for source reorganization
 - PR #437 Add cffi to Dockerfile conda env, fixes "cannot import name 'librmm'"
 - PR #417 Fix `map_test` failure with CUDA 10
 - PR #414 Fix CMake installation include file paths
 - PR #418 Properly cast string dtypes to programmatic dtypes when instantiating columns
 - PR #427 Fix and tests for Concatenation illegal memory access with nulls


# cuDF 0.3.0 (23 Nov 2018)

## New Features

 - PR #336 CSV Reader string support

## Improvements

 - PR #354 source code refactored for better organization. CMake build system overhaul. Beginning of transition to Cython bindings.
 - PR #290 Add support for typecasting to/from datetime dtype
 - PR #323 Add handling pyarrow boolean arrays in input/out, add tests
 - PR #325 GDF_VALIDITY_UNSUPPORTED now returned for algorithms that don't support non-empty valid bitmasks
 - PR #381 Faster InputTooLarge Join test completes in ms rather than minutes.
 - PR #373 .gitignore improvements
 - PR #367 Doc cleanup & examples for DataFrame methods
 - PR #333 Add Rapids Memory Manager documentation
 - PR #321 Rapids Memory Manager adds file/line location logging and convenience macros
 - PR #334 Implement DataFrame `__copy__` and `__deepcopy__`
 - PR #271 Add NVTX ranges to pygdf
 - PR #311 Document system requirements for conda install

## Bug Fixes

 - PR #337 Retain index on `scale()` function
 - PR #344 Fix test failure due to PyArrow 0.11 Boolean handling
 - PR #364 Remove noexcept from managed_allocator;  CMakeLists fix for NVstrings
 - PR #357 Fix bug that made all series be considered booleans for indexing
 - PR #351 replace conda env configuration for developers
 - PRs #346 #360 Fix CSV reading of negative numbers
 - PR #342 Fix CMake to use conda-installed nvstrings
 - PR #341 Preserve categorical dtype after groupby aggregations
 - PR #315 ReadTheDocs build update to fix missing libcuda.so
 - PR #320 FIX out-of-bounds access error in reductions.cu
 - PR #319 Fix out-of-bounds memory access in libcudf count_valid_bits
 - PR #303 Fix printing empty dataframe


# cuDF 0.2.0 and cuDF 0.1.0

These were initial releases of cuDF based on previously separate pyGDF and libGDF libraries.<|MERGE_RESOLUTION|>--- conflicted
+++ resolved
@@ -16,11 +16,8 @@
 - PR #3550 Update Java package to 0.12
 - PR #3549 Fix index name issue with iloc with RangeIndex
 - PR #3562 Fix 4GB limit for gzipped-compressed csv files
-<<<<<<< HEAD
-- PR #2981 enable build all targets without installation
-=======
+- PR #2981 enable build.sh to build all targets without installation
 - PR #3563 Use `__cuda_array_interface__` for serialization
->>>>>>> 67d4d404
 
 
 # cuDF 0.11.0 (11 Dec 2019)
