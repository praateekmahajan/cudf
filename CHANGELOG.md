--- conflicted
+++ resolved
@@ -76,11 +76,8 @@
 - PR #2406 Moved all existing `table` related files to a `legacy/` directory
 - PR #2350 Performance related changes to get_dummies
 - PR #2420 Remove `cudautils.astype` and replace with `typecast.apply_cast`
-<<<<<<< HEAD
 - PR #2456 Small improvement to typecast utility
-=======
 - PR #2458 Fix handling of thirdparty packages in `isort` config
->>>>>>> 511b75c7
 
 ## Bug Fixes
 
