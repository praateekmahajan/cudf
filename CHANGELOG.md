--- conflicted
+++ resolved
@@ -41,7 +41,6 @@
 - PR #2491 Add Java bindings for ORC reader 'use_np_dtypes' option
 - PR #2213 Support s/ms/us/ns DatetimeColumn time unit resolutions
 - PR #2536 Add _constructor properties to Series and DataFrame
-
 
 ## Improvements
 
@@ -99,7 +98,6 @@
 - PR #2510 Java api: uses table based apply_boolean_mask
 - PR #2432 Use pandas formatting for console, html, and latex output
 
-
 ## Bug Fixes
 
 - PR #2086 Fixed quantile api behavior mismatch in series & dataframe
@@ -154,14 +152,10 @@
 - PR #2514 Fix cudf::drop_nulls threshold handling in Cython
 - PR #2516 Fix utilities include paths and meta.yaml header paths
 - PR #2517 Fix device memory leak in to_dlpack tensor deleter
-<<<<<<< HEAD
 - PR #2431 Fix local build generated file ownerships
-=======
 - PR #2511 Added import of orc, refactored exception handlers to not squash fatal exceptions
 - PR #2527 Fix index and column input handling in dask_cudf read_parquet
 - PR #2548 Orc reader: fix non-deterministic data decoding at chunk boundaries
-
->>>>>>> fd592b1b
 
 
 # cuDF 0.8.0 (27 June 2019)
