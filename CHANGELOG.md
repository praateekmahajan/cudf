--- conflicted
+++ resolved
@@ -57,11 +57,8 @@
 - PR #2828 Optimizations of kernel launch configuration for `DataFrame.apply_rows` and `DataFrame.apply_chunks`
 - PR #2831 Add `column` argument to `DataFrame.drop`
 - PR #2810 cudf::allocate_like can optionally always allocate a mask.
-<<<<<<< HEAD
 - PR #2833 Parquet reader: align page data allocation sizes to 4-bytes to satisfy cuda-memcheck
-=======
 - PR #2856 Update group_split_cudf to use scatter_by_map
->>>>>>> d910060a
 
 ## Bug Fixes
 
