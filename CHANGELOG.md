# cuDF 0.9.0 (Date TBD)

## New Features

- PR #2111 IO Readers: Support memory buffer, file-like object, and URL inputs
- PR #2012 Add `reindex()` to DataFrame and Series
- PR #2098 Align DataFrame and Series indices before executing binary ops
- PR #2160 Merge `dask-cudf` codebase into `cudf` repo
- PR #2149 CSV Reader: Add `hex` dtype for explicit hexadecimal parsing
- PR #2158 CSV Reader: Support single, non-list/dict argument for `dtype`
- PR #2177 CSV Reader: Add `parse_dates` parameter for explicit date inference
- PR #2171 Add CodeCov integration, fix doc version, make --skip-tests work when invoking with source
- PR #2215 `type_dispatcher` benchmark
- PR #2179 Added Java quantiles
- PR #2157 Add __array_function__ to DataFrame and Series
- PR #2212 Java support for ORC reader
- PR #2105 Add google benchmark for hash-based join
- PR #2293 Improve `compute_join_output_size` performance
- PR #2316 Unique, nunique, and value_counts for datetime columns


## Improvements

- PR #2103 Move old `column` and `bitmask` files into `legacy/` directory
- PR #2109 added name to Python column classes
- PR #1947 Cleanup serialization code
- PR #2125 More aggregate in java API
- PR #2127 Add in java Scalar tests
- PR #2088 Refactor of Python groupby code
- PR #2130 Java serialization and deserialization of tables.
- PR #2131 Chunk rows logic added to csv_writer
- PR #2129 Add functions in the Java API to support nullable column filtering
- PR #2165 made changes to get_dummies api for it to be available in MethodCache
- PR #2184 handle remote orc files for dask-cudf
- PR #2186 Add `getitem` and `getattr` style access to Rolling objects
- PR #2168 Use cudf.Column for CategoricalColumn's categories instead of a tuple
- PR #2193 Added more docuemtnation to `type_dispatcher` for specializing dispatched functors
- PR #2197 CSV Writer: Expose `chunksize` as a parameter for `to_csv`
- PR #2199 Better java support for appending strings
- PR #2176 Added column dtype support for datetime, int8, int16 to csv_writer
- PR #2209 Matching `get_dummies` & `select_dtypes` behavior to pandas
- PR #2217 Updated Java bindings to use the new groupby API
- PR #2214 DOC: Update doc instructions to build/install `cudf` and `dask-cudf`
- PR #1993 Add iterator driven reduction for mean, var, std
- PR #2220 Update Java bindings for reduction rename
- PR #2224 implement isna, isnull, notna as dataframe functions
- PR #2236 Implement drop_duplicates for Series
- PR #2225 refactor to use libcudf for gathering columns in dataframes
- PR #2300 Create separate dask codeowners for dask-cudf codebase
- PR #2309 Java readers: remove redundant copy of result pointers

## Bug Fixes

- PR #2086 Fixed quantile api behavior mismatch in series & dataframe
- PR #2128 Add offset param to host buffer readers in java API.
- PR #2145 Work around binops validity checks for java
- PR #2146 Work around unary_math validity checks for java
- PR #2151 Fixes bug in cudf::copy_range where null_count was invalid
- PR #2139 matching to pandas describe behavior & fixing nan values issue
- PR #2161 Implicitly convert unsigned to signed integer types in binops
- PR #2154 CSV Reader: Fix bools misdetected as strings dtype
- PR #2178 Fix bug in rolling bindings where a view of an ephemeral column was being taken
- PR #2180 Fix issue with isort reordering `importorskip` below imports depending on them
- PR #2187 fix to honor dtype when numpy arrays are passed to columnops.as_column
- PR #2190 Fix issue in astype conversion of string column to 'str'
- PR #2208 Fix issue with calling `head()` on one row dataframe
- PR #2229 Propagate exceptions from Cython cdef functions
- PR #2234 Fix issue with local build script not properly building
- PR #2223 Fix CUDA invalid configuration errors reported after loading small compressed ORC files
- PR #2162 Setting is_unique and is_monotonic-related attributes
- PR #2244 Fix ORC RLEv2 delta mode decoding with nonzero residual delta width
- PR #2297 Work around `var/std` unsupported only at debug build
- PR #2302 Fixed java serialization corner case
- PR #2311 Fix copy behaviour for GenericIndex
<<<<<<< HEAD
- PR #2324 Fix cudf Docker build

=======
- PR #2328 Ensure order is preserved in CategoricalAccessor._set_categories
>>>>>>> 142b3f24

# cuDF 0.8.0 (27 June 2019)

## New Features

- PR #1524 Add GPU-accelerated JSON Lines parser with limited feature set
- PR #1569 Add support for Json objects to the JSON Lines reader
- PR #1622 Add Series.loc
- PR #1654 Add cudf::apply_boolean_mask: faster replacement for gdf_apply_stencil
- PR #1487 cython gather/scatter
- PR #1310 Implemented the slice/split functionality.
- PR #1630 Add Python layer to the GPU-accelerated JSON reader
- PR #1745 Add rounding of numeric columns via Numba
- PR #1772 JSON reader: add support for BytesIO and StringIO input
- PR #1527 Support GDF_BOOL8 in readers and writers
- PR #1819 Logical operators (AND, OR, NOT) for libcudf and cuDF
- PR #1813 ORC Reader: Add support for stripe selection
- PR #1828 JSON Reader: add suport for bool8 columns
- PR #1833 Add column iterator with/without nulls
- PR #1665 Add the point-in-polygon GIS function
- PR #1863 Series and Dataframe methods for all and any
- PR #1908 cudf::copy_range and cudf::fill for copying/assigning an index or range to a constant
- PR #1921 Add additional formats for typecasting to/from strings
- PR #1807 Add Series.dropna()
- PR #1987 Allow user defined functions in the form of ptx code to be passed to binops
- PR #1948 Add operator functions like `Series.add()` to DataFrame and Series
- PR #1954 Add skip test argument to GPU build script
- PR #2018 Add bindings for new groupby C++ API
- PR #1984 Add rolling window operations Series.rolling() and DataFrame.rolling()
- PR #1542 Python method and bindings for to_csv
- PR #1995 Add Java API
- PR #1998 Add google benchmark to cudf
- PR #1845 Add cudf::drop_duplicates, DataFrame.drop_duplicates
- PR #1652 Added `Series.where()` feature
- PR #2074 Java Aggregates, logical ops, and better RMM support

## Improvements

- PR #1538 Replacing LesserRTTI with inequality_comparator
- PR #1703 C++: Added non-aggregating `insert` to `concurrent_unordered_map` with specializations to store pairs with a single atomicCAS when possible.
- PR #1422 C++: Added a RAII wrapper for CUDA streams
- PR #1701 Added `unique` method for stringColumns
- PR #1713 Add documentation for Dask-XGBoost
- PR #1666 CSV Reader: Improve performance for files with large number of columns
- PR #1725 Enable the ability to use a single column groupby as its own index
- PR #1759 Add an example showing simultaneous rolling averages to `apply_grouped` documentation
- PR #1746 C++: Remove unused code: `windowed_ops.cu`, `sorting.cu`, `hash_ops.cu`
- PR #1748 C++: Add `bool` nullability flag to `device_table` row operators
- PR #1764 Improve Numerical column: `mean_var` and `mean`
- PR #1767 Speed up Python unit tests
- PR #1770 Added build.sh script, updated CI scripts and documentation
- PR #1739 ORC Reader: Add more pytest coverage
- PR #1696 Added null support in `Series.replace()`.
- PR #1390 Added some basic utility functions for `gdf_column`'s
- PR #1791 Added general column comparison code for testing
- PR #1795 Add printing of git submodule info to `print_env.sh`
- PR #1796 Removing old sort based group by code and gdf_filter
- PR #1811 Added funtions for copying/allocating `cudf::table`s
- PR #1838 Improve columnops.column_empty so that it returns typed columns instead of a generic Column
- PR #1890 Add utils.get_dummies- a pandas-like wrapper around one_hot-encoding
- PR #1823 CSV Reader: default the column type to string for empty dataframes
- PR #1827 Create bindings for scalar-vector binops, and update one_hot_encoding to use them
- PR #1817 Operators now support different sized dataframes as long as they don't share different sized columns
- PR #1855 Transition replace_nulls to new C++ API and update corresponding Cython/Python code
- PR #1858 Add `std::initializer_list` constructor to `column_wrapper`
- PR #1846 C++ type-erased gdf_equal_columns test util; fix gdf_equal_columns logic error
- PR #1390 Added some basic utility functions for `gdf_column`s
- PR #1391 Tidy up bit-resolution-operation and bitmask class code
- PR #1882 Add iloc functionality to MultiIndex dataframes
- PR #1884 Rolling windows: general enhancements and better coverage for unit tests
- PR #1886 support GDF_STRING_CATEGORY columns in apply_boolean_mask, drop_nulls and other libcudf functions
- PR #1896 Improve performance of groupby with levels specified in dask-cudf
- PR #1915 Improve iloc performance for non-contiguous row selection
- PR #1859 Convert read_json into a C++ API
- PR #1919 Rename libcudf namespace gdf to namespace cudf
- PR #1850 Support left_on and right_on for DataFrame merge operator
- PR #1930 Specialize constructor for `cudf::bool8` to cast argument to `bool`
- PR #1938 Add default constructor for `column_wrapper`
- PR #1930 Specialize constructor for `cudf::bool8` to cast argument to `bool`
- PR #1952 consolidate libcudf public API headers in include/cudf
- PR #1949 Improved selection with boolmask using libcudf `apply_boolean_mask`
- PR #1956 Add support for nulls in `query()`
- PR #1973 Update `std::tuple` to `std::pair` in top-most libcudf APIs and C++ transition guide
- PR #1981 Convert read_csv into a C++ API
- PR #1868 ORC Reader: Support row index for speed up on small/medium datasets
- PR #1964 Added support for list-like types in Series.str.cat
- PR #2005 Use HTML5 details tag in bug report issue template
- PR #2003 Removed few redundant unit-tests from test_string.py::test_string_cat
- PR #1944 Groupby design improvements
- PR #2017 Convert `read_orc()` into a C++ API
- PR #2011 Convert `read_parquet()` into a C++ API
- PR #1756 Add documentation "10 Minutes to cuDF and dask_cuDF"
- PR #2034 Adding support for string columns concatenation using "add" binary operator
- PR #2042 Replace old "10 Minutes" guide with new guide for docs build process
- PR #2036 Make library of common test utils to speed up tests compilation
- PR #2022 Facilitating get_dummies to be a high level api too
- PR #2050 Namespace IO readers and add back free-form `read_xxx` functions
- PR #2104 Add a functional ``sort=`` keyword argument to groupby
- PR #2108 Add `find_and_replace` for StringColumn for replacing single values

## Bug Fixes

- PR #1465 Fix for test_orc.py and test_sparse_df.py test failures
- PR #1583 Fix underlying issue in `as_index()` that was causing `Series.quantile()` to fail
- PR #1680 Add errors= keyword to drop() to fix cudf-dask bug
- PR #1651 Fix `query` function on empty dataframe
- PR #1616 Fix CategoricalColumn to access categories by index instead of iteration
- PR #1660 Fix bug in `loc` when indexing with a column name (a string)
- PR #1683 ORC reader: fix timestamp conversion to UTC
- PR #1613 Improve CategoricalColumn.fillna(-1) performance
- PR #1642 Fix failure of CSV_TEST gdf_csv_test.SkiprowsNrows on multiuser systems
- PR #1709 Fix handling of `datetime64[ms]` in `dataframe.select_dtypes`
- PR #1704 CSV Reader: Add support for the plus sign in number fields
- PR #1687 CSV reader: return an empty dataframe for zero size input
- PR #1757 Concatenating columns with null columns
- PR #1755 Add col_level keyword argument to melt
- PR #1758 Fix df.set_index() when setting index from an empty column
- PR #1749 ORC reader: fix long strings of NULL values resulting in incorrect data
- PR #1742 Parquet Reader: Fix index column name to match PANDAS compat
- PR #1782 Update libcudf doc version
- PR #1783 Update conda dependencies
- PR #1786 Maintain the original series name in series.unique output
- PR #1760 CSV Reader: fix segfault when dtype list only includes columns from usecols list
- PR #1831 build.sh: Assuming python is in PATH instead of using PYTHON env var
- PR #1839 Raise an error instead of segfaulting when transposing a DataFrame with StringColumns
- PR #1840 Retain index correctly during merge left_on right_on
- PR #1825 cuDF: Multiaggregation Groupby Failures
- PR #1789 CSV Reader: Fix missing support for specifying `int8` and `int16` dtypes
- PR #1857 Cython Bindings: Handle `bool` columns while calling `column_view_from_NDArrays`
- PR #1849 Allow DataFrame support methods to pass arguments to the methods
- PR #1847 Fixed #1375 by moving the nvstring check into the wrapper function
- PR #1864 Fixing cudf reduction for POWER platform
- PR #1869 Parquet reader: fix Dask timestamps not matching with Pandas (convert to milliseconds)
- PR #1876 add dtype=bool for `any`, `all` to treat integer column correctly
- PR #1875 CSV reader: take NaN values into account in dtype detection
- PR #1873 Add column dtype checking for the all/any methods
- PR #1902 Bug with string iteration in _apply_basic_agg
- PR #1887 Fix for initialization issue in pq_read_arg,orc_read_arg
- PR #1867 JSON reader: add support for null/empty fields, including the 'null' literal
- PR #1891 Fix bug #1750 in string column comparison
- PR #1909 Support of `to_pandas()` of boolean series with null values
- PR #1923 Use prefix removal when two aggs are called on a SeriesGroupBy
- PR #1914 Zero initialize gdf_column local variables
- PR #1959 Add support for comparing boolean Series to scalar
- PR #1966 Ignore index fix in series append
- PR #1967 Compute index __sizeof__ only once for DataFrame __sizeof__
- PR #1977 Support CUDA installation in default system directories
- PR #1982 Fixes incorrect index name after join operation
- PR #1985 Implement `GDF_PYMOD`, a special modulo that follows python's sign rules
- PR #1991 Parquet reader: fix decoding of NULLs
- PR #1990 Fixes a rendering bug in the `apply_grouped` documentation
- PR #1978 Fix for values being filled in an empty dataframe
- PR #2001 Correctly create MultiColumn from Pandas MultiColumn
- PR #2006 Handle empty dataframe groupby construction for dask
- PR #1965 Parquet Reader: Fix duplicate index column when it's already in `use_cols`
- PR #2033 Add pip to conda environment files to fix warning
- PR #2028 CSV Reader: Fix reading of uncompressed files without a recognized file extension
- PR #2073 Fix an issue when gathering columns with NVCategory and nulls
- PR #2053 cudf::apply_boolean_mask return empty column for empty boolean mask
- PR #2066 exclude `IteratorTest.mean_var_output` test from debug build
- PR #2069 Fix JNI code to use read_csv and read_parquet APIs
- PR #2071 Fix bug with unfound transitive dependencies for GTests in Ubuntu 18.04
- PR #2089 Configure Sphinx to render params correctly
- PR #2091 Fix another bug with unfound transitive dependencies for `cudftestutils` in Ubuntu 18.04
- PR #2115 Just apply `--disable-new-dtags` instead of trying to define all the transitive dependencies
- PR #2106 Fix errors in JitCache tests caused by sharing of device memory between processes
- PR #2120 Fix errors in JitCache tests caused by running multiple threads on the same data
- PR #2102 Fix memory leak in groupby
- PR #2113 fixed typo in to_csv code example


# cudf 0.7.2 (16 May 2019)

## New Features

- PR #1735 Added overload for atomicAdd on int64. Streamlined implementation of custom atomic overloads.
- PR #1741 Add MultiIndex concatenation

## Bug Fixes

- PR #1718 Fix issue with SeriesGroupBy MultiIndex in dask-cudf
- PR #1734 Python: fix performance regression for groupby count() aggregations
- PR #1768 Cython: fix handling read only schema buffers in gpuarrow reader


# cudf 0.7.1 (11 May 2019)

## New Features

- PR #1702 Lazy load MultiIndex to return groupby performance to near optimal.

## Bug Fixes

- PR #1708 Fix handling of `datetime64[ms]` in `dataframe.select_dtypes`


# cuDF 0.7.0 (10 May 2019)

## New Features

- PR #982 Implement gdf_group_by_without_aggregations and gdf_unique_indices functions
- PR #1142 Add `GDF_BOOL` column type
- PR #1194 Implement overloads for CUDA atomic operations
- PR #1292 Implemented Bitwise binary ops AND, OR, XOR (&, |, ^)
- PR #1235 Add GPU-accelerated Parquet Reader
- PR #1335 Added local_dict arg in `DataFrame.query()`.
- PR #1282 Add Series and DataFrame.describe()
- PR #1356 Rolling windows
- PR #1381 Add DataFrame._get_numeric_data
- PR #1388 Add CODEOWNERS file to auto-request reviews based on where changes are made
- PR #1396 Add DataFrame.drop method
- PR #1413 Add DataFrame.melt method
- PR #1412 Add DataFrame.pop()
- PR #1419 Initial CSV writer function
- PR #1441 Add Series level cumulative ops (cumsum, cummin, cummax, cumprod)
- PR #1420 Add script to build and test on a local gpuCI image
- PR #1440 Add DatetimeColumn.min(), DatetimeColumn.max()
- PR #1455 Add Series.Shift via Numba kernel
- PR #1441 Add Series level cumulative ops (cumsum, cummin, cummax, cumprod)
- PR #1461 Add Python coverage test to gpu build
- PR #1445 Parquet Reader: Add selective reading of rows and row group
- PR #1532 Parquet Reader: Add support for INT96 timestamps
- PR #1516 Add Series and DataFrame.ndim
- PR #1556 Add libcudf C++ transition guide
- PR #1466 Add GPU-accelerated ORC Reader
- PR #1565 Add build script for nightly doc builds
- PR #1508 Add Series isna, isnull, and notna
- PR #1456 Add Series.diff() via Numba kernel
- PR #1588 Add Index `astype` typecasting
- PR #1301 MultiIndex support
- PR #1599 Level keyword supported in groupby
- PR #929 Add support operations to dataframe
- PR #1609 Groupby accept list of Series
- PR #1658 Support `group_keys=True` keyword in groupby method

## Improvements

- PR #1531 Refactor closures as private functions in gpuarrow
- PR #1404 Parquet reader page data decoding speedup
- PR #1076 Use `type_dispatcher` in join, quantiles, filter, segmented sort, radix sort and hash_groupby
- PR #1202 Simplify README.md
- PR #1149 CSV Reader: Change convertStrToValue() functions to `__device__` only
- PR #1238 Improve performance of the CUDA trie used in the CSV reader
- PR #1245 Use file cache for JIT kernels
- PR #1278 Update CONTRIBUTING for new conda environment yml naming conventions
- PR #1163 Refactored UnaryOps. Reduced API to two functions: `gdf_unary_math` and `gdf_cast`. Added `abs`, `-`, and `~` ops. Changed bindings to Cython
- PR #1284 Update docs version
- PR #1287 add exclude argument to cudf.select_dtype function
- PR #1286 Refactor some of the CSV Reader kernels into generic utility functions
- PR #1291 fillna in `Series.to_gpu_array()` and `Series.to_array()` can accept the scalar too now.
- PR #1005 generic `reduction` and `scan` support
- PR #1349 Replace modernGPU sort join with thrust.
- PR #1363 Add a dataframe.mean(...) that raises NotImplementedError to satisfy `dask.dataframe.utils.is_dataframe_like`
- PR #1319 CSV Reader: Use column wrapper for gdf_column output alloc/dealloc
- PR #1376 Change series quantile default to linear
- PR #1399 Replace CFFI bindings for NVTX functions with Cython bindings
- PR #1389 Refactored `set_null_count()`
- PR #1386 Added macros `GDF_TRY()`, `CUDF_TRY()` and `ASSERT_CUDF_SUCCEEDED()`
- PR #1435 Rework CMake and conda recipes to depend on installed libraries
- PR #1391 Tidy up bit-resolution-operation and bitmask class code
- PR #1439 Add cmake variable to enable compiling CUDA code with -lineinfo
- PR #1462 Add ability to read parquet files from arrow::io::RandomAccessFile
- PR #1453 Convert CSV Reader CFFI to Cython
- PR #1479 Convert Parquet Reader CFFI to Cython
- PR #1397 Add a utility function for producing an overflow-safe kernel launch grid configuration
- PR #1382 Add GPU parsing of nested brackets to cuIO parsing utilities
- PR #1481 Add cudf::table constructor to allocate a set of `gdf_column`s
- PR #1484 Convert GroupBy CFFI to Cython
- PR #1463 Allow and default melt keyword argument var_name to be None
- PR #1486 Parquet Reader: Use device_buffer rather than device_ptr
- PR #1525 Add cudatoolkit conda dependency
- PR #1520 Renamed `src/dataframe` to `src/table` and moved `table.hpp`. Made `types.hpp` to be type declarations only.
- PR #1492 Convert transpose CFFI to Cython
- PR #1495 Convert binary and unary ops CFFI to Cython
- PR #1503 Convert sorting and hashing ops CFFI to Cython
- PR #1522 Use latest release version in update-version CI script
- PR #1533 Remove stale join CFFI, fix memory leaks in join Cython
- PR #1521 Added `row_bitmask` to compute bitmask for rows of a table. Merged `valids_ops.cu` and `bitmask_ops.cu`
- PR #1553 Overload `hash_row` to avoid using intial hash values. Updated `gdf_hash` to select between overloads
- PR #1585 Updated `cudf::table` to maintain own copy of wrapped `gdf_column*`s
- PR #1559 Add `except +` to all Cython function definitions to catch C++ exceptions properly
- PR #1617 `has_nulls` and `column_dtypes` for `cudf::table`
- PR #1590 Remove CFFI from the build / install process entirely
- PR #1536 Convert gpuarrow CFFI to Cython
- PR #1655 Add `Column._pointer` as a way to access underlying `gdf_column*` of a `Column`
- PR #1655 Update readme conda install instructions for cudf version 0.6 and 0.7


## Bug Fixes

- PR #1233 Fix dtypes issue while adding the column to `str` dataframe.
- PR #1254 CSV Reader: fix data type detection for floating-point numbers in scientific notation
- PR #1289 Fix looping over each value instead of each category in concatenation
- PR #1293 Fix Inaccurate error message in join.pyx
- PR #1308 Add atomicCAS overload for `int8_t`, `int16_t`
- PR #1317 Fix catch polymorphic exception by reference in ipc.cu
- PR #1325 Fix dtype of null bitmasks to int8
- PR #1326 Update build documentation to use -DCMAKE_CXX11_ABI=ON
- PR #1334 Add "na_position" argument to CategoricalColumn sort_by_values
- PR #1321 Fix out of bounds warning when checking Bzip2 header
- PR #1359 Add atomicAnd/Or/Xor for integers
- PR #1354 Fix `fillna()` behaviour when replacing values with different dtypes
- PR #1347 Fixed core dump issue while passing dict_dtypes without column names in `cudf.read_csv()`
- PR #1379 Fixed build failure caused due to error: 'col_dtype' may be used uninitialized
- PR #1392 Update cudf Dockerfile and package_versions.sh
- PR #1385 Added INT8 type to `_schema_to_dtype` for use in GpuArrowReader
- PR #1393 Fixed a bug in `gdf_count_nonzero_mask()` for the case of 0 bits to count
- PR #1395 Update CONTRIBUTING to use the environment variable CUDF_HOME
- PR #1416 Fix bug at gdf_quantile_exact and gdf_quantile_appox
- PR #1421 Fix remove creation of series multiple times during `add_column()`
- PR #1405 CSV Reader: Fix memory leaks on read_csv() failure
- PR #1328 Fix CategoricalColumn to_arrow() null mask
- PR #1433 Fix NVStrings/categories includes
- PR #1432 Update NVStrings to 0.7.* to coincide with 0.7 development
- PR #1483 Modify CSV reader to avoid cropping blank quoted characters in non-string fields
- PR #1446 Merge 1275 hotfix from master into branch-0.7
- PR #1447 Fix legacy groupby apply docstring
- PR #1451 Fix hash join estimated result size is not correct
- PR #1454 Fix local build script improperly change directory permissions
- PR #1490 Require Dask 1.1.0+ for `is_dataframe_like` test or skip otherwise.
- PR #1491 Use more specific directories & groups in CODEOWNERS
- PR #1497 Fix Thrust issue on CentOS caused by missing default constructor of host_vector elements
- PR #1498 Add missing include guard to device_atomics.cuh and separated DEVICE_ATOMICS_TEST
- PR #1506 Fix csv-write call to updated NVStrings method
- PR #1510 Added nvstrings `fillna()` function
- PR #1507 Parquet Reader: Default string data to GDF_STRING
- PR #1535 Fix doc issue to ensure correct labelling of cudf.series
- PR #1537 Fix `undefined reference` link error in HashPartitionTest
- PR #1548 Fix ci/local/build.sh README from using an incorrect image example
- PR #1551 CSV Reader: Fix integer column name indexing
- PR #1586 Fix broken `scalar_wrapper::operator==`
- PR #1591 ORC/Parquet Reader: Fix missing import for FileNotFoundError exception
- PR #1573 Parquet Reader: Fix crash due to clash with ORC reader datasource
- PR #1607 Revert change of `column.to_dense_buffer` always return by copy for performance concerns
- PR #1618 ORC reader: fix assert & data output when nrows/skiprows isn't aligned to stripe boundaries
- PR #1631 Fix failure of TYPES_TEST on some gcc-7 based systems.
- PR #1641 CSV Reader: Fix skip_blank_lines behavior with Windows line terminators (\r\n)
- PR #1648 ORC reader: fix non-deterministic output when skiprows is non-zero
- PR #1676 Fix groupby `as_index` behaviour with `MultiIndex`
- PR #1659 Fix bug caused by empty groupbys and multiindex slicing throwing exceptions
- PR #1656 Correct Groupby failure in dask when un-aggregable columns are left in dataframe.
- PR #1689 Fix groupby performance regression
- PR #1694 Add Cython as a runtime dependency since it's required in `setup.py`


# cuDF 0.6.1 (25 Mar 2019)

## Bug Fixes

- PR #1275 Fix CentOS exception in DataFrame.hash_partition from using value "returned" by a void function


# cuDF 0.6.0 (22 Mar 2019)

## New Features

- PR #760 Raise `FileNotFoundError` instead of `GDF_FILE_ERROR` in `read_csv` if the file does not exist
- PR #539 Add Python bindings for replace function
- PR #823 Add Doxygen configuration to enable building HTML documentation for libcudf C/C++ API
- PR #807 CSV Reader: Add byte_range parameter to specify the range in the input file to be read
- PR #857 Add Tail method for Series/DataFrame and update Head method to use iloc
- PR #858 Add series feature hashing support
- PR #871 CSV Reader: Add support for NA values, including user specified strings
- PR #893 Adds PyArrow based parquet readers / writers to Python, fix category dtype handling, fix arrow ingest buffer size issues
- PR #867 CSV Reader: Add support for ignoring blank lines and comment lines
- PR #887 Add Series digitize method
- PR #895 Add Series groupby
- PR #898 Add DataFrame.groupby(level=0) support
- PR #920 Add feather, JSON, HDF5 readers / writers from PyArrow / Pandas
- PR #888 CSV Reader: Add prefix parameter for column names, used when parsing without a header
- PR #913 Add DLPack support: convert between cuDF DataFrame and DLTensor
- PR #939 Add ORC reader from PyArrow
- PR #918 Add Series.groupby(level=0) support
- PR #906 Add binary and comparison ops to DataFrame
- PR #958 Support unary and binary ops on indexes
- PR #964 Add `rename` method to `DataFrame`, `Series`, and `Index`
- PR #985 Add `Series.to_frame` method
- PR #985 Add `drop=` keyword to reset_index method
- PR #994 Remove references to pygdf
- PR #990 Add external series groupby support
- PR #988 Add top-level merge function to cuDF
- PR #992 Add comparison binaryops to DateTime columns
- PR #996 Replace relative path imports with absolute paths in tests
- PR #995 CSV Reader: Add index_col parameter to specify the column name or index to be used as row labels
- PR #1004 Add `from_gpu_matrix` method to DataFrame
- PR #997 Add property index setter
- PR #1007 Replace relative path imports with absolute paths in cudf
- PR #1013 select columns with df.columns
- PR #1016 Rename Series.unique_count() to nunique() to match pandas API
- PR #947 Prefixsum to handle nulls and float types
- PR #1029 Remove rest of relative path imports
- PR #1021 Add filtered selection with assignment for Dataframes
- PR #872 Adding NVCategory support to cudf apis
- PR #1052 Add left/right_index and left/right_on keywords to merge
- PR #1091 Add `indicator=` and `suffixes=` keywords to merge
- PR #1107 Add unsupported keywords to Series.fillna
- PR #1032 Add string support to cuDF python
- PR #1136 Removed `gdf_concat`
- PR #1153 Added function for getting the padded allocation size for valid bitmask
- PR #1148 Add cudf.sqrt for dataframes and Series
- PR #1159 Add Python bindings for libcudf dlpack functions
- PR #1155 Add __array_ufunc__ for DataFrame and Series for sqrt
- PR #1168 to_frame for series accepts a name argument


## Improvements

- PR #1218 Add dask-cudf page to API docs
- PR #892 Add support for heterogeneous types in binary ops with JIT
- PR #730 Improve performance of `gdf_table` constructor
- PR #561 Add Doxygen style comments to Join CUDA functions
- PR #813 unified libcudf API functions by replacing gpu_ with gdf_
- PR #822 Add support for `__cuda_array_interface__` for ingest
- PR #756 Consolidate common helper functions from unordered map and multimap
- PR #753 Improve performance of groupby sum and average, especially for cases with few groups.
- PR #836 Add ingest support for arrow chunked arrays in Column, Series, DataFrame creation
- PR #763 Format doxygen comments for csv_read_arg struct
- PR #532 CSV Reader: Use type dispatcher instead of switch block
- PR #694 Unit test utilities improvements
- PR #878 Add better indexing to Groupby
- PR #554 Add `empty` method and `is_monotonic` attribute to `Index`
- PR #1040 Fixed up Doxygen comment tags
- PR #909 CSV Reader: Avoid host->device->host copy for header row data
- PR #916 Improved unit testing and error checking for `gdf_column_concat`
- PR #941 Replace `numpy` call in `Series.hash_encode` with `numba`
- PR #942 Added increment/decrement operators for wrapper types
- PR #943 Updated `count_nonzero_mask` to return `num_rows` when the mask is null
- PR #952 Added trait to map C++ type to `gdf_dtype`
- PR #966 Updated RMM submodule.
- PR #998 Add IO reader/writer modules to API docs, fix for missing cudf.Series docs
- PR #1017 concatenate along columns for Series and DataFrames
- PR #1002 Support indexing a dataframe with another boolean dataframe
- PR #1018 Better concatenation for Series and Dataframes
- PR #1036 Use Numpydoc style docstrings
- PR #1047 Adding gdf_dtype_extra_info to gdf_column_view_augmented
- PR #1054 Added default ctor to SerialTrieNode to overcome Thrust issue in CentOS7 + CUDA10
- PR #1024 CSV Reader: Add support for hexadecimal integers in integral-type columns
- PR #1033 Update `fillna()` to use libcudf function `gdf_replace_nulls`
- PR #1066 Added inplace assignment for columns and select_dtypes for dataframes
- PR #1026 CSV Reader: Change the meaning and type of the quoting parameter to match Pandas
- PR #1100 Adds `CUDF_EXPECTS` error-checking macro
- PR #1092 Fix select_dtype docstring
- PR #1111 Added cudf::table
- PR #1108 Sorting for datetime columns
- PR #1120 Return a `Series` (not a `Column`) from `Series.cat.set_categories()`
- PR #1128 CSV Reader: The last data row does not need to be line terminated
- PR #1183 Bump Arrow version to 0.12.1
- PR #1208 Default to CXX11_ABI=ON
- PR #1252 Fix NVStrings dependencies for cuda 9.2 and 10.0

## Bug Fixes

- PR #821 Fix flake8 issues revealed by flake8 update
- PR #808 Resolved renamed `d_columns_valids` variable name
- PR #820 CSV Reader: fix the issue where reader adds additional rows when file uses \r\n as a line terminator
- PR #780 CSV Reader: Fix scientific notation parsing and null values for empty quotes
- PR #815 CSV Reader: Fix data parsing when tabs are present in the input CSV file
- PR #850 Fix bug where left joins where the left df has 0 rows causes a crash
- PR #861 Fix memory leak by preserving the boolean mask index
- PR #875 Handle unnamed indexes in to/from arrow functions
- PR #877 Fix ingest of 1 row arrow tables in from arrow function
- PR #876 Added missing `<type_traits>` include
- PR #889 Deleted test_rmm.py which has now moved to RMM repo
- PR #866 Merge v0.5.1 numpy ABI hotfix into 0.6
- PR #917 value_counts return int type on empty columns
- PR #611 Renamed `gdf_reduce_optimal_output_size()` -> `gdf_reduction_get_intermediate_output_size()`
- PR #923 fix index for negative slicing for cudf dataframe and series
- PR #927 CSV Reader: Fix category GDF_CATEGORY hashes not being computed properly
- PR #921 CSV Reader: Fix parsing errors with delim_whitespace, quotations in the header row, unnamed columns
- PR #933 Fix handling objects of all nulls in series creation
- PR #940 CSV Reader: Fix an issue where the last data row is missing when using byte_range
- PR #945 CSV Reader: Fix incorrect datetime64 when milliseconds or space separator are used
- PR #959 Groupby: Problem with column name lookup
- PR #950 Converting dataframe/recarry with non-contiguous arrays
- PR #963 CSV Reader: Fix another issue with missing data rows when using byte_range
- PR #999 Fix 0 sized kernel launches and empty sort_index exception
- PR #993 Fix dtype in selecting 0 rows from objects
- PR #1009 Fix performance regression in `to_pandas` method on DataFrame
- PR #1008 Remove custom dask communication approach
- PR #1001 CSV Reader: Fix a memory access error when reading a large (>2GB) file with date columns
- PR #1019 Binary Ops: Fix error when one input column has null mask but other doesn't
- PR #1014 CSV Reader: Fix false positives in bool value detection
- PR #1034 CSV Reader: Fix parsing floating point precision and leading zero exponents
- PR #1044 CSV Reader: Fix a segfault when byte range aligns with a page
- PR #1058 Added support for `DataFrame.loc[scalar]`
- PR #1060 Fix column creation with all valid nan values
- PR #1073 CSV Reader: Fix an issue where a column name includes the return character
- PR #1090 Updating Doxygen Comments
- PR #1080 Fix dtypes returned from loc / iloc because of lists
- PR #1102 CSV Reader: Minor fixes and memory usage improvements
- PR #1174: Fix release script typo
- PR #1137 Add prebuild script for CI
- PR #1118 Enhanced the `DataFrame.from_records()` feature
- PR #1129 Fix join performance with index parameter from using numpy array
- PR #1145 Issue with .agg call on multi-column dataframes
- PR #908 Some testing code cleanup
- PR #1167 Fix issue with null_count not being set after inplace fillna()
- PR #1184 Fix iloc performance regression
- PR #1185 Support left_on/right_on and also on=str in merge
- PR #1200 Fix allocating bitmasks with numba instead of rmm in allocate_mask function
- PR #1213 Fix bug with csv reader requesting subset of columns using wrong datatype
- PR #1223 gpuCI: Fix label on rapidsai channel on gpu build scripts
- PR #1242 Add explicit Thrust exec policy to fix NVCATEGORY_TEST segfault on some platforms
- PR #1246 Fix categorical tests that failed due to bad implicit type conversion
- PR #1255 Fix overwriting conda package main label uploads
- PR #1259 Add dlpack includes to pip build


# cuDF 0.5.1 (05 Feb 2019)

## Bug Fixes

- PR #842 Avoid using numpy via cimport to prevent ABI issues in Cython compilation


# cuDF 0.5.0 (28 Jan 2019)

## New Features

- PR #722 Add bzip2 decompression support to `read_csv()`
- PR #693 add ZLIB-based GZIP/ZIP support to `read_csv_strings()`
- PR #411 added null support to gdf_order_by (new API) and cudf_table::sort
- PR #525 Added GitHub Issue templates for bugs, documentation, new features, and questions
- PR #501 CSV Reader: Add support for user-specified decimal point and thousands separator to read_csv_strings()
- PR #455 CSV Reader: Add support for user-specified decimal point and thousands separator to read_csv()
- PR #439 add `DataFrame.drop` method similar to pandas
- PR #356 add `DataFrame.transpose` method and `DataFrame.T` property similar to pandas
- PR #505 CSV Reader: Add support for user-specified boolean values
- PR #350 Implemented Series replace function
- PR #490 Added print_env.sh script to gather relevant environment details when reporting cuDF issues
- PR #474 add ZLIB-based GZIP/ZIP support to `read_csv()`
- PR #547 Added melt similar to `pandas.melt()`
- PR #491 Add CI test script to check for updates to CHANGELOG.md in PRs
- PR #550 Add CI test script to check for style issues in PRs
- PR #558 Add CI scripts for cpu-based conda and gpu-based test builds
- PR #524 Add Boolean Indexing
- PR #564 Update python `sort_values` method to use updated libcudf `gdf_order_by` API
- PR #509 CSV Reader: Input CSV file can now be passed in as a text or a binary buffer
- PR #607 Add `__iter__` and iteritems to DataFrame class
- PR #643 added a new api gdf_replace_nulls that allows a user to replace nulls in a column

## Improvements

- PR #426 Removed sort-based groupby and refactored existing groupby APIs. Also improves C++/CUDA compile time.
- PR #461 Add `CUDF_HOME` variable in README.md to replace relative pathing.
- PR #472 RMM: Created centralized rmm::device_vector alias and rmm::exec_policy
- PR #500 Improved the concurrent hash map class to support partitioned (multi-pass) hash table building.
- PR #454 Improve CSV reader docs and examples
- PR #465 Added templated C++ API for RMM to avoid explicit cast to `void**`
- PR #513 `.gitignore` tweaks
- PR #521 Add `assert_eq` function for testing
- PR #502 Simplify Dockerfile for local dev, eliminate old conda/pip envs
- PR #549 Adds `-rdynamic` compiler flag to nvcc for Debug builds
- PR #472 RMM: Created centralized rmm::device_vector alias and rmm::exec_policy
- PR #577 Added external C++ API for scatter/gather functions
- PR #500 Improved the concurrent hash map class to support partitioned (multi-pass) hash table building
- PR #583 Updated `gdf_size_type` to `int`
- PR #500 Improved the concurrent hash map class to support partitioned (multi-pass) hash table building
- PR #617 Added .dockerignore file. Prevents adding stale cmake cache files to the docker container
- PR #658 Reduced `JOIN_TEST` time by isolating overflow test of hash table size computation
- PR #664 Added Debuging instructions to README
- PR #651 Remove noqa marks in `__init__.py` files
- PR #671 CSV Reader: uncompressed buffer input can be parsed without explicitly specifying compression as None
- PR #684 Make RMM a submodule
- PR #718 Ensure sum, product, min, max methods pandas compatibility on empty datasets
- PR #720 Refactored Index classes to make them more Pandas-like, added CategoricalIndex
- PR #749 Improve to_arrow and from_arrow Pandas compatibility
- PR #766 Remove TravisCI references, remove unused variables from CMake, fix ARROW_VERSION in Cmake
- PR #773 Add build-args back to Dockerfile and handle dependencies based on environment yml file
- PR #781 Move thirdparty submodules to root and symlink in /cpp
- PR #843 Fix broken cudf/python API examples, add new methods to the API index

## Bug Fixes

- PR #569 CSV Reader: Fix days being off-by-one when parsing some dates
- PR #531 CSV Reader: Fix incorrect parsing of quoted numbers
- PR #465 Added templated C++ API for RMM to avoid explicit cast to `void**`
- PR #473 Added missing <random> include
- PR #478 CSV Reader: Add api support for auto column detection, header, mangle_dupe_cols, usecols
- PR #495 Updated README to correct where cffi pytest should be executed
- PR #501 Fix the intermittent segfault caused by the `thousands` and `compression` parameters in the csv reader
- PR #502 Simplify Dockerfile for local dev, eliminate old conda/pip envs
- PR #512 fix bug for `on` parameter in `DataFrame.merge` to allow for None or single column name
- PR #511 Updated python/cudf/bindings/join.pyx to fix cudf merge printing out dtypes
- PR #513 `.gitignore` tweaks
- PR #521 Add `assert_eq` function for testing
- PR #537 Fix CMAKE_CUDA_STANDARD_REQURIED typo in CMakeLists.txt
- PR #447 Fix silent failure in initializing DataFrame from generator
- PR #545 Temporarily disable csv reader thousands test to prevent segfault (test re-enabled in PR #501)
- PR #559 Fix Assertion error while using `applymap` to change the output dtype
- PR #575 Update `print_env.sh` script to better handle missing commands
- PR #612 Prevent an exception from occuring with true division on integer series.
- PR #630 Fix deprecation warning for `pd.core.common.is_categorical_dtype`
- PR #622 Fix Series.append() behaviour when appending values with different numeric dtype
- PR #603 Fix error while creating an empty column using None.
- PR #673 Fix array of strings not being caught in from_pandas
- PR #644 Fix return type and column support of dataframe.quantile()
- PR #634 Fix create `DataFrame.from_pandas()` with numeric column names
- PR #654 Add resolution check for GDF_TIMESTAMP in Join
- PR #648 Enforce one-to-one copy required when using `numba>=0.42.0`
- PR #645 Fix cmake build type handling not setting debug options when CMAKE_BUILD_TYPE=="Debug"
- PR #669 Fix GIL deadlock when launching multiple python threads that make Cython calls
- PR #665 Reworked the hash map to add a way to report the destination partition for a key
- PR #670 CMAKE: Fix env include path taking precedence over libcudf source headers
- PR #674 Check for gdf supported column types
- PR #677 Fix 'gdf_csv_test_Dates' gtest failure due to missing nrows parameter
- PR #604 Fix the parsing errors while reading a csv file using `sep` instead of `delimiter`.
- PR #686 Fix converting nulls to NaT values when converting Series to Pandas/Numpy
- PR #689 CSV Reader: Fix behavior with skiprows+header to match pandas implementation
- PR #691 Fixes Join on empty input DFs
- PR #706 CSV Reader: Fix broken dtype inference when whitespace is in data
- PR #717 CSV reader: fix behavior when parsing a csv file with no data rows
- PR #724 CSV Reader: fix build issue due to parameter type mismatch in a std::max call
- PR #734 Prevents reading undefined memory in gpu_expand_mask_bits numba kernel
- PR #747 CSV Reader: fix an issue where CUDA allocations fail with some large input files
- PR #750 Fix race condition for handling NVStrings in CMake
- PR #719 Fix merge column ordering
- PR #770 Fix issue where RMM submodule pointed to wrong branch and pin other to correct branches
- PR #778 Fix hard coded ABI off setting
- PR #784 Update RMM submodule commit-ish and pip paths
- PR #794 Update `rmm::exec_policy` usage to fix segmentation faults when used as temprory allocator.
- PR #800 Point git submodules to branches of forks instead of exact commits


# cuDF 0.4.0 (05 Dec 2018)

## New Features

- PR #398 add pandas-compatible `DataFrame.shape()` and `Series.shape()`
- PR #394 New documentation feature "10 Minutes to cuDF"
- PR #361 CSV Reader: Add support for strings with delimiters

## Improvements

 - PR #436 Improvements for type_dispatcher and wrapper structs
 - PR #429 Add CHANGELOG.md (this file)
 - PR #266 use faster CUDA-accelerated DataFrame column/Series concatenation.
 - PR #379 new C++ `type_dispatcher` reduces code complexity in supporting many data types.
 - PR #349 Improve performance for creating columns from memoryview objects
 - PR #445 Update reductions to use type_dispatcher. Adds integer types support to sum_of_squares.
 - PR #448 Improve installation instructions in README.md
 - PR #456 Change default CMake build to Release, and added option for disabling compilation of tests

## Bug Fixes

 - PR #444 Fix csv_test CUDA too many resources requested fail.
 - PR #396 added missing output buffer in validity tests for groupbys.
 - PR #408 Dockerfile updates for source reorganization
 - PR #437 Add cffi to Dockerfile conda env, fixes "cannot import name 'librmm'"
 - PR #417 Fix `map_test` failure with CUDA 10
 - PR #414 Fix CMake installation include file paths
 - PR #418 Properly cast string dtypes to programmatic dtypes when instantiating columns
 - PR #427 Fix and tests for Concatenation illegal memory access with nulls


# cuDF 0.3.0 (23 Nov 2018)

## New Features

 - PR #336 CSV Reader string support

## Improvements

 - PR #354 source code refactored for better organization. CMake build system overhaul. Beginning of transition to Cython bindings.
 - PR #290 Add support for typecasting to/from datetime dtype
 - PR #323 Add handling pyarrow boolean arrays in input/out, add tests
 - PR #325 GDF_VALIDITY_UNSUPPORTED now returned for algorithms that don't support non-empty valid bitmasks
 - PR #381 Faster InputTooLarge Join test completes in ms rather than minutes.
 - PR #373 .gitignore improvements
 - PR #367 Doc cleanup & examples for DataFrame methods
 - PR #333 Add Rapids Memory Manager documentation
 - PR #321 Rapids Memory Manager adds file/line location logging and convenience macros
 - PR #334 Implement DataFrame `__copy__` and `__deepcopy__`
 - PR #271 Add NVTX ranges to pygdf
 - PR #311 Document system requirements for conda install

## Bug Fixes

 - PR #337 Retain index on `scale()` function
 - PR #344 Fix test failure due to PyArrow 0.11 Boolean handling
 - PR #364 Remove noexcept from managed_allocator;  CMakeLists fix for NVstrings
 - PR #357 Fix bug that made all series be considered booleans for indexing
 - PR #351 replace conda env configuration for developers
 - PRs #346 #360 Fix CSV reading of negative numbers
 - PR #342 Fix CMake to use conda-installed nvstrings
 - PR #341 Preserve categorical dtype after groupby aggregations
 - PR #315 ReadTheDocs build update to fix missing libcuda.so
 - PR #320 FIX out-of-bounds access error in reductions.cu
 - PR #319 Fix out-of-bounds memory access in libcudf count_valid_bits
 - PR #303 Fix printing empty dataframe


# cuDF 0.2.0 and cuDF 0.1.0

These were initial releases of cuDF based on previously separate pyGDF and libGDF libraries.<|MERGE_RESOLUTION|>--- conflicted
+++ resolved
@@ -72,12 +72,9 @@
 - PR #2297 Work around `var/std` unsupported only at debug build
 - PR #2302 Fixed java serialization corner case
 - PR #2311 Fix copy behaviour for GenericIndex
-<<<<<<< HEAD
+- PR #2328 Ensure order is preserved in CategoricalAccessor._set_categories
 - PR #2324 Fix cudf Docker build
 
-=======
-- PR #2328 Ensure order is preserved in CategoricalAccessor._set_categories
->>>>>>> 142b3f24
 
 # cuDF 0.8.0 (27 June 2019)
 
