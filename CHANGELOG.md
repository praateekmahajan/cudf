# cuDF 0.12.0 (Date TBD)

## New Features

- PR #3284 Add gpu-accelerated parquet writer
- PR #3336 Add `from_dlpack` and `to_dlpack`
- PR #3555 Add column names support to libcudf++ io readers and writers
- PR #3610 Add memory_usage to DataFrame and Series APIs

## Improvements

- PR #3431 Port NVStrings translate to cudf strings column
- PR #3453 Port NVStrings IPv4 convert functions to cudf strings column
- PR #3502 ORC reader: add option to read DECIMALs as INT64
- PR #3461 Add a new overload to allocate_like() that takes explicit type and size params.
- PR #3590 Specialize hash functions for floating point
- PR #3569 Use `np.asarray` in `StringColumn.deserialize`
- PR #3553 Support Python NoneType in numeric binops
- PR #3608 Update OPS codeowner group name
<<<<<<< HEAD
=======
- PR #3431 Port NVStrings translate to cudf strings column
- PR #3587 Merge CHECK_STREAM & CUDA_CHECK_LAST to CHECK_CUDA
- PR #3402 Define and implement new quantiles APIs
>>>>>>> 289cbf7f

## Bug Fixes

- PR #3550 Update Java package to 0.12
- PR #3549 Fix index name issue with iloc with RangeIndex
- PR #3562 Fix 4GB limit for gzipped-compressed csv files
- PR #3563 Use `__cuda_array_interface__` for serialization
- PR #3564 Fix cuda memory access error in gather_bitmask_kernel
- PR #3548 Replaced CUDA_RT_CALL with CUDA_TRY
- PR #3588 Remove avro reader column order reversal


# cuDF 0.11.0 (11 Dec 2019)

## New Features

- PR #2905 Added `Series.median()` and null support for `Series.quantile()`
- PR #2930 JSON Reader: Support ARROW_RANDOM_FILE input
- PR #2956 Add `cudf::stack` and `cudf::tile`
- PR #2980 Added nvtext is_vowel/is_consonant functions
- PR #2987 Add `inplace` arg to `DataFrame.reset_index` and `Series`
- PR #3011 Added libcudf++ transition guide
- PR #3129 Add strings column factory from `std::vector`s
- PR #3054 Add parquet reader support for decimal data types
- PR #3022 adds DataFrame.astype for cuDF dataframes
- PR #2962 Add isnull(), notnull() and related functions
- PR #3025 Move search files to legacy
- PR #3068 Add `scalar` class
- PR #3094 Adding `any` and `all` support from libcudf
- PR #3130 Define and implement new `column_wrapper`
- PR #3143 Define and implement new copying APIs `slice` and `split`
- PR #3161 Move merge files to legacy
- PR #3079 Added support to write ORC files given a local path
- PR #3192 Add dtype param to cast `DataFrame` on init
- PR #3213 Port cuIO to libcudf++
- PR #3222 Add nvtext character tokenizer
- PR #3223 Java expose underlying buffers
- PR #3300 Add `DataFrame.insert`
- PR #3263 Define and implement new `valid_if`
- PR #3278 Add `to_host` utility to copy `column_view` to host
- PR #3087 Add new cudf::experimental bool8 wrapper
- PR #3219 Construct column from column_view
- PR #3250 Define and implement new merge APIs
- PR #3144 Define and implement new hashing APIs `hash` and `hash_partition`
- PR #3229 Define and implement new search APIs
- PR #3308 java add API for memory usage callbacks
- PR #2691 Row-wise reduction and scan operations via CuPy
- PR #3291 Add normalize_nans_and_zeros
- PR #3187 Define and implement new replace APIs
- PR #3356 Add vertical concatenation for table/columns
- PR #3344 java split API
- PR #2791 Add `groupby.std()`
- PR #3368 Enable dropna argument in dask_cudf groupby
- PR #3298 add null replacement iterator for column_device_view
- PR #3297 Define and implement new groupby API.
- PR #3396 Update device_atomics with new bool8 and timestamp specializations
- PR #3411 Java host memory management API
- PR #3393 Implement df.cov and enable covariance/correlation in dask_cudf
- PR #3401 Add dask_cudf ORC writer (to_orc)
- PR #3331 Add copy_if_else
- PR #3427 Define and Implement new multi-search API
- PR #3442 Add Bool-index + Multi column + DataFrame support for set-item
- PR #3172 Define and implement new fill/repeat/copy_range APIs
- PR #3497 Add DataFrame.drop(..., inplace=False) argument
- PR #3469 Add string functionality for replace API
- PR #3527 Add string functionality for merge API

## Improvements

- PR #2904 Move gpu decompressors to cudf::io namespace
- PR #2977 Moved old C++ test utilities to legacy directory.
- PR #2965 Fix slow orc reader perf with large uncompressed blocks
- PR #2995 Move JIT type utilities to legacy directory
- PR #2927 Add ``Table`` and ``TableView`` extension classes that wrap legacy cudf::table
- PR #3005 Renames `cudf::exp` namespace to `cudf::experimental`
- PR #3008 Make safe versions of `is_null` and `is_valid` in `column_device_view`
- PR #3026 Move fill and repeat files to legacy
- PR #3027 Move copying.hpp and related source to legacy folder
- PR #3014 Snappy decompression optimizations
- PR #3032 Use `asarray` to coerce indices to a NumPy array
- PR #2996 IO Readers: Replace `cuio::device_buffer` with `rmm::device_buffer`
- PR #3051 Specialized hash function for strings column
- PR #3065 Select and Concat for cudf::experimental::table
- PR #3080 Move `valid_if.cuh` to `legacy/`
- PR #3052 Moved replace.hpp functionality to legacy
- PR #3091 Move join files to legacy
- PR #3092 Implicitly init RMM if Java allocates before init
- PR #3029 Update gdf_ numeric types with stdint and move to cudf namespace
- PR #3052 Moved replace.hpp functionality to legacy
- PR #2955 Add cmake option to only build for present GPU architecture
- PR #3070 Move functions.h and related source to legacy
- PR #2951 Allow set_index to handle a list of column names
- PR #3093 Move groupby files to legacy
- PR #2988 Removing GIS functionality (now part of cuSpatial library)
- PR #3067 Java method to return size of device memory buffer
- PR #3083 Improved some binary operation tests to include null testing.
- PR #3084 Update to arrow-cpp and pyarrow 0.15.0
- PR #3071 Move cuIO to legacy
- PR #3126 Round 2 of snappy decompression optimizations
- PR #3046 Define and implement new copying APIs `empty_like` and `allocate_like`
- PR #3128 Support MultiIndex in DataFrame.join
- PR #2971 Added initial gather and scatter methods for strings_column_view
- PR #3133 Port NVStrings to cudf column: count_characters and count_bytes
- PR #2991 Added strings column functions concatenate and join_strings
- PR #3028 Define and implement new `gather` APIs.
- PR #3135 Add nvtx utilities to cudf::nvtx namespace
- PR #3021 Java host side concat of serialized buffers
- PR #3138 Move unary files to legacy
- PR #3170 Port NVStrings substring functions to cudf strings column
- PR #3159 Port NVStrings is-chars-types function to cudf strings column
- PR #3154 Make `table_view_base.column()` const and add `mutable_table_view.column()`
- PR #3175 Set cmake cuda version variables
- PR #3171 Move deprecated error macros to legacy
- PR #3191 Port NVStrings integer convert ops to cudf column
- PR #3189 Port NVStrings find ops to cudf column
- PR #3352 Port NVStrings convert float functions to cudf strings column
- PR #3193 Add cuPy as a formal dependency
- PR #3195 Support for zero columned `table_view`
- PR #3165 Java device memory size for string category
- PR #3205 Move transform files to legacy
- PR #3202 Rename and move error.hpp to public headers
- PR #2878 Use upstream merge code in dask_cudf
- PR #3217 Port NVStrings upper and lower case conversion functions
- PR #3350 Port NVStrings booleans convert functions
- PR #3231 Add `column::release()` to give up ownership of contents.
- PR #3157 Use enum class rather than enum for mask_allocation_policy
- PR #3232 Port NVStrings datetime conversion to cudf strings column
- PR #3136 Define and implement new transpose API
- PR #3237 Define and implement new transform APIs
- PR #3245 Move binaryop files to legacy
- PR #3241 Move stream_compaction files to legacy
- PR #3166 Move reductions to legacy
- PR #3261 Small cleanup: remove `== true`
- PR #3271 Update rmm API based on `rmm.reinitialize(...)` change
- PR #3266 Remove optional checks for CuPy
- PR #3268 Adding null ordering per column feature when sorting
- PR #3239 Adding floating point specialization to comparators for NaNs
- PR #3270 Move predicates files to legacy
- PR #3281 Add to_host specialization for strings in column test utilities
- PR #3282 Add `num_bitmask_words`
- PR #3252 Add new factory methods to include passing an existing null mask
- PR #3288 Make `bit.cuh` utilities usable from host code.
- PR #3287 Move rolling windows files to legacy
- PR #3182 Define and implement new unary APIs `is_null` and `is_not_null`
- PR #3314 Drop `cython` from run requirements
- PR #3301 Add tests for empty column wrapper.
- PR #3294 Update to arrow-cpp and pyarrow 0.15.1
- PR #3310 Add `row_hasher` and `element_hasher` utilities
- PR #3272 Support non-default streams when creating/destroying hash maps
- PR #3286 Clean up the starter code on README
- PR #3332 Port NVStrings replace to cudf strings column
- PR #3354 Define and implement new `scatter` APIs
- PR #3322 Port NVStrings pad operations to cudf strings column
- PR #3345 Add cache member for number of characters in string_view class
- PR #3299 Define and implement new `is_sorted` APIs
- PR #3328 Partition by stripes in dask_cudf ORC reader
- PR #3243 Use upstream join code in dask_cudf
- PR #3371 Add `select` method to `table_view`
- PR #3309 Add java and JNI bindings for search bounds
- PR #3305 Define and implement new rolling window APIs
- PR #3380 Concatenate columns of strings
- PR #3382 Add fill function for strings column
- PR #3391 Move device_atomics_tests.cu files to legacy
- PR #3303 Define and implement new stream compaction APIs `copy_if`, `drop_nulls`,
           `apply_boolean_mask`, `drop_duplicate` and `unique_count`.
- PR #3387 Strings column gather function
- PR #3440 Strings column scatter function
- PR #3389 Move quantiles.hpp + group_quantiles.hpp files to legacy
- PR #3397 Port unary cast to libcudf++
- PR #3398 Move reshape.hpp files to legacy
- PR #3423 Port NVStrings htoi to cudf strings column
- PR #3425 Strings column copy_if_else implementation
- PR #3422 Move utilities to legacy
- PR #3201 Define and implement new datetime_ops APIs
- PR #3421 Port NVStrings find_multiple to cudf strings column
- PR #3448 Port scatter_to_tables to libcudf++
- PR #3458 Update strings sections in the transition guide
- PR #3462 Add `make_empty_column` and update `empty_like`.
- PR #3465 Port `aggregation` traits and utilities.
- PR #3214 Define and implement new unary operations APIs
- PR #3475 Add `bitmask_to_host` column utility
- PR #3487 Add is_boolean trait and random timestamp generator for testing
- PR #3492 Small cleanup (remove std::abs) and comment
- PR #3407 Allow multiple row-groups per task in dask_cudf read_parquet
- PR #3512 Remove unused CUDA conda labels
- PR #3500 cudf::fill()/cudf::repeat() support for strings columns.
- PR #3438 Update scalar and scalar_device_view to better support strings
- PR #3414 Add copy_range function for strings column

## Bug Fixes

- PR #2895 Fixed dask_cudf group_split behavior to handle upstream rearrange_by_divisions
- PR #3048 Support for zero columned tables
- PR #3030 Fix snappy decoding regression in PR #3014
- PR #3041 Fixed exp to experimental namespace name change issue
- PR #3056 Add additional cmake hint for finding local build of RMM files
- PR #3060 Move copying.hpp includes to legacy
- PR #3139 Fixed java RMM auto initalization
- PR #3141 Java fix for relocated IO headers
- PR #3149 Rename column_wrapper.cuh to column_wrapper.hpp
- PR #3168 Fix mutable_column_device_view head const_cast
- PR #3199 Update JNI includes for legacy moves
- PR #3204 ORC writer: Fix ByteRLE encoding of NULLs
- PR #2994 Fix split_out-support but with hash_object_dispatch
- PR #3212 Fix string to date casting when format is not specified
- PR #3218 Fixes `row_lexicographic_comparator` issue with handling two tables
- PR #3228 Default initialize RMM when Java native dependencies are loaded
- PR #3012 replacing instances of `to_gpu_array` with `mem`
- PR #3236 Fix Numba 0.46+/CuPy 6.3 interface compatibility
- PR #3276 Update JNI includes for legacy moves
- PR #3256 Fix orc writer crash with multiple string columns
- PR #3211 Fix breaking change caused by rapidsai/rmm#167
- PR #3265 Fix dangling pointer in `is_sorted`
- PR #3267 ORC writer: fix incorrect ByteRLE encoding of long literal runs
- PR #3277 Fix invalid reference to deleted temporary in `is_sorted`.
- PR #3274 ORC writer: fix integer RLEv2 mode2 unsigned base value encoding
- PR #3279 Fix shutdown hang issues with pinned memory pool init executor
- PR #3280 Invalid children check in mutable_column_device_view
- PR #3289 fix java memory usage API for empty columns
- PR #3293 Fix loading of csv files zipped on MacOS (disabled zip min version check)
- PR #3295 Fix storing storing invalid RMM exec policies.
- PR #3307 Add pd.RangeIndex to from_pandas to fix dask_cudf meta_nonempty bug
- PR #3313 Fix public headers including non-public headers
- PR #3318 Revert arrow to 0.15.0 temporarily to unblock downstream projects CI
- PR #3317 Fix index-argument bug in dask_cudf parquet reader
- PR #3323 Fix `insert` non-assert test case
- PR #3341 Fix `Series` constructor converting NoneType to "None"
- PR #3326 Fix and test for detail::gather map iterator type inference
- PR #3334 Remove zero-size exception check from make_strings_column factories
- PR #3333 Fix compilation issues with `constexpr` functions not marked `__device__`
- PR #3340 Make all benchmarks use cudf base fixture to initialize RMM pool
- PR #3337 Fix Java to pad validity buffers to 64-byte boundary
- PR #3362 Fix `find_and_replace` upcasting series for python scalars and lists
- PR #3357 Disabling `column_view` iterators for non fixed-width types
- PR #3383 Fix : properly compute null counts for rolling_window.
- PR #3386 Removing external includes from `column_view.hpp`
- PR #3369 Add write_partition to dask_cudf to fix to_parquet bug
- PR #3388 Support getitem with bools when DataFrame has a MultiIndex
- PR #3408 Fix String and Column (De-)Serialization
- PR #3372 Fix dask-distributed scatter_by_map bug
- PR #3419 Fix a bug in parse_into_parts (incomplete input causing walking past the end of string).
- PR #3413 Fix dask_cudf read_csv file-list bug
- PR #3416 Fix memory leak in ColumnVector when pulling strings off the GPU
- PR #3424 Fix benchmark build by adding libcudacxx to benchmark's CMakeLists.txt
- PR #3435 Fix diff and shift for empty series
- PR #3439 Fix index-name bug in StringColumn concat
- PR #3445 Fix ORC Writer default stripe size
- PR #3459 Fix printing of invalid entries
- PR #3466 Fix gather null mask allocation for invalid index
- PR #3468 Fix memory leak issue in `drop_duplicates`
- PR #3474 Fix small doc error in capitalize Docs
- PR #3491 Fix more doc errors in NVStrings
- PR #3478 Fix as_index deep copy via Index.rename inplace arg
- PR #3476 Fix ORC reader timezone conversion
- PR #3188 Repr slices up large DataFrames
- PR #3519 Fix strings column concatenate handling zero-sized columns
- PR #3530 Fix copy_if_else test case fail issue
- PR #3523 Fix lgenfe issue with debug build
- PR #3532 Fix potential use-after-free in cudf parquet reader
- PR #3540 Fix unary_op null_mask bug and add missing test cases
- PR #3559 Use HighLevelGraph api in DataFrame constructor (Fix upstream compatibility)
- PR #3572 Fix CI Issue with hypothesis tests that are flaky


# cuDF 0.10.0 (16 Oct 2019)

## New Features

- PR #2423 Added `groupby.quantile()`
- PR #2522 Add Java bindings for NVStrings backed upper and lower case mutators
- PR #2605 Added Sort based groupby in libcudf
- PR #2607 Add Java bindings for parsing JSON
- PR #2629 Add dropna= parameter to groupby
- PR #2585 ORC & Parquet Readers: Remove millisecond timestamp restriction
- PR #2507 Add GPU-accelerated ORC Writer
- PR #2559 Add Series.tolist()
- PR #2653 Add Java bindings for rolling window operations
- PR #2480 Merge `custreamz` codebase into `cudf` repo
- PR #2674 Add __contains__ for Index/Series/Column
- PR #2635 Add support to read from remote and cloud sources like s3, gcs, hdfs
- PR #2722 Add Java bindings for NVTX ranges
- PR #2702 Add make_bool to dataset generation functions
- PR #2394 Move `rapidsai/custrings` into `cudf`
- PR #2734 Final sync of custrings source into cudf
- PR #2724 Add libcudf support for __contains__
- PR #2777 Add python bindings for porter stemmer measure functionality
- PR #2781 Add issorted to is_monotonic
- PR #2685 Add cudf::scatter_to_tables and cython binding
- PR #2743 Add Java bindings for NVStrings timestamp2long as part of String ColumnVector casting
- PR #2785 Add nvstrings Python docs
- PR #2786 Add benchmarks option to root build.sh
- PR #2802 Add `cudf::repeat()` and `cudf.Series.repeat()`
- PR #2773 Add Fisher's unbiased kurtosis and skew for Series/DataFrame
- PR #2748 Parquet Reader: Add option to specify loading of PANDAS index
- PR #2807 Add scatter_by_map to DataFrame python API
- PR #2836 Add nvstrings.code_points method
- PR #2844 Add Series/DataFrame notnull
- PR #2858 Add GTest type list utilities
- PR #2870 Add support for grouping by Series of arbitrary length
- PR #2719 Series covariance and Pearson correlation
- PR #2207 Beginning of libcudf overhaul: introduce new column and table types
- PR #2869 Add `cudf.CategoricalDtype`
- PR #2838 CSV Reader: Support ARROW_RANDOM_FILE input
- PR #2655 CuPy-based Series and Dataframe .values property
- PR #2803 Added `edit_distance_matrix()` function to calculate pairwise edit distance for each string on a given nvstrings object.
- PR #2811 Start of cudf strings column work based on 2207
- PR #2872 Add Java pinned memory pool allocator
- PR #2969 Add findAndReplaceAll to ColumnVector
- PR #2814 Add Datetimeindex.weekday
- PR #2999 Add timestamp conversion support for string categories
- PR #2918 Add cudf::column timestamp wrapper types

## Improvements

- PR #2578 Update legacy_groupby to use libcudf group_by_without_aggregation
- PR #2581 Removed `managed` allocator from hash map classes.
- PR #2571 Remove unnecessary managed memory from gdf_column_concat
- PR #2648 Cython/Python reorg
- PR #2588 Update Series.append documentation
- PR #2632 Replace dask-cudf set_index code with upstream
- PR #2682 Add cudf.set_allocator() function for easier allocator init
- PR #2642 Improve null printing and testing
- PR #2747 Add missing Cython headers / cudftestutil lib to conda package for cuspatial build
- PR #2706 Compute CSV format in device code to speedup performance
- PR #2673 Add support for np.longlong type
- PR #2703 move dask serialization dispatch into cudf
- PR #2728 Add YYMMDD to version tag for nightly conda packages
- PR #2729 Handle file-handle input in to_csv
- PR #2741 CSV Reader: Move kernel functions into its own file
- PR #2766 Improve nvstrings python cmake flexibility
- PR #2756 Add out_time_unit option to csv reader, support timestamp resolutions
- PR #2771 Stopgap alias for to_gpu_matrix()
- PR #2783 Support mapping input columns to function arguments in apply kernels
- PR #2645 libcudf unique_count for Series.nunique
- PR #2817 Dask-cudf: `read_parquet` support for remote filesystems
- PR #2823 improve java data movement debugging
- PR #2806 CSV Reader: Clean-up row offset operations
- PR #2640 Add dask wait/persist exmaple to 10 minute guide
- PR #2828 Optimizations of kernel launch configuration for `DataFrame.apply_rows` and `DataFrame.apply_chunks`
- PR #2831 Add `column` argument to `DataFrame.drop`
- PR #2775 Various optimizations to improve __getitem__ and __setitem__ performance
- PR #2810 cudf::allocate_like can optionally always allocate a mask.
- PR #2833 Parquet reader: align page data allocation sizes to 4-bytes to satisfy cuda-memcheck
- PR #2832 Using the new Python bindings for UCX
- PR #2856 Update group_split_cudf to use scatter_by_map
- PR #2890 Optionally keep serialized table data on the host.
- PR #2778 Doc: Updated and fixed some docstrings that were formatted incorrectly.
- PR #2830 Use YYMMDD tag in custreamz nightly build
- PR #2875 Java: Remove synchronized from register methods in MemoryCleaner
- PR #2887 Minor snappy decompression optimization
- PR #2899 Use new RMM API based on Cython
- PR #2788 Guide to Python UDFs
- PR #2919 Change java API to use operators in groupby namespace
- PR #2909 CSV Reader: Avoid row offsets host vector default init
- PR #2834 DataFrame supports setting columns via attribute syntax `df.x = col`
- PR #3147 DataFrame can be initialized from rows via list of tuples
- PR #3539 Restrict CuPy to 6

## Bug Fixes

- PR #2584 ORC Reader: fix parsing of `DECIMAL` index positions
- PR #2619 Fix groupby serialization/deserialization
- PR #2614 Update Java version to match
- PR #2601 Fixes nlargest(1) issue in Series and Dataframe
- PR #2610 Fix a bug in index serialization (properly pass DeviceNDArray)
- PR #2621 Fixes the floordiv issue of not promoting float type when rhs is 0
- PR #2611 Types Test: fix static casting from negative int to string
- PR #2618 IO Readers: Fix datasource memory map failure for multiple reads
- PR #2628 groupby_without_aggregation non-nullable input table produces non-nullable output
- PR #2615 fix string category partitioning in java API
- PR #2641 fix string category and timeunit concat in the java API
- PR #2649 Fix groupby issue resulting from column_empty bug
- PR #2658 Fix astype() for null categorical columns
- PR #2660 fix column string category and timeunit concat in the java API
- PR #2664 ORC reader: fix `skip_rows` larger than first stripe
- PR #2654 Allow Java gdfOrderBy to work with string categories
- PR #2669 AVRO reader: fix non-deterministic output
- PR #2668 Update Java bindings to specify timestamp units for ORC and Parquet readers
- PR #2679 AVRO reader: fix cuda errors when decoding compressed streams
- PR #2692 Add concatenation for data-frame with different headers (empty and non-empty)
- PR #2651 Remove nvidia driver installation from ci/cpu/build.sh
- PR #2697 Ensure csv reader sets datetime column time units
- PR #2698 Return RangeIndex from contiguous slice of RangeIndex
- PR #2672 Fix null and integer handling in round
- PR #2704 Parquet Reader: Fix crash when loading string column with nulls
- PR #2725 Fix Jitify issue with running on Turing using CUDA version < 10
- PR #2731 Fix building of benchmarks
- PR #2738 Fix java to find new NVStrings locations
- PR #2736 Pin Jitify branch to v0.10 version
- PR #2742 IO Readers: Fix possible silent failures when creating `NvStrings` instance
- PR #2753 Fix java quantile API calls
- PR #2762 Fix validity processing for time in java
- PR #2796 Fix handling string slicing and other nvstrings delegated methods with dask
- PR #2769 Fix link to API docs in README.md
- PR #2772 Handle multiindex pandas Series #2772
- PR #2749 Fix apply_rows/apply_chunks pessimistic null mask to use in_cols null masks only
- PR #2752 CSV Reader: Fix exception when there's no rows to process
- PR #2716 Added Exception for `StringMethods` in string methods
- PR #2787 Fix Broadcasting `None` to `cudf-series`
- PR #2794 Fix async race in NVCategory::get_value and get_value_bounds
- PR #2795 Fix java build/cast error
- PR #2496 Fix improper merge of two dataframes when names differ
- PR #2824 Fix issue with incorrect result when Numeric Series replace is called several times
- PR #2751 Replace value with null
- PR #2765 Fix Java inequality comparisons for string category
- PR #2818 Fix java join API to use new C++ join API
- PR #2841 Fix nvstrings.slice and slice_from for range (0,0)
- PR #2837 Fix join benchmark
- PR #2809 Add hash_df and group_split dispatch functions for dask
- PR #2843 Parquet reader: fix skip_rows when not aligned with page or row_group boundaries
- PR #2851 Deleted existing dask-cudf/record.txt
- PR #2854 Fix column creation from ephemeral objects exposing __cuda_array_interface__
- PR #2860 Fix boolean indexing when the result is a single row
- PR #2859 Fix tail method issue for string columns
- PR #2852 Fixed `cumsum()` and `cumprod()` on boolean series.
- PR #2865 DaskIO: Fix `read_csv` and `read_orc` when input is list of files
- PR #2750 Fixed casting values to cudf::bool8 so non-zero values always cast to true
- PR #2873 Fixed dask_cudf read_partition bug by generating ParquetDatasetPiece
- PR #2850 Fixes dask_cudf.read_parquet on partitioned datasets
- PR #2896 Properly handle `axis` string keywords in `concat`
- PR #2926 Update rounding algorithm to avoid using fmod
- PR #2968 Fix Java dependency loading when using NVTX
- PR #2963 Fix ORC writer uncompressed block indexing
- PR #2928 CSV Reader: Fix using `byte_range` for large datasets
- PR #2983 Fix sm_70+ race condition in gpu_unsnap
- PR #2964 ORC Writer: Segfault when writing mixed numeric and string columns
- PR #3007 Java: Remove unit test that frees RMM invalid pointer
- PR #3009 Fix orc reader RLEv2 patch position regression from PR #2507
- PR #3002 Fix CUDA invalid configuration errors reported after loading an ORC file without data
- PR #3035 Update update-version.sh for new docs locations
- PR #3038 Fix uninitialized stream parameter in device_table deleter
- PR #3064 Fixes groupby performance issue
- PR #3061 Add rmmInitialize to nvstrings gtests
- PR #3058 Fix UDF doc markdown formatting
- PR #3059 Add nvstrings python build instructions to contributing.md


# cuDF 0.9.0 (21 Aug 2019)

## New Features

- PR #1993 Add CUDA-accelerated series aggregations: mean, var, std
- PR #2111 IO Readers: Support memory buffer, file-like object, and URL inputs
- PR #2012 Add `reindex()` to DataFrame and Series
- PR #2097 Add GPU-accelerated AVRO reader
- PR #2098 Support binary ops on DFs and Series with mismatched indices
- PR #2160 Merge `dask-cudf` codebase into `cudf` repo
- PR #2149 CSV Reader: Add `hex` dtype for explicit hexadecimal parsing
- PR #2156 Add `upper_bound()` and `lower_bound()` for libcudf tables and `searchsorted()` for cuDF Series
- PR #2158 CSV Reader: Support single, non-list/dict argument for `dtype`
- PR #2177 CSV Reader: Add `parse_dates` parameter for explicit date inference
- PR #1744 cudf::apply_boolean_mask and cudf::drop_nulls support for cudf::table inputs (multi-column)
- PR #2196 Add `DataFrame.dropna()`
- PR #2197 CSV Writer: add `chunksize` parameter for `to_csv`
- PR #2215 `type_dispatcher` benchmark
- PR #2179 Add Java quantiles
- PR #2157 Add __array_function__ to DataFrame and Series
- PR #2212 Java support for ORC reader
- PR #2224 Add DataFrame isna, isnull, notna functions
- PR #2236 Add Series.drop_duplicates
- PR #2105 Add hash-based join benchmark
- PR #2316 Add unique, nunique, and value_counts for datetime columns
- PR #2337 Add Java support for slicing a ColumnVector
- PR #2049 Add cudf::merge (sorted merge)
- PR #2368 Full cudf+dask Parquet Support
- PR #2380 New cudf::is_sorted checks whether cudf::table is sorted
- PR #2356 Java column vector standard deviation support
- PR #2221 MultiIndex full indexing - Support iloc and wildcards for loc
- PR #2429 Java support for getting length of strings in a ColumnVector
- PR #2415 Add `value_counts` for series of any type
- PR #2446 Add __array_function__ for index
- PR #2437 ORC reader: Add 'use_np_dtypes' option
- PR #2382 Add CategoricalAccessor add, remove, rename, and ordering methods
- PR #2464 Native implement `__cuda_array_interface__` for Series/Index/Column objects
- PR #2425 Rolling window now accepts array-based user-defined functions
- PR #2442 Add __setitem__
- PR #2449 Java support for getting byte count of strings in a ColumnVector
- PR #2492 Add groupby.size() method
- PR #2358 Add cudf::nans_to_nulls: convert floating point column into bitmask
- PR #2489 Add drop argument to set_index
- PR #2491 Add Java bindings for ORC reader 'use_np_dtypes' option
- PR #2213 Support s/ms/us/ns DatetimeColumn time unit resolutions
- PR #2536 Add _constructor properties to Series and DataFrame

## Improvements

- PR #2103 Move old `column` and `bitmask` files into `legacy/` directory
- PR #2109 added name to Python column classes
- PR #1947 Cleanup serialization code
- PR #2125 More aggregate in java API
- PR #2127 Add in java Scalar tests
- PR #2088 Refactor of Python groupby code
- PR #2130 Java serialization and deserialization of tables.
- PR #2131 Chunk rows logic added to csv_writer
- PR #2129 Add functions in the Java API to support nullable column filtering
- PR #2165 made changes to get_dummies api for it to be available in MethodCache
- PR #2171 Add CodeCov integration, fix doc version, make --skip-tests work when invoking with source
- PR #2184 handle remote orc files for dask-cudf
- PR #2186 Add `getitem` and `getattr` style access to Rolling objects
- PR #2168 Use cudf.Column for CategoricalColumn's categories instead of a tuple
- PR #2193 DOC: cudf::type_dispatcher documentation for specializing dispatched functors
- PR #2199 Better java support for appending strings
- PR #2176 Added column dtype support for datetime, int8, int16 to csv_writer
- PR #2209 Matching `get_dummies` & `select_dtypes` behavior to pandas
- PR #2217 Updated Java bindings to use the new groupby API
- PR #2214 DOC: Update doc instructions to build/install `cudf` and `dask-cudf`
- PR #2220 Update Java bindings for reduction rename
- PR #2232 Move CodeCov upload from build script to Jenkins
- PR #2225 refactor to use libcudf for gathering columns in dataframes
- PR #2293 Improve join performance (faster compute_join_output_size)
- PR #2300 Create separate dask codeowners for dask-cudf codebase
- PR #2304 gdf_group_by_without_aggregations returns gdf_column
- PR #2309 Java readers: remove redundant copy of result pointers
- PR #2307 Add `black` and `isort` to style checker script
- PR #2345 Restore removal of old groupby implementation
- PR #2342 Improve `astype()` to operate all ways
- PR #2329 using libcudf cudf::copy for column deep copy
- PR #2344 DOC: docs on code formatting for contributors
- PR #2376 Add inoperative axis= and win_type= arguments to Rolling()
- PR #2378 remove dask for (de-)serialization of cudf objects
- PR #2353 Bump Arrow and Dask versions
- PR #2377 Replace `standard_python_slice` with just `slice.indices()`
- PR #2373 cudf.DataFrame enchancements & Series.values support
- PR #2392 Remove dlpack submodule; make cuDF's Cython API externally accessible
- PR #2430 Updated Java bindings to use the new unary API
- PR #2406 Moved all existing `table` related files to a `legacy/` directory
- PR #2350 Performance related changes to get_dummies
- PR #2420 Remove `cudautils.astype` and replace with `typecast.apply_cast`
- PR #2456 Small improvement to typecast utility
- PR #2458 Fix handling of thirdparty packages in `isort` config
- PR #2459 IO Readers: Consolidate all readers to use `datasource` class
- PR #2475 Exposed type_dispatcher.hpp, nvcategory_util.hpp and wrapper_types.hpp in the include folder
- PR #2484 Enabled building libcudf as a static library
- PR #2453 Streamline CUDA_REL environment variable
- PR #2483 Bundle Boost filesystem dependency in the Java jar
- PR #2486 Java API hash functions
- PR #2481 Adds the ignore_null_keys option to the java api
- PR #2490 Java api: support multiple aggregates for the same column
- PR #2510 Java api: uses table based apply_boolean_mask
- PR #2432 Use pandas formatting for console, html, and latex output
- PR #2573 Bump numba version to 0.45.1
- PR #2606 Fix references to notebooks-contrib

## Bug Fixes

- PR #2086 Fixed quantile api behavior mismatch in series & dataframe
- PR #2128 Add offset param to host buffer readers in java API.
- PR #2145 Work around binops validity checks for java
- PR #2146 Work around unary_math validity checks for java
- PR #2151 Fixes bug in cudf::copy_range where null_count was invalid
- PR #2139 matching to pandas describe behavior & fixing nan values issue
- PR #2161 Implicitly convert unsigned to signed integer types in binops
- PR #2154 CSV Reader: Fix bools misdetected as strings dtype
- PR #2178 Fix bug in rolling bindings where a view of an ephemeral column was being taken
- PR #2180 Fix issue with isort reordering `importorskip` below imports depending on them
- PR #2187 fix to honor dtype when numpy arrays are passed to columnops.as_column
- PR #2190 Fix issue in astype conversion of string column to 'str'
- PR #2208 Fix issue with calling `head()` on one row dataframe
- PR #2229 Propagate exceptions from Cython cdef functions
- PR #2234 Fix issue with local build script not properly building
- PR #2223 Fix CUDA invalid configuration errors reported after loading small compressed ORC files
- PR #2162 Setting is_unique and is_monotonic-related attributes
- PR #2244 Fix ORC RLEv2 delta mode decoding with nonzero residual delta width
- PR #2297 Work around `var/std` unsupported only at debug build
- PR #2302 Fixed java serialization corner case
- PR #2355 Handle float16 in binary operations
- PR #2311 Fix copy behaviour for GenericIndex
- PR #2349 Fix issues with String filter in java API
- PR #2323 Fix groupby on categoricals
- PR #2328 Ensure order is preserved in CategoricalAccessor._set_categories
- PR #2202 Fix issue with unary ops mishandling empty input
- PR #2326 Fix for bug in DLPack when reading multiple columns
- PR #2324 Fix cudf Docker build
- PR #2325 Fix ORC RLEv2 patched base mode decoding with nonzero patch width
- PR #2235 Fix get_dummies to be compatible with dask
- PR #2332 Zero initialize gdf_dtype_extra_info
- PR #2355 Handle float16 in binary operations
- PR #2360 Fix missing dtype handling in cudf.Series & columnops.as_column
- PR #2364 Fix quantile api and other trivial issues around it
- PR #2361 Fixed issue with `codes` of CategoricalIndex
- PR #2357 Fixed inconsistent type of index created with from_pandas vs direct construction
- PR #2389 Fixed Rolling __getattr__ and __getitem__ for offset based windows
- PR #2402 Fixed bug in valid mask computation in cudf::copy_if (apply_boolean_mask)
- PR #2401 Fix to a scalar datetime(of type Days) issue
- PR #2386 Correctly allocate output valids in groupby
- PR #2411 Fixed failures on binary op on single element string column
- PR #2422 Fix Pandas logical binary operation incompatibilites
- PR #2447 Fix CodeCov posting build statuses temporarily
- PR #2450 Fix erroneous null handling in `cudf.DataFrame`'s `apply_rows`
- PR #2470 Fix issues with empty strings and string categories (Java)
- PR #2471 Fix String Column Validity.
- PR #2481 Fix java validity buffer serialization
- PR #2485 Updated bytes calculation to use size_t to avoid overflow in column concat
- PR #2461 Fix groupby multiple aggregations same column
- PR #2514 Fix cudf::drop_nulls threshold handling in Cython
- PR #2516 Fix utilities include paths and meta.yaml header paths
- PR #2517 Fix device memory leak in to_dlpack tensor deleter
- PR #2431 Fix local build generated file ownerships
- PR #2511 Added import of orc, refactored exception handlers to not squash fatal exceptions
- PR #2527 Fix index and column input handling in dask_cudf read_parquet
- PR #2466 Fix `dataframe.query` returning null rows erroneously
- PR #2548 Orc reader: fix non-deterministic data decoding at chunk boundaries
- PR #2557 fix cudautils import in string.py
- PR #2521 Fix casting datetimes from/to the same resolution
- PR #2545 Fix MultiIndexes with datetime levels
- PR #2560 Remove duplicate `dlpack` definition in conda recipe
- PR #2567 Fix ColumnVector.fromScalar issues while dealing with null scalars
- PR #2565 Orc reader: fix incorrect data decoding of int64 data types
- PR #2577 Fix search benchmark compilation error by adding necessary header
- PR #2604 Fix a bug in copying.pyx:_normalize_types that upcasted int32 to int64


# cuDF 0.8.0 (27 June 2019)

## New Features

- PR #1524 Add GPU-accelerated JSON Lines parser with limited feature set
- PR #1569 Add support for Json objects to the JSON Lines reader
- PR #1622 Add Series.loc
- PR #1654 Add cudf::apply_boolean_mask: faster replacement for gdf_apply_stencil
- PR #1487 cython gather/scatter
- PR #1310 Implemented the slice/split functionality.
- PR #1630 Add Python layer to the GPU-accelerated JSON reader
- PR #1745 Add rounding of numeric columns via Numba
- PR #1772 JSON reader: add support for BytesIO and StringIO input
- PR #1527 Support GDF_BOOL8 in readers and writers
- PR #1819 Logical operators (AND, OR, NOT) for libcudf and cuDF
- PR #1813 ORC Reader: Add support for stripe selection
- PR #1828 JSON Reader: add suport for bool8 columns
- PR #1833 Add column iterator with/without nulls
- PR #1665 Add the point-in-polygon GIS function
- PR #1863 Series and Dataframe methods for all and any
- PR #1908 cudf::copy_range and cudf::fill for copying/assigning an index or range to a constant
- PR #1921 Add additional formats for typecasting to/from strings
- PR #1807 Add Series.dropna()
- PR #1987 Allow user defined functions in the form of ptx code to be passed to binops
- PR #1948 Add operator functions like `Series.add()` to DataFrame and Series
- PR #1954 Add skip test argument to GPU build script
- PR #2018 Add bindings for new groupby C++ API
- PR #1984 Add rolling window operations Series.rolling() and DataFrame.rolling()
- PR #1542 Python method and bindings for to_csv
- PR #1995 Add Java API
- PR #1998 Add google benchmark to cudf
- PR #1845 Add cudf::drop_duplicates, DataFrame.drop_duplicates
- PR #1652 Added `Series.where()` feature
- PR #2074 Java Aggregates, logical ops, and better RMM support
- PR #2140 Add a `cudf::transform` function
- PR #2068 Concatenation of different typed columns

## Improvements

- PR #1538 Replacing LesserRTTI with inequality_comparator
- PR #1703 C++: Added non-aggregating `insert` to `concurrent_unordered_map` with specializations to store pairs with a single atomicCAS when possible.
- PR #1422 C++: Added a RAII wrapper for CUDA streams
- PR #1701 Added `unique` method for stringColumns
- PR #1713 Add documentation for Dask-XGBoost
- PR #1666 CSV Reader: Improve performance for files with large number of columns
- PR #1725 Enable the ability to use a single column groupby as its own index
- PR #1759 Add an example showing simultaneous rolling averages to `apply_grouped` documentation
- PR #1746 C++: Remove unused code: `windowed_ops.cu`, `sorting.cu`, `hash_ops.cu`
- PR #1748 C++: Add `bool` nullability flag to `device_table` row operators
- PR #1764 Improve Numerical column: `mean_var` and `mean`
- PR #1767 Speed up Python unit tests
- PR #1770 Added build.sh script, updated CI scripts and documentation
- PR #1739 ORC Reader: Add more pytest coverage
- PR #1696 Added null support in `Series.replace()`.
- PR #1390 Added some basic utility functions for `gdf_column`'s
- PR #1791 Added general column comparison code for testing
- PR #1795 Add printing of git submodule info to `print_env.sh`
- PR #1796 Removing old sort based group by code and gdf_filter
- PR #1811 Added funtions for copying/allocating `cudf::table`s
- PR #1838 Improve columnops.column_empty so that it returns typed columns instead of a generic Column
- PR #1890 Add utils.get_dummies- a pandas-like wrapper around one_hot-encoding
- PR #1823 CSV Reader: default the column type to string for empty dataframes
- PR #1827 Create bindings for scalar-vector binops, and update one_hot_encoding to use them
- PR #1817 Operators now support different sized dataframes as long as they don't share different sized columns
- PR #1855 Transition replace_nulls to new C++ API and update corresponding Cython/Python code
- PR #1858 Add `std::initializer_list` constructor to `column_wrapper`
- PR #1846 C++ type-erased gdf_equal_columns test util; fix gdf_equal_columns logic error
- PR #1390 Added some basic utility functions for `gdf_column`s
- PR #1391 Tidy up bit-resolution-operation and bitmask class code
- PR #1882 Add iloc functionality to MultiIndex dataframes
- PR #1884 Rolling windows: general enhancements and better coverage for unit tests
- PR #1886 support GDF_STRING_CATEGORY columns in apply_boolean_mask, drop_nulls and other libcudf functions
- PR #1896 Improve performance of groupby with levels specified in dask-cudf
- PR #1915 Improve iloc performance for non-contiguous row selection
- PR #1859 Convert read_json into a C++ API
- PR #1919 Rename libcudf namespace gdf to namespace cudf
- PR #1850 Support left_on and right_on for DataFrame merge operator
- PR #1930 Specialize constructor for `cudf::bool8` to cast argument to `bool`
- PR #1938 Add default constructor for `column_wrapper`
- PR #1930 Specialize constructor for `cudf::bool8` to cast argument to `bool`
- PR #1952 consolidate libcudf public API headers in include/cudf
- PR #1949 Improved selection with boolmask using libcudf `apply_boolean_mask`
- PR #1956 Add support for nulls in `query()`
- PR #1973 Update `std::tuple` to `std::pair` in top-most libcudf APIs and C++ transition guide
- PR #1981 Convert read_csv into a C++ API
- PR #1868 ORC Reader: Support row index for speed up on small/medium datasets
- PR #1964 Added support for list-like types in Series.str.cat
- PR #2005 Use HTML5 details tag in bug report issue template
- PR #2003 Removed few redundant unit-tests from test_string.py::test_string_cat
- PR #1944 Groupby design improvements
- PR #2017 Convert `read_orc()` into a C++ API
- PR #2011 Convert `read_parquet()` into a C++ API
- PR #1756 Add documentation "10 Minutes to cuDF and dask_cuDF"
- PR #2034 Adding support for string columns concatenation using "add" binary operator
- PR #2042 Replace old "10 Minutes" guide with new guide for docs build process
- PR #2036 Make library of common test utils to speed up tests compilation
- PR #2022 Facilitating get_dummies to be a high level api too
- PR #2050 Namespace IO readers and add back free-form `read_xxx` functions
- PR #2104 Add a functional ``sort=`` keyword argument to groupby
- PR #2108 Add `find_and_replace` for StringColumn for replacing single values
- PR #1803 cuDF/CuPy interoperability documentation

## Bug Fixes

- PR #1465 Fix for test_orc.py and test_sparse_df.py test failures
- PR #1583 Fix underlying issue in `as_index()` that was causing `Series.quantile()` to fail
- PR #1680 Add errors= keyword to drop() to fix cudf-dask bug
- PR #1651 Fix `query` function on empty dataframe
- PR #1616 Fix CategoricalColumn to access categories by index instead of iteration
- PR #1660 Fix bug in `loc` when indexing with a column name (a string)
- PR #1683 ORC reader: fix timestamp conversion to UTC
- PR #1613 Improve CategoricalColumn.fillna(-1) performance
- PR #1642 Fix failure of CSV_TEST gdf_csv_test.SkiprowsNrows on multiuser systems
- PR #1709 Fix handling of `datetime64[ms]` in `dataframe.select_dtypes`
- PR #1704 CSV Reader: Add support for the plus sign in number fields
- PR #1687 CSV reader: return an empty dataframe for zero size input
- PR #1757 Concatenating columns with null columns
- PR #1755 Add col_level keyword argument to melt
- PR #1758 Fix df.set_index() when setting index from an empty column
- PR #1749 ORC reader: fix long strings of NULL values resulting in incorrect data
- PR #1742 Parquet Reader: Fix index column name to match PANDAS compat
- PR #1782 Update libcudf doc version
- PR #1783 Update conda dependencies
- PR #1786 Maintain the original series name in series.unique output
- PR #1760 CSV Reader: fix segfault when dtype list only includes columns from usecols list
- PR #1831 build.sh: Assuming python is in PATH instead of using PYTHON env var
- PR #1839 Raise an error instead of segfaulting when transposing a DataFrame with StringColumns
- PR #1840 Retain index correctly during merge left_on right_on
- PR #1825 cuDF: Multiaggregation Groupby Failures
- PR #1789 CSV Reader: Fix missing support for specifying `int8` and `int16` dtypes
- PR #1857 Cython Bindings: Handle `bool` columns while calling `column_view_from_NDArrays`
- PR #1849 Allow DataFrame support methods to pass arguments to the methods
- PR #1847 Fixed #1375 by moving the nvstring check into the wrapper function
- PR #1864 Fixing cudf reduction for POWER platform
- PR #1869 Parquet reader: fix Dask timestamps not matching with Pandas (convert to milliseconds)
- PR #1876 add dtype=bool for `any`, `all` to treat integer column correctly
- PR #1875 CSV reader: take NaN values into account in dtype detection
- PR #1873 Add column dtype checking for the all/any methods
- PR #1902 Bug with string iteration in _apply_basic_agg
- PR #1887 Fix for initialization issue in pq_read_arg,orc_read_arg
- PR #1867 JSON reader: add support for null/empty fields, including the 'null' literal
- PR #1891 Fix bug #1750 in string column comparison
- PR #1909 Support of `to_pandas()` of boolean series with null values
- PR #1923 Use prefix removal when two aggs are called on a SeriesGroupBy
- PR #1914 Zero initialize gdf_column local variables
- PR #1959 Add support for comparing boolean Series to scalar
- PR #1966 Ignore index fix in series append
- PR #1967 Compute index __sizeof__ only once for DataFrame __sizeof__
- PR #1977 Support CUDA installation in default system directories
- PR #1982 Fixes incorrect index name after join operation
- PR #1985 Implement `GDF_PYMOD`, a special modulo that follows python's sign rules
- PR #1991 Parquet reader: fix decoding of NULLs
- PR #1990 Fixes a rendering bug in the `apply_grouped` documentation
- PR #1978 Fix for values being filled in an empty dataframe
- PR #2001 Correctly create MultiColumn from Pandas MultiColumn
- PR #2006 Handle empty dataframe groupby construction for dask
- PR #1965 Parquet Reader: Fix duplicate index column when it's already in `use_cols`
- PR #2033 Add pip to conda environment files to fix warning
- PR #2028 CSV Reader: Fix reading of uncompressed files without a recognized file extension
- PR #2073 Fix an issue when gathering columns with NVCategory and nulls
- PR #2053 cudf::apply_boolean_mask return empty column for empty boolean mask
- PR #2066 exclude `IteratorTest.mean_var_output` test from debug build
- PR #2069 Fix JNI code to use read_csv and read_parquet APIs
- PR #2071 Fix bug with unfound transitive dependencies for GTests in Ubuntu 18.04
- PR #2089 Configure Sphinx to render params correctly
- PR #2091 Fix another bug with unfound transitive dependencies for `cudftestutils` in Ubuntu 18.04
- PR #2115 Just apply `--disable-new-dtags` instead of trying to define all the transitive dependencies
- PR #2106 Fix errors in JitCache tests caused by sharing of device memory between processes
- PR #2120 Fix errors in JitCache tests caused by running multiple threads on the same data
- PR #2102 Fix memory leak in groupby
- PR #2113 fixed typo in to_csv code example


# cudf 0.7.2 (16 May 2019)

## New Features

- PR #1735 Added overload for atomicAdd on int64. Streamlined implementation of custom atomic overloads.
- PR #1741 Add MultiIndex concatenation

## Bug Fixes

- PR #1718 Fix issue with SeriesGroupBy MultiIndex in dask-cudf
- PR #1734 Python: fix performance regression for groupby count() aggregations
- PR #1768 Cython: fix handling read only schema buffers in gpuarrow reader


# cudf 0.7.1 (11 May 2019)

## New Features

- PR #1702 Lazy load MultiIndex to return groupby performance to near optimal.

## Bug Fixes

- PR #1708 Fix handling of `datetime64[ms]` in `dataframe.select_dtypes`


# cuDF 0.7.0 (10 May 2019)

## New Features

- PR #982 Implement gdf_group_by_without_aggregations and gdf_unique_indices functions
- PR #1142 Add `GDF_BOOL` column type
- PR #1194 Implement overloads for CUDA atomic operations
- PR #1292 Implemented Bitwise binary ops AND, OR, XOR (&, |, ^)
- PR #1235 Add GPU-accelerated Parquet Reader
- PR #1335 Added local_dict arg in `DataFrame.query()`.
- PR #1282 Add Series and DataFrame.describe()
- PR #1356 Rolling windows
- PR #1381 Add DataFrame._get_numeric_data
- PR #1388 Add CODEOWNERS file to auto-request reviews based on where changes are made
- PR #1396 Add DataFrame.drop method
- PR #1413 Add DataFrame.melt method
- PR #1412 Add DataFrame.pop()
- PR #1419 Initial CSV writer function
- PR #1441 Add Series level cumulative ops (cumsum, cummin, cummax, cumprod)
- PR #1420 Add script to build and test on a local gpuCI image
- PR #1440 Add DatetimeColumn.min(), DatetimeColumn.max()
- PR #1455 Add Series.Shift via Numba kernel
- PR #1441 Add Series level cumulative ops (cumsum, cummin, cummax, cumprod)
- PR #1461 Add Python coverage test to gpu build
- PR #1445 Parquet Reader: Add selective reading of rows and row group
- PR #1532 Parquet Reader: Add support for INT96 timestamps
- PR #1516 Add Series and DataFrame.ndim
- PR #1556 Add libcudf C++ transition guide
- PR #1466 Add GPU-accelerated ORC Reader
- PR #1565 Add build script for nightly doc builds
- PR #1508 Add Series isna, isnull, and notna
- PR #1456 Add Series.diff() via Numba kernel
- PR #1588 Add Index `astype` typecasting
- PR #1301 MultiIndex support
- PR #1599 Level keyword supported in groupby
- PR #929 Add support operations to dataframe
- PR #1609 Groupby accept list of Series
- PR #1658 Support `group_keys=True` keyword in groupby method

## Improvements

- PR #1531 Refactor closures as private functions in gpuarrow
- PR #1404 Parquet reader page data decoding speedup
- PR #1076 Use `type_dispatcher` in join, quantiles, filter, segmented sort, radix sort and hash_groupby
- PR #1202 Simplify README.md
- PR #1149 CSV Reader: Change convertStrToValue() functions to `__device__` only
- PR #1238 Improve performance of the CUDA trie used in the CSV reader
- PR #1245 Use file cache for JIT kernels
- PR #1278 Update CONTRIBUTING for new conda environment yml naming conventions
- PR #1163 Refactored UnaryOps. Reduced API to two functions: `gdf_unary_math` and `gdf_cast`. Added `abs`, `-`, and `~` ops. Changed bindings to Cython
- PR #1284 Update docs version
- PR #1287 add exclude argument to cudf.select_dtype function
- PR #1286 Refactor some of the CSV Reader kernels into generic utility functions
- PR #1291 fillna in `Series.to_gpu_array()` and `Series.to_array()` can accept the scalar too now.
- PR #1005 generic `reduction` and `scan` support
- PR #1349 Replace modernGPU sort join with thrust.
- PR #1363 Add a dataframe.mean(...) that raises NotImplementedError to satisfy `dask.dataframe.utils.is_dataframe_like`
- PR #1319 CSV Reader: Use column wrapper for gdf_column output alloc/dealloc
- PR #1376 Change series quantile default to linear
- PR #1399 Replace CFFI bindings for NVTX functions with Cython bindings
- PR #1389 Refactored `set_null_count()`
- PR #1386 Added macros `GDF_TRY()`, `CUDF_TRY()` and `ASSERT_CUDF_SUCCEEDED()`
- PR #1435 Rework CMake and conda recipes to depend on installed libraries
- PR #1391 Tidy up bit-resolution-operation and bitmask class code
- PR #1439 Add cmake variable to enable compiling CUDA code with -lineinfo
- PR #1462 Add ability to read parquet files from arrow::io::RandomAccessFile
- PR #1453 Convert CSV Reader CFFI to Cython
- PR #1479 Convert Parquet Reader CFFI to Cython
- PR #1397 Add a utility function for producing an overflow-safe kernel launch grid configuration
- PR #1382 Add GPU parsing of nested brackets to cuIO parsing utilities
- PR #1481 Add cudf::table constructor to allocate a set of `gdf_column`s
- PR #1484 Convert GroupBy CFFI to Cython
- PR #1463 Allow and default melt keyword argument var_name to be None
- PR #1486 Parquet Reader: Use device_buffer rather than device_ptr
- PR #1525 Add cudatoolkit conda dependency
- PR #1520 Renamed `src/dataframe` to `src/table` and moved `table.hpp`. Made `types.hpp` to be type declarations only.
- PR #1492 Convert transpose CFFI to Cython
- PR #1495 Convert binary and unary ops CFFI to Cython
- PR #1503 Convert sorting and hashing ops CFFI to Cython
- PR #1522 Use latest release version in update-version CI script
- PR #1533 Remove stale join CFFI, fix memory leaks in join Cython
- PR #1521 Added `row_bitmask` to compute bitmask for rows of a table. Merged `valids_ops.cu` and `bitmask_ops.cu`
- PR #1553 Overload `hash_row` to avoid using intial hash values. Updated `gdf_hash` to select between overloads
- PR #1585 Updated `cudf::table` to maintain own copy of wrapped `gdf_column*`s
- PR #1559 Add `except +` to all Cython function definitions to catch C++ exceptions properly
- PR #1617 `has_nulls` and `column_dtypes` for `cudf::table`
- PR #1590 Remove CFFI from the build / install process entirely
- PR #1536 Convert gpuarrow CFFI to Cython
- PR #1655 Add `Column._pointer` as a way to access underlying `gdf_column*` of a `Column`
- PR #1655 Update readme conda install instructions for cudf version 0.6 and 0.7


## Bug Fixes

- PR #1233 Fix dtypes issue while adding the column to `str` dataframe.
- PR #1254 CSV Reader: fix data type detection for floating-point numbers in scientific notation
- PR #1289 Fix looping over each value instead of each category in concatenation
- PR #1293 Fix Inaccurate error message in join.pyx
- PR #1308 Add atomicCAS overload for `int8_t`, `int16_t`
- PR #1317 Fix catch polymorphic exception by reference in ipc.cu
- PR #1325 Fix dtype of null bitmasks to int8
- PR #1326 Update build documentation to use -DCMAKE_CXX11_ABI=ON
- PR #1334 Add "na_position" argument to CategoricalColumn sort_by_values
- PR #1321 Fix out of bounds warning when checking Bzip2 header
- PR #1359 Add atomicAnd/Or/Xor for integers
- PR #1354 Fix `fillna()` behaviour when replacing values with different dtypes
- PR #1347 Fixed core dump issue while passing dict_dtypes without column names in `cudf.read_csv()`
- PR #1379 Fixed build failure caused due to error: 'col_dtype' may be used uninitialized
- PR #1392 Update cudf Dockerfile and package_versions.sh
- PR #1385 Added INT8 type to `_schema_to_dtype` for use in GpuArrowReader
- PR #1393 Fixed a bug in `gdf_count_nonzero_mask()` for the case of 0 bits to count
- PR #1395 Update CONTRIBUTING to use the environment variable CUDF_HOME
- PR #1416 Fix bug at gdf_quantile_exact and gdf_quantile_appox
- PR #1421 Fix remove creation of series multiple times during `add_column()`
- PR #1405 CSV Reader: Fix memory leaks on read_csv() failure
- PR #1328 Fix CategoricalColumn to_arrow() null mask
- PR #1433 Fix NVStrings/categories includes
- PR #1432 Update NVStrings to 0.7.* to coincide with 0.7 development
- PR #1483 Modify CSV reader to avoid cropping blank quoted characters in non-string fields
- PR #1446 Merge 1275 hotfix from master into branch-0.7
- PR #1447 Fix legacy groupby apply docstring
- PR #1451 Fix hash join estimated result size is not correct
- PR #1454 Fix local build script improperly change directory permissions
- PR #1490 Require Dask 1.1.0+ for `is_dataframe_like` test or skip otherwise.
- PR #1491 Use more specific directories & groups in CODEOWNERS
- PR #1497 Fix Thrust issue on CentOS caused by missing default constructor of host_vector elements
- PR #1498 Add missing include guard to device_atomics.cuh and separated DEVICE_ATOMICS_TEST
- PR #1506 Fix csv-write call to updated NVStrings method
- PR #1510 Added nvstrings `fillna()` function
- PR #1507 Parquet Reader: Default string data to GDF_STRING
- PR #1535 Fix doc issue to ensure correct labelling of cudf.series
- PR #1537 Fix `undefined reference` link error in HashPartitionTest
- PR #1548 Fix ci/local/build.sh README from using an incorrect image example
- PR #1551 CSV Reader: Fix integer column name indexing
- PR #1586 Fix broken `scalar_wrapper::operator==`
- PR #1591 ORC/Parquet Reader: Fix missing import for FileNotFoundError exception
- PR #1573 Parquet Reader: Fix crash due to clash with ORC reader datasource
- PR #1607 Revert change of `column.to_dense_buffer` always return by copy for performance concerns
- PR #1618 ORC reader: fix assert & data output when nrows/skiprows isn't aligned to stripe boundaries
- PR #1631 Fix failure of TYPES_TEST on some gcc-7 based systems.
- PR #1641 CSV Reader: Fix skip_blank_lines behavior with Windows line terminators (\r\n)
- PR #1648 ORC reader: fix non-deterministic output when skiprows is non-zero
- PR #1676 Fix groupby `as_index` behaviour with `MultiIndex`
- PR #1659 Fix bug caused by empty groupbys and multiindex slicing throwing exceptions
- PR #1656 Correct Groupby failure in dask when un-aggregable columns are left in dataframe.
- PR #1689 Fix groupby performance regression
- PR #1694 Add Cython as a runtime dependency since it's required in `setup.py`


# cuDF 0.6.1 (25 Mar 2019)

## Bug Fixes

- PR #1275 Fix CentOS exception in DataFrame.hash_partition from using value "returned" by a void function


# cuDF 0.6.0 (22 Mar 2019)

## New Features

- PR #760 Raise `FileNotFoundError` instead of `GDF_FILE_ERROR` in `read_csv` if the file does not exist
- PR #539 Add Python bindings for replace function
- PR #823 Add Doxygen configuration to enable building HTML documentation for libcudf C/C++ API
- PR #807 CSV Reader: Add byte_range parameter to specify the range in the input file to be read
- PR #857 Add Tail method for Series/DataFrame and update Head method to use iloc
- PR #858 Add series feature hashing support
- PR #871 CSV Reader: Add support for NA values, including user specified strings
- PR #893 Adds PyArrow based parquet readers / writers to Python, fix category dtype handling, fix arrow ingest buffer size issues
- PR #867 CSV Reader: Add support for ignoring blank lines and comment lines
- PR #887 Add Series digitize method
- PR #895 Add Series groupby
- PR #898 Add DataFrame.groupby(level=0) support
- PR #920 Add feather, JSON, HDF5 readers / writers from PyArrow / Pandas
- PR #888 CSV Reader: Add prefix parameter for column names, used when parsing without a header
- PR #913 Add DLPack support: convert between cuDF DataFrame and DLTensor
- PR #939 Add ORC reader from PyArrow
- PR #918 Add Series.groupby(level=0) support
- PR #906 Add binary and comparison ops to DataFrame
- PR #958 Support unary and binary ops on indexes
- PR #964 Add `rename` method to `DataFrame`, `Series`, and `Index`
- PR #985 Add `Series.to_frame` method
- PR #985 Add `drop=` keyword to reset_index method
- PR #994 Remove references to pygdf
- PR #990 Add external series groupby support
- PR #988 Add top-level merge function to cuDF
- PR #992 Add comparison binaryops to DateTime columns
- PR #996 Replace relative path imports with absolute paths in tests
- PR #995 CSV Reader: Add index_col parameter to specify the column name or index to be used as row labels
- PR #1004 Add `from_gpu_matrix` method to DataFrame
- PR #997 Add property index setter
- PR #1007 Replace relative path imports with absolute paths in cudf
- PR #1013 select columns with df.columns
- PR #1016 Rename Series.unique_count() to nunique() to match pandas API
- PR #947 Prefixsum to handle nulls and float types
- PR #1029 Remove rest of relative path imports
- PR #1021 Add filtered selection with assignment for Dataframes
- PR #872 Adding NVCategory support to cudf apis
- PR #1052 Add left/right_index and left/right_on keywords to merge
- PR #1091 Add `indicator=` and `suffixes=` keywords to merge
- PR #1107 Add unsupported keywords to Series.fillna
- PR #1032 Add string support to cuDF python
- PR #1136 Removed `gdf_concat`
- PR #1153 Added function for getting the padded allocation size for valid bitmask
- PR #1148 Add cudf.sqrt for dataframes and Series
- PR #1159 Add Python bindings for libcudf dlpack functions
- PR #1155 Add __array_ufunc__ for DataFrame and Series for sqrt
- PR #1168 to_frame for series accepts a name argument


## Improvements

- PR #1218 Add dask-cudf page to API docs
- PR #892 Add support for heterogeneous types in binary ops with JIT
- PR #730 Improve performance of `gdf_table` constructor
- PR #561 Add Doxygen style comments to Join CUDA functions
- PR #813 unified libcudf API functions by replacing gpu_ with gdf_
- PR #822 Add support for `__cuda_array_interface__` for ingest
- PR #756 Consolidate common helper functions from unordered map and multimap
- PR #753 Improve performance of groupby sum and average, especially for cases with few groups.
- PR #836 Add ingest support for arrow chunked arrays in Column, Series, DataFrame creation
- PR #763 Format doxygen comments for csv_read_arg struct
- PR #532 CSV Reader: Use type dispatcher instead of switch block
- PR #694 Unit test utilities improvements
- PR #878 Add better indexing to Groupby
- PR #554 Add `empty` method and `is_monotonic` attribute to `Index`
- PR #1040 Fixed up Doxygen comment tags
- PR #909 CSV Reader: Avoid host->device->host copy for header row data
- PR #916 Improved unit testing and error checking for `gdf_column_concat`
- PR #941 Replace `numpy` call in `Series.hash_encode` with `numba`
- PR #942 Added increment/decrement operators for wrapper types
- PR #943 Updated `count_nonzero_mask` to return `num_rows` when the mask is null
- PR #952 Added trait to map C++ type to `gdf_dtype`
- PR #966 Updated RMM submodule.
- PR #998 Add IO reader/writer modules to API docs, fix for missing cudf.Series docs
- PR #1017 concatenate along columns for Series and DataFrames
- PR #1002 Support indexing a dataframe with another boolean dataframe
- PR #1018 Better concatenation for Series and Dataframes
- PR #1036 Use Numpydoc style docstrings
- PR #1047 Adding gdf_dtype_extra_info to gdf_column_view_augmented
- PR #1054 Added default ctor to SerialTrieNode to overcome Thrust issue in CentOS7 + CUDA10
- PR #1024 CSV Reader: Add support for hexadecimal integers in integral-type columns
- PR #1033 Update `fillna()` to use libcudf function `gdf_replace_nulls`
- PR #1066 Added inplace assignment for columns and select_dtypes for dataframes
- PR #1026 CSV Reader: Change the meaning and type of the quoting parameter to match Pandas
- PR #1100 Adds `CUDF_EXPECTS` error-checking macro
- PR #1092 Fix select_dtype docstring
- PR #1111 Added cudf::table
- PR #1108 Sorting for datetime columns
- PR #1120 Return a `Series` (not a `Column`) from `Series.cat.set_categories()`
- PR #1128 CSV Reader: The last data row does not need to be line terminated
- PR #1183 Bump Arrow version to 0.12.1
- PR #1208 Default to CXX11_ABI=ON
- PR #1252 Fix NVStrings dependencies for cuda 9.2 and 10.0
- PR #2037 Optimize the existing `gather` and `scatter` routines in `libcudf`

## Bug Fixes

- PR #821 Fix flake8 issues revealed by flake8 update
- PR #808 Resolved renamed `d_columns_valids` variable name
- PR #820 CSV Reader: fix the issue where reader adds additional rows when file uses \r\n as a line terminator
- PR #780 CSV Reader: Fix scientific notation parsing and null values for empty quotes
- PR #815 CSV Reader: Fix data parsing when tabs are present in the input CSV file
- PR #850 Fix bug where left joins where the left df has 0 rows causes a crash
- PR #861 Fix memory leak by preserving the boolean mask index
- PR #875 Handle unnamed indexes in to/from arrow functions
- PR #877 Fix ingest of 1 row arrow tables in from arrow function
- PR #876 Added missing `<type_traits>` include
- PR #889 Deleted test_rmm.py which has now moved to RMM repo
- PR #866 Merge v0.5.1 numpy ABI hotfix into 0.6
- PR #917 value_counts return int type on empty columns
- PR #611 Renamed `gdf_reduce_optimal_output_size()` -> `gdf_reduction_get_intermediate_output_size()`
- PR #923 fix index for negative slicing for cudf dataframe and series
- PR #927 CSV Reader: Fix category GDF_CATEGORY hashes not being computed properly
- PR #921 CSV Reader: Fix parsing errors with delim_whitespace, quotations in the header row, unnamed columns
- PR #933 Fix handling objects of all nulls in series creation
- PR #940 CSV Reader: Fix an issue where the last data row is missing when using byte_range
- PR #945 CSV Reader: Fix incorrect datetime64 when milliseconds or space separator are used
- PR #959 Groupby: Problem with column name lookup
- PR #950 Converting dataframe/recarry with non-contiguous arrays
- PR #963 CSV Reader: Fix another issue with missing data rows when using byte_range
- PR #999 Fix 0 sized kernel launches and empty sort_index exception
- PR #993 Fix dtype in selecting 0 rows from objects
- PR #1009 Fix performance regression in `to_pandas` method on DataFrame
- PR #1008 Remove custom dask communication approach
- PR #1001 CSV Reader: Fix a memory access error when reading a large (>2GB) file with date columns
- PR #1019 Binary Ops: Fix error when one input column has null mask but other doesn't
- PR #1014 CSV Reader: Fix false positives in bool value detection
- PR #1034 CSV Reader: Fix parsing floating point precision and leading zero exponents
- PR #1044 CSV Reader: Fix a segfault when byte range aligns with a page
- PR #1058 Added support for `DataFrame.loc[scalar]`
- PR #1060 Fix column creation with all valid nan values
- PR #1073 CSV Reader: Fix an issue where a column name includes the return character
- PR #1090 Updating Doxygen Comments
- PR #1080 Fix dtypes returned from loc / iloc because of lists
- PR #1102 CSV Reader: Minor fixes and memory usage improvements
- PR #1174: Fix release script typo
- PR #1137 Add prebuild script for CI
- PR #1118 Enhanced the `DataFrame.from_records()` feature
- PR #1129 Fix join performance with index parameter from using numpy array
- PR #1145 Issue with .agg call on multi-column dataframes
- PR #908 Some testing code cleanup
- PR #1167 Fix issue with null_count not being set after inplace fillna()
- PR #1184 Fix iloc performance regression
- PR #1185 Support left_on/right_on and also on=str in merge
- PR #1200 Fix allocating bitmasks with numba instead of rmm in allocate_mask function
- PR #1213 Fix bug with csv reader requesting subset of columns using wrong datatype
- PR #1223 gpuCI: Fix label on rapidsai channel on gpu build scripts
- PR #1242 Add explicit Thrust exec policy to fix NVCATEGORY_TEST segfault on some platforms
- PR #1246 Fix categorical tests that failed due to bad implicit type conversion
- PR #1255 Fix overwriting conda package main label uploads
- PR #1259 Add dlpack includes to pip build


# cuDF 0.5.1 (05 Feb 2019)

## Bug Fixes

- PR #842 Avoid using numpy via cimport to prevent ABI issues in Cython compilation


# cuDF 0.5.0 (28 Jan 2019)

## New Features

- PR #722 Add bzip2 decompression support to `read_csv()`
- PR #693 add ZLIB-based GZIP/ZIP support to `read_csv_strings()`
- PR #411 added null support to gdf_order_by (new API) and cudf_table::sort
- PR #525 Added GitHub Issue templates for bugs, documentation, new features, and questions
- PR #501 CSV Reader: Add support for user-specified decimal point and thousands separator to read_csv_strings()
- PR #455 CSV Reader: Add support for user-specified decimal point and thousands separator to read_csv()
- PR #439 add `DataFrame.drop` method similar to pandas
- PR #356 add `DataFrame.transpose` method and `DataFrame.T` property similar to pandas
- PR #505 CSV Reader: Add support for user-specified boolean values
- PR #350 Implemented Series replace function
- PR #490 Added print_env.sh script to gather relevant environment details when reporting cuDF issues
- PR #474 add ZLIB-based GZIP/ZIP support to `read_csv()`
- PR #547 Added melt similar to `pandas.melt()`
- PR #491 Add CI test script to check for updates to CHANGELOG.md in PRs
- PR #550 Add CI test script to check for style issues in PRs
- PR #558 Add CI scripts for cpu-based conda and gpu-based test builds
- PR #524 Add Boolean Indexing
- PR #564 Update python `sort_values` method to use updated libcudf `gdf_order_by` API
- PR #509 CSV Reader: Input CSV file can now be passed in as a text or a binary buffer
- PR #607 Add `__iter__` and iteritems to DataFrame class
- PR #643 added a new api gdf_replace_nulls that allows a user to replace nulls in a column

## Improvements

- PR #426 Removed sort-based groupby and refactored existing groupby APIs. Also improves C++/CUDA compile time.
- PR #461 Add `CUDF_HOME` variable in README.md to replace relative pathing.
- PR #472 RMM: Created centralized rmm::device_vector alias and rmm::exec_policy
- PR #500 Improved the concurrent hash map class to support partitioned (multi-pass) hash table building.
- PR #454 Improve CSV reader docs and examples
- PR #465 Added templated C++ API for RMM to avoid explicit cast to `void**`
- PR #513 `.gitignore` tweaks
- PR #521 Add `assert_eq` function for testing
- PR #502 Simplify Dockerfile for local dev, eliminate old conda/pip envs
- PR #549 Adds `-rdynamic` compiler flag to nvcc for Debug builds
- PR #472 RMM: Created centralized rmm::device_vector alias and rmm::exec_policy
- PR #577 Added external C++ API for scatter/gather functions
- PR #500 Improved the concurrent hash map class to support partitioned (multi-pass) hash table building
- PR #583 Updated `gdf_size_type` to `int`
- PR #500 Improved the concurrent hash map class to support partitioned (multi-pass) hash table building
- PR #617 Added .dockerignore file. Prevents adding stale cmake cache files to the docker container
- PR #658 Reduced `JOIN_TEST` time by isolating overflow test of hash table size computation
- PR #664 Added Debuging instructions to README
- PR #651 Remove noqa marks in `__init__.py` files
- PR #671 CSV Reader: uncompressed buffer input can be parsed without explicitly specifying compression as None
- PR #684 Make RMM a submodule
- PR #718 Ensure sum, product, min, max methods pandas compatibility on empty datasets
- PR #720 Refactored Index classes to make them more Pandas-like, added CategoricalIndex
- PR #749 Improve to_arrow and from_arrow Pandas compatibility
- PR #766 Remove TravisCI references, remove unused variables from CMake, fix ARROW_VERSION in Cmake
- PR #773 Add build-args back to Dockerfile and handle dependencies based on environment yml file
- PR #781 Move thirdparty submodules to root and symlink in /cpp
- PR #843 Fix broken cudf/python API examples, add new methods to the API index

## Bug Fixes

- PR #569 CSV Reader: Fix days being off-by-one when parsing some dates
- PR #531 CSV Reader: Fix incorrect parsing of quoted numbers
- PR #465 Added templated C++ API for RMM to avoid explicit cast to `void**`
- PR #473 Added missing <random> include
- PR #478 CSV Reader: Add api support for auto column detection, header, mangle_dupe_cols, usecols
- PR #495 Updated README to correct where cffi pytest should be executed
- PR #501 Fix the intermittent segfault caused by the `thousands` and `compression` parameters in the csv reader
- PR #502 Simplify Dockerfile for local dev, eliminate old conda/pip envs
- PR #512 fix bug for `on` parameter in `DataFrame.merge` to allow for None or single column name
- PR #511 Updated python/cudf/bindings/join.pyx to fix cudf merge printing out dtypes
- PR #513 `.gitignore` tweaks
- PR #521 Add `assert_eq` function for testing
- PR #537 Fix CMAKE_CUDA_STANDARD_REQURIED typo in CMakeLists.txt
- PR #447 Fix silent failure in initializing DataFrame from generator
- PR #545 Temporarily disable csv reader thousands test to prevent segfault (test re-enabled in PR #501)
- PR #559 Fix Assertion error while using `applymap` to change the output dtype
- PR #575 Update `print_env.sh` script to better handle missing commands
- PR #612 Prevent an exception from occuring with true division on integer series.
- PR #630 Fix deprecation warning for `pd.core.common.is_categorical_dtype`
- PR #622 Fix Series.append() behaviour when appending values with different numeric dtype
- PR #603 Fix error while creating an empty column using None.
- PR #673 Fix array of strings not being caught in from_pandas
- PR #644 Fix return type and column support of dataframe.quantile()
- PR #634 Fix create `DataFrame.from_pandas()` with numeric column names
- PR #654 Add resolution check for GDF_TIMESTAMP in Join
- PR #648 Enforce one-to-one copy required when using `numba>=0.42.0`
- PR #645 Fix cmake build type handling not setting debug options when CMAKE_BUILD_TYPE=="Debug"
- PR #669 Fix GIL deadlock when launching multiple python threads that make Cython calls
- PR #665 Reworked the hash map to add a way to report the destination partition for a key
- PR #670 CMAKE: Fix env include path taking precedence over libcudf source headers
- PR #674 Check for gdf supported column types
- PR #677 Fix 'gdf_csv_test_Dates' gtest failure due to missing nrows parameter
- PR #604 Fix the parsing errors while reading a csv file using `sep` instead of `delimiter`.
- PR #686 Fix converting nulls to NaT values when converting Series to Pandas/Numpy
- PR #689 CSV Reader: Fix behavior with skiprows+header to match pandas implementation
- PR #691 Fixes Join on empty input DFs
- PR #706 CSV Reader: Fix broken dtype inference when whitespace is in data
- PR #717 CSV reader: fix behavior when parsing a csv file with no data rows
- PR #724 CSV Reader: fix build issue due to parameter type mismatch in a std::max call
- PR #734 Prevents reading undefined memory in gpu_expand_mask_bits numba kernel
- PR #747 CSV Reader: fix an issue where CUDA allocations fail with some large input files
- PR #750 Fix race condition for handling NVStrings in CMake
- PR #719 Fix merge column ordering
- PR #770 Fix issue where RMM submodule pointed to wrong branch and pin other to correct branches
- PR #778 Fix hard coded ABI off setting
- PR #784 Update RMM submodule commit-ish and pip paths
- PR #794 Update `rmm::exec_policy` usage to fix segmentation faults when used as temprory allocator.
- PR #800 Point git submodules to branches of forks instead of exact commits


# cuDF 0.4.0 (05 Dec 2018)

## New Features

- PR #398 add pandas-compatible `DataFrame.shape()` and `Series.shape()`
- PR #394 New documentation feature "10 Minutes to cuDF"
- PR #361 CSV Reader: Add support for strings with delimiters

## Improvements

 - PR #436 Improvements for type_dispatcher and wrapper structs
 - PR #429 Add CHANGELOG.md (this file)
 - PR #266 use faster CUDA-accelerated DataFrame column/Series concatenation.
 - PR #379 new C++ `type_dispatcher` reduces code complexity in supporting many data types.
 - PR #349 Improve performance for creating columns from memoryview objects
 - PR #445 Update reductions to use type_dispatcher. Adds integer types support to sum_of_squares.
 - PR #448 Improve installation instructions in README.md
 - PR #456 Change default CMake build to Release, and added option for disabling compilation of tests

## Bug Fixes

 - PR #444 Fix csv_test CUDA too many resources requested fail.
 - PR #396 added missing output buffer in validity tests for groupbys.
 - PR #408 Dockerfile updates for source reorganization
 - PR #437 Add cffi to Dockerfile conda env, fixes "cannot import name 'librmm'"
 - PR #417 Fix `map_test` failure with CUDA 10
 - PR #414 Fix CMake installation include file paths
 - PR #418 Properly cast string dtypes to programmatic dtypes when instantiating columns
 - PR #427 Fix and tests for Concatenation illegal memory access with nulls


# cuDF 0.3.0 (23 Nov 2018)

## New Features

 - PR #336 CSV Reader string support

## Improvements

 - PR #354 source code refactored for better organization. CMake build system overhaul. Beginning of transition to Cython bindings.
 - PR #290 Add support for typecasting to/from datetime dtype
 - PR #323 Add handling pyarrow boolean arrays in input/out, add tests
 - PR #325 GDF_VALIDITY_UNSUPPORTED now returned for algorithms that don't support non-empty valid bitmasks
 - PR #381 Faster InputTooLarge Join test completes in ms rather than minutes.
 - PR #373 .gitignore improvements
 - PR #367 Doc cleanup & examples for DataFrame methods
 - PR #333 Add Rapids Memory Manager documentation
 - PR #321 Rapids Memory Manager adds file/line location logging and convenience macros
 - PR #334 Implement DataFrame `__copy__` and `__deepcopy__`
 - PR #271 Add NVTX ranges to pygdf
 - PR #311 Document system requirements for conda install

## Bug Fixes

 - PR #337 Retain index on `scale()` function
 - PR #344 Fix test failure due to PyArrow 0.11 Boolean handling
 - PR #364 Remove noexcept from managed_allocator;  CMakeLists fix for NVstrings
 - PR #357 Fix bug that made all series be considered booleans for indexing
 - PR #351 replace conda env configuration for developers
 - PRs #346 #360 Fix CSV reading of negative numbers
 - PR #342 Fix CMake to use conda-installed nvstrings
 - PR #341 Preserve categorical dtype after groupby aggregations
 - PR #315 ReadTheDocs build update to fix missing libcuda.so
 - PR #320 FIX out-of-bounds access error in reductions.cu
 - PR #319 Fix out-of-bounds memory access in libcudf count_valid_bits
 - PR #303 Fix printing empty dataframe


# cuDF 0.2.0 and cuDF 0.1.0

These were initial releases of cuDF based on previously separate pyGDF and libGDF libraries.<|MERGE_RESOLUTION|>--- conflicted
+++ resolved
@@ -9,7 +9,6 @@
 
 ## Improvements
 
-- PR #3431 Port NVStrings translate to cudf strings column
 - PR #3453 Port NVStrings IPv4 convert functions to cudf strings column
 - PR #3502 ORC reader: add option to read DECIMALs as INT64
 - PR #3461 Add a new overload to allocate_like() that takes explicit type and size params.
@@ -17,12 +16,9 @@
 - PR #3569 Use `np.asarray` in `StringColumn.deserialize`
 - PR #3553 Support Python NoneType in numeric binops
 - PR #3608 Update OPS codeowner group name
-<<<<<<< HEAD
-=======
 - PR #3431 Port NVStrings translate to cudf strings column
 - PR #3587 Merge CHECK_STREAM & CUDA_CHECK_LAST to CHECK_CUDA
 - PR #3402 Define and implement new quantiles APIs
->>>>>>> 289cbf7f
 
 ## Bug Fixes
 
