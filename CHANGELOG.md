--- conflicted
+++ resolved
@@ -7,12 +7,9 @@
 - PR #807 CSV Reader: Add byte_range parameter to specify the range in the input file to be read
 - PR #858 Add series feature hashing support
 - PR #871 CSV Reader: Add support for NA values, including user specified strings
-<<<<<<< HEAD
 - PR #893 Adds Parquet, ORC, Feather, JSON, and HDF5 IO support via Pandas / PyArrow
-=======
 - PR #867 CSV Reader: Add support for ignoring blank lines and comment lines
 - PR #895 Add Series groupby
->>>>>>> 537167cf
 
 ## Improvements
 
