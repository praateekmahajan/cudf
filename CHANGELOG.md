# cuDF 0.7.0 (Date TBD)

## New Features

...

## Improvements

<<<<<<< HEAD
- PR #1149 CSV Reader: Change convertStrToValue() functions to `__device__` only
=======
- PR #1202 Simplify README.md

...
>>>>>>> b8e72d71

## Bug Fixes

...


# cuDF 0.6.0 (Date TBD)

## New Features

- PR #760 Raise `FileNotFoundError` instead of `GDF_FILE_ERROR` in `read_csv` if the file does not exist
- PR #539 Add Python bindings for replace function
- PR #823 Add Doxygen configuration to enable building HTML documentation for libcudf C/C++ API
- PR #807 CSV Reader: Add byte_range parameter to specify the range in the input file to be read
- PR #857 Add Tail method for Series/DataFrame and update Head method to use iloc
- PR #858 Add series feature hashing support
- PR #871 CSV Reader: Add support for NA values, including user specified strings
- PR #893 Adds PyArrow based parquet readers / writers to Python, fix category dtype handling, fix arrow ingest buffer size issues
- PR #867 CSV Reader: Add support for ignoring blank lines and comment lines
- PR #887 Add Series digitize method
- PR #895 Add Series groupby
- PR #898 Add DataFrame.groupby(level=0) support
- PR #920 Add feather, JSON, HDF5 readers / writers from PyArrow / Pandas
- PR #888 CSV Reader: Add prefix parameter for column names, used when parsing without a header
- PR #913 Add DLPack support: convert between cuDF DataFrame and DLTensor
- PR #939 Add ORC reader from PyArrow
- PR #918 Add Series.groupby(level=0) support
- PR #906 Add binary and comparison ops to DataFrame
- PR #958 Support unary and binary ops on indexes
- PR #964 Add `rename` method to `DataFrame`, `Series`, and `Index`
- PR #985 Add `Series.to_frame` method
- PR #985 Add `drop=` keyword to reset_index method
- PR #994 Remove references to pygdf
- PR #990 Add external series groupby support
- PR #988 Add top-level merge function to cuDF
- PR #992 Add comparison binaryops to DateTime columns
- PR #996 Replace relative path imports with absolute paths in tests
- PR #995 CSV Reader: Add index_col parameter to specify the column name or index to be used as row labels
- PR #1004 Add `from_gpu_matrix` method to DataFrame
- PR #997 Add property index setter
- PR #1007 Replace relative path imports with absolute paths in cudf
- PR #1013 select columns with df.columns
- PR #1016 Rename Series.unique_count() to nunique() to match pandas API
- PR #947 Prefixsum to handle nulls and float types
- PR #1029 Remove rest of relative path imports
- PR #1021 Add filtered selection with assignment for Dataframes
- PR #872 Adding NVCategory support to cudf apis
- PR #1052 Add left/right_index and left/right_on keywords to merge
- PR #1091 Add `indicator=` and `suffixes=` keywords to merge
- PR #1107 Add unsupported keywords to Series.fillna
- PR #1032 Add string support to cuDF python
- PR #1136 Removed `gdf_concat`
- PR #1153 Added function for getting the padded allocation size for valid bitmask
- PR #1148 Add cudf.sqrt for dataframes and Series
- PR #1159 Add Python bindings for libcudf dlpack functions
- PR #1155 Add __array_ufunc__ for DataFrame and Series for sqrt
- PR #1168 to_frame for series accepts a name argument

## Improvements

- PR #892 Add support for heterogeneous types in binary ops with JIT
- PR #730 Improve performance of `gdf_table` constructor
- PR #561 Add Doxygen style comments to Join CUDA functions
- PR #813 unified libcudf API functions by replacing gpu_ with gdf_
- PR #822 Add support for `__cuda_array_interface__` for ingest
- PR #756 Consolidate common helper functions from unordered map and multimap
- PR #753 Improve performance of groupby sum and average, especially for cases with few groups.
- PR #836 Add ingest support for arrow chunked arrays in Column, Series, DataFrame creation
- PR #763 Format doxygen comments for csv_read_arg struct
- PR #532 CSV Reader: Use type dispatcher instead of switch block
- PR #694 Unit test utilities improvements
- PR #878 Add better indexing to Groupby
- PR #554 Add `empty` method and `is_monotonic` attribute to `Index`
- PR #1040 Fixed up Doxygen comment tags
- PR #909 CSV Reader: Avoid host->device->host copy for header row data
- PR #916 Improved unit testing and error checking for `gdf_column_concat`
- PR #941 Replace `numpy` call in `Series.hash_encode` with `numba`
- PR #942 Added increment/decrement operators for wrapper types
- PR #943 Updated `count_nonzero_mask` to return `num_rows` when the mask is null
- PR #952 Added trait to map C++ type to `gdf_dtype`
- PR #966 Updated RMM submodule.
- PR #998 Add IO reader/writer modules to API docs, fix for missing cudf.Series docs
- PR #1017 concatenate along columns for Series and DataFrames
- PR #1002 Support indexing a dataframe with another boolean dataframe
- PR #1018 Better concatenation for Series and Dataframes
- PR #1036 Use Numpydoc style docstrings
- PR #1047 Adding gdf_dtype_extra_info to gdf_column_view_augmented
- PR #1054 Added default ctor to SerialTrieNode to overcome Thrust issue in CentOS7 + CUDA10
- PR #1024 CSV Reader: Add support for hexadecimal integers in integral-type columns
- PR #1033 Update `fillna()` to use libcudf function `gdf_replace_nulls`
- PR #1066 Added inplace assignment for columns and select_dtypes for dataframes
- PR #1026 CSV Reader: Change the meaning and type of the quoting parameter to match Pandas
- PR #1100 Adds `CUDF_EXPECTS` error-checking macro
- PR #1092 Fix select_dtype docstring
- PR #1111 Added cudf::table
- PR #1108 Sorting for datetime columns
- PR #1120 Return a `Series` (not a `Column`) from `Series.cat.set_categories()`
- PR #1128 CSV Reader: The last data row does not need to be line terminated
- PR #1183 Bump Arrow version to 0.12.1
- PR #1208 Default to CXX11_ABI=ON

## Bug Fixes

- PR #821 Fix flake8 issues revealed by flake8 update
- PR #808 Resolved renamed `d_columns_valids` variable name
- PR #820 CSV Reader: fix the issue where reader adds additional rows when file uses \r\n as a line terminator
- PR #780 CSV Reader: Fix scientific notation parsing and null values for empty quotes
- PR #815 CSV Reader: Fix data parsing when tabs are present in the input CSV file
- PR #850 Fix bug where left joins where the left df has 0 rows causes a crash
- PR #861 Fix memory leak by preserving the boolean mask index
- PR #875 Handle unnamed indexes in to/from arrow functions
- PR #877 Fix ingest of 1 row arrow tables in from arrow function
- PR #876 Added missing `<type_traits>` include
- PR #889 Deleted test_rmm.py which has now moved to RMM repo
- PR #866 Merge v0.5.1 numpy ABI hotfix into 0.6
- PR #917 value_counts return int type on empty columns
- PR #611 Renamed `gdf_reduce_optimal_output_size()` -> `gdf_reduction_get_intermediate_output_size()`
- PR #923 fix index for negative slicing for cudf dataframe and series
- PR #927 CSV Reader: Fix category GDF_CATEGORY hashes not being computed properly
- PR #921 CSV Reader: Fix parsing errors with delim_whitespace, quotations in the header row, unnamed columns
- PR #933 Fix handling objects of all nulls in series creation
- PR #940 CSV Reader: Fix an issue where the last data row is missing when using byte_range
- PR #945 CSV Reader: Fix incorrect datetime64 when milliseconds or space separator are used
- PR #959 Groupby: Problem with column name lookup
- PR #950 Converting dataframe/recarry with non-contiguous arrays
- PR #963 CSV Reader: Fix another issue with missing data rows when using byte_range
- PR #999 Fix 0 sized kernel launches and empty sort_index exception
- PR #993 Fix dtype in selecting 0 rows from objects
- PR #1009 Fix performance regression in `to_pandas` method on DataFrame
- PR #1008 Remove custom dask communication approach
- PR #1001 CSV Reader: Fix a memory access error when reading a large (>2GB) file with date columns
- PR #1019 Binary Ops: Fix error when one input column has null mask but other doesn't
- PR #1014 CSV Reader: Fix false positives in bool value detection
- PR #1034 CSV Reader: Fix parsing floating point precision and leading zero exponents
- PR #1044 CSV Reader: Fix a segfault when byte range aligns with a page
- PR #1058 Added support for `DataFrame.loc[scalar]`
- PR #1060 Fix column creation with all valid nan values
- PR #1073 CSV Reader: Fix an issue where a column name includes the return character
- PR #1090 Updating Doxygen Comments
- PR #1080 Fix dtypes returned from loc / iloc because of lists
- PR #1102 CSV Reader: Minor fixes and memory usage improvements
- PR #1174: Fix release script typo
- PR #1137 Add prebuild script for CI
- PR #1118 Enhanced the `DataFrame.from_records()` feature
- PR #1129 Fix join performance with index parameter from using numpy array
- PR #1145 Issue with .agg call on multi-column dataframes
- PR #908 Some testing code cleanup
- PR #1167 Fix issue with null_count not being set after inplace fillna()
- PR #1184 Fix iloc performance regression
- PR #1185 Support left_on/right_on and also on=str in merge
- PR #1200 Fix allocating bitmasks with numba instead of rmm in allocate_mask function


# cuDF 0.5.1 (05 Feb 2019)

## Bug Fixes

- PR #842 Avoid using numpy via cimport to prevent ABI issues in Cython compilation


# cuDF 0.5.0 (28 Jan 2019)

## New Features

- PR #722 Add bzip2 decompression support to `read_csv()`
- PR #693 add ZLIB-based GZIP/ZIP support to `read_csv_strings()`
- PR #411 added null support to gdf_order_by (new API) and cudf_table::sort
- PR #525 Added GitHub Issue templates for bugs, documentation, new features, and questions
- PR #501 CSV Reader: Add support for user-specified decimal point and thousands separator to read_csv_strings()
- PR #455 CSV Reader: Add support for user-specified decimal point and thousands separator to read_csv()
- PR #439 add `DataFrame.drop` method similar to pandas
- PR #356 add `DataFrame.transpose` method and `DataFrame.T` property similar to pandas
- PR #505 CSV Reader: Add support for user-specified boolean values
- PR #350 Implemented Series replace function
- PR #490 Added print_env.sh script to gather relevant environment details when reporting cuDF issues
- PR #474 add ZLIB-based GZIP/ZIP support to `read_csv()`
- PR #547 Added melt similar to `pandas.melt()`
- PR #491 Add CI test script to check for updates to CHANGELOG.md in PRs
- PR #550 Add CI test script to check for style issues in PRs
- PR #558 Add CI scripts for cpu-based conda and gpu-based test builds
- PR #524 Add Boolean Indexing
- PR #564 Update python `sort_values` method to use updated libcudf `gdf_order_by` API
- PR #509 CSV Reader: Input CSV file can now be passed in as a text or a binary buffer
- PR #607 Add `__iter__` and iteritems to DataFrame class
- PR #643 added a new api gdf_replace_nulls that allows a user to replace nulls in a column

## Improvements

- PR #426 Removed sort-based groupby and refactored existing groupby APIs. Also improves C++/CUDA compile time.
- PR #461 Add `CUDF_HOME` variable in README.md to replace relative pathing.
- PR #472 RMM: Created centralized rmm::device_vector alias and rmm::exec_policy
- PR #500 Improved the concurrent hash map class to support partitioned (multi-pass) hash table building.
- PR #454 Improve CSV reader docs and examples
- PR #465 Added templated C++ API for RMM to avoid explicit cast to `void**`
- PR #513 `.gitignore` tweaks
- PR #521 Add `assert_eq` function for testing
- PR #502 Simplify Dockerfile for local dev, eliminate old conda/pip envs
- PR #549 Adds `-rdynamic` compiler flag to nvcc for Debug builds
- PR #472 RMM: Created centralized rmm::device_vector alias and rmm::exec_policy
- PR #577 Added external C++ API for scatter/gather functions
- PR #500 Improved the concurrent hash map class to support partitioned (multi-pass) hash table building
- PR #583 Updated `gdf_size_type` to `int`
- PR #500 Improved the concurrent hash map class to support partitioned (multi-pass) hash table building
- PR #617 Added .dockerignore file. Prevents adding stale cmake cache files to the docker container
- PR #658 Reduced `JOIN_TEST` time by isolating overflow test of hash table size computation
- PR #664 Added Debuging instructions to README
- PR #651 Remove noqa marks in `__init__.py` files
- PR #671 CSV Reader: uncompressed buffer input can be parsed without explicitly specifying compression as None
- PR #684 Make RMM a submodule
- PR #718 Ensure sum, product, min, max methods pandas compatibility on empty datasets
- PR #720 Refactored Index classes to make them more Pandas-like, added CategoricalIndex
- PR #749 Improve to_arrow and from_arrow Pandas compatibility
- PR #766 Remove TravisCI references, remove unused variables from CMake, fix ARROW_VERSION in Cmake
- PR #773 Add build-args back to Dockerfile and handle dependencies based on environment yml file
- PR #781 Move thirdparty submodules to root and symlink in /cpp
- PR #843 Fix broken cudf/python API examples, add new methods to the API index

## Bug Fixes

- PR #569 CSV Reader: Fix days being off-by-one when parsing some dates
- PR #531 CSV Reader: Fix incorrect parsing of quoted numbers
- PR #465 Added templated C++ API for RMM to avoid explicit cast to `void**`
- PR #473 Added missing <random> include
- PR #478 CSV Reader: Add api support for auto column detection, header, mangle_dupe_cols, usecols
- PR #495 Updated README to correct where cffi pytest should be executed
- PR #501 Fix the intermittent segfault caused by the `thousands` and `compression` parameters in the csv reader
- PR #502 Simplify Dockerfile for local dev, eliminate old conda/pip envs
- PR #512 fix bug for `on` parameter in `DataFrame.merge` to allow for None or single column name
- PR #511 Updated python/cudf/bindings/join.pyx to fix cudf merge printing out dtypes
- PR #513 `.gitignore` tweaks
- PR #521 Add `assert_eq` function for testing
- PR #537 Fix CMAKE_CUDA_STANDARD_REQURIED typo in CMakeLists.txt
- PR #447 Fix silent failure in initializing DataFrame from generator
- PR #545 Temporarily disable csv reader thousands test to prevent segfault (test re-enabled in PR #501)
- PR #559 Fix Assertion error while using `applymap` to change the output dtype
- PR #575 Update `print_env.sh` script to better handle missing commands
- PR #612 Prevent an exception from occuring with true division on integer series.
- PR #630 Fix deprecation warning for `pd.core.common.is_categorical_dtype`
- PR #622 Fix Series.append() behaviour when appending values with different numeric dtype
- PR #603 Fix error while creating an empty column using None.
- PR #673 Fix array of strings not being caught in from_pandas
- PR #644 Fix return type and column support of dataframe.quantile()
- PR #634 Fix create `DataFrame.from_pandas()` with numeric column names
- PR #654 Add resolution check for GDF_TIMESTAMP in Join
- PR #648 Enforce one-to-one copy required when using `numba>=0.42.0`
- PR #645 Fix cmake build type handling not setting debug options when CMAKE_BUILD_TYPE=="Debug"
- PR #669 Fix GIL deadlock when launching multiple python threads that make Cython calls
- PR #665 Reworked the hash map to add a way to report the destination partition for a key
- PR #670 CMAKE: Fix env include path taking precedence over libcudf source headers
- PR #674 Check for gdf supported column types
- PR #677 Fix 'gdf_csv_test_Dates' gtest failure due to missing nrows parameter
- PR #604 Fix the parsing errors while reading a csv file using `sep` instead of `delimiter`.
- PR #686 Fix converting nulls to NaT values when converting Series to Pandas/Numpy
- PR #689 CSV Reader: Fix behavior with skiprows+header to match pandas implementation
- PR #691 Fixes Join on empty input DFs
- PR #706 CSV Reader: Fix broken dtype inference when whitespace is in data
- PR #717 CSV reader: fix behavior when parsing a csv file with no data rows
- PR #724 CSV Reader: fix build issue due to parameter type mismatch in a std::max call
- PR #734 Prevents reading undefined memory in gpu_expand_mask_bits numba kernel
- PR #747 CSV Reader: fix an issue where CUDA allocations fail with some large input files
- PR #750 Fix race condition for handling NVStrings in CMake
- PR #719 Fix merge column ordering
- PR #770 Fix issue where RMM submodule pointed to wrong branch and pin other to correct branches
- PR #778 Fix hard coded ABI off setting
- PR #784 Update RMM submodule commit-ish and pip paths
- PR #794 Update `rmm::exec_policy` usage to fix segmentation faults when used as temprory allocator.
- PR #800 Point git submodules to branches of forks instead of exact commits


# cuDF 0.4.0 (05 Dec 2018)

## New Features

- PR #398 add pandas-compatible `DataFrame.shape()` and `Series.shape()`
- PR #394 New documentation feature "10 Minutes to cuDF"
- PR #361 CSV Reader: Add support for strings with delimiters

## Improvements

 - PR #436 Improvements for type_dispatcher and wrapper structs
 - PR #429 Add CHANGELOG.md (this file)
 - PR #266 use faster CUDA-accelerated DataFrame column/Series concatenation.
 - PR #379 new C++ `type_dispatcher` reduces code complexity in supporting many data types.
 - PR #349 Improve performance for creating columns from memoryview objects
 - PR #445 Update reductions to use type_dispatcher. Adds integer types support to sum_of_squares.
 - PR #448 Improve installation instructions in README.md
 - PR #456 Change default CMake build to Release, and added option for disabling compilation of tests

## Bug Fixes

 - PR #444 Fix csv_test CUDA too many resources requested fail.
 - PR #396 added missing output buffer in validity tests for groupbys.
 - PR #408 Dockerfile updates for source reorganization
 - PR #437 Add cffi to Dockerfile conda env, fixes "cannot import name 'librmm'"
 - PR #417 Fix `map_test` failure with CUDA 10
 - PR #414 Fix CMake installation include file paths
 - PR #418 Properly cast string dtypes to programmatic dtypes when instantiating columns
 - PR #427 Fix and tests for Concatenation illegal memory access with nulls


# cuDF 0.3.0 (23 Nov 2018)

## New Features

 - PR #336 CSV Reader string support

## Improvements

 - PR #354 source code refactored for better organization. CMake build system overhaul. Beginning of transition to Cython bindings.
 - PR #290 Add support for typecasting to/from datetime dtype
 - PR #323 Add handling pyarrow boolean arrays in input/out, add tests
 - PR #325 GDF_VALIDITY_UNSUPPORTED now returned for algorithms that don't support non-empty valid bitmasks
 - PR #381 Faster InputTooLarge Join test completes in ms rather than minutes.
 - PR #373 .gitignore improvements
 - PR #367 Doc cleanup & examples for DataFrame methods
 - PR #333 Add Rapids Memory Manager documentation
 - PR #321 Rapids Memory Manager adds file/line location logging and convenience macros
 - PR #334 Implement DataFrame `__copy__` and `__deepcopy__`
 - PR #271 Add NVTX ranges to pygdf
 - PR #311 Document system requirements for conda install

## Bug Fixes

 - PR #337 Retain index on `scale()` function
 - PR #344 Fix test failure due to PyArrow 0.11 Boolean handling
 - PR #364 Remove noexcept from managed_allocator;  CMakeLists fix for NVstrings
 - PR #357 Fix bug that made all series be considered booleans for indexing
 - PR #351 replace conda env configuration for developers
 - PRs #346 #360 Fix CSV reading of negative numbers
 - PR #342 Fix CMake to use conda-installed nvstrings
 - PR #341 Preserve categorical dtype after groupby aggregations
 - PR #315 ReadTheDocs build update to fix missing libcuda.so
 - PR #320 FIX out-of-bounds access error in reductions.cu
 - PR #319 Fix out-of-bounds memory access in libcudf count_valid_bits
 - PR #303 Fix printing empty dataframe


# cuDF 0.2.0 and cuDF 0.1.0

These were initial releases of cuDF based on previously separate pyGDF and libGDF libraries.
<|MERGE_RESOLUTION|>--- conflicted
+++ resolved
@@ -6,13 +6,8 @@
 
 ## Improvements
 
-<<<<<<< HEAD
+- PR #1202 Simplify README.md
 - PR #1149 CSV Reader: Change convertStrToValue() functions to `__device__` only
-=======
-- PR #1202 Simplify README.md
-
-...
->>>>>>> b8e72d71
 
 ## Bug Fixes
 
