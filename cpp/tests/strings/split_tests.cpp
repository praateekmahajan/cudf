--- conflicted
+++ resolved
@@ -28,10 +28,6 @@
 #include <tests/utilities/table_utilities.hpp>
 
 #include <vector>
-<<<<<<< HEAD
-
-=======
->>>>>>> 1e7640a9
 
 struct StringsSplitTest : public cudf::test::BaseFixture {
 };
