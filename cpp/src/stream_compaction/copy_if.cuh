/*
 * Copyright (c) 2019, NVIDIA CORPORATION.
 *
 * Licensed under the Apache License, Version 2.0 (the "License");
 * you may not use this file except in compliance with the License.
 * You may obtain a copy of the License at
 *
 *     http://www.apache.org/licenses/LICENSE-2.0
 *
 * Unless required by applicable law or agreed to in writing, software
 * distributed under the License is distributed on an "AS IS" BASIS,
 * WITHOUT WARRANTIES OR CONDITIONS OF ANY KIND, either express or implied.
 * See the License for the specific language governing permissions and
 * limitations under the License.
 */

#include <cudf/cudf.h>
#include <cudf/types.hpp>
#include <cudf/copying.hpp>
#include <cudf/stream_compaction.hpp>

#include <bitmask/legacy/bit_mask.cuh>
#include <table/device_table.cuh>

#include <utilities/device_atomics.cuh>
#include <utilities/cudf_utils.h>
#include <utilities/error_utils.hpp>
#include <utilities/type_dispatcher.hpp>
#include <utilities/wrapper_types.hpp>
#include <utilities/cuda_utils.hpp>

#include <utilities/column_utils.hpp>
#include <string/nvcategory_util.hpp>

#include <rmm/thrust_rmm_allocator.h>

#include <cub/cub.cuh>
#include <algorithm>

using bit_mask::bit_mask_t;

namespace {

static constexpr int warp_size = 32;

// Compute the count of elements that pass the mask within each block
template <typename Filter, int block_size, int per_thread>
__global__ void compute_block_counts(gdf_size_type  * __restrict__ block_counts,
                                     Filter filter)
{
  int tid = threadIdx.x + per_thread * block_size * blockIdx.x;
  int count = 0;

  for (int i = 0; i < per_thread; i++) {
    count += __syncthreads_count(filter(tid));
    tid += block_size;
  }

  if (threadIdx.x == 0) block_counts[blockIdx.x] = count;
}

// Compute the exclusive prefix sum of each thread's mask value within each block
template <int block_size>
__device__ gdf_index_type block_scan_mask(bool mask_true, 
                                          gdf_index_type &block_sum)
{
  int offset = 0;

  using BlockScan = cub::BlockScan<gdf_size_type, block_size>;
  __shared__ typename BlockScan::TempStorage temp_storage;
  BlockScan(temp_storage).ExclusiveSum(mask_true, offset, block_sum);
  
  return offset;
}


// This kernel scatters data and validity mask of a column based on the 
// scan of the boolean mask. The block offsets for the scan are already computed.
// Just compute the scan of the mask in each block and add it to the block's
// output offset. This is the output index of each element. Scattering
// the valid mask is not as easy, because each thread is only responsible for
// one bit. Warp-level processing (ballot) makes this simpler.
// To make scattering efficient, we "coalesce" the block's scattered data and 
// valids in shared memory, and then write from shared memory to global memory
// in a contiguous manner.
// The has_validity template parameter specializes this kernel for the 
// non-nullable case for performance without writing another kernel.
//
// Note: `filter` is expected to return false if the index is out of bounds.
template <typename T, typename Filter, 
          int block_size, int per_thread, bool has_validity>
__launch_bounds__(block_size, 2048/block_size)
__global__ void scatter_kernel(T* __restrict__ output_data,
                               bit_mask_t * __restrict__ output_valid,
                               gdf_size_type * output_null_count,
                               T const * __restrict__ input_data,
                               bit_mask_t const * __restrict__ input_valid,
                               gdf_size_type  * __restrict__ block_offsets,
                               Filter filter)
{
  static_assert(block_size <= 1024, "Maximum thread block size exceeded");

  int tid = threadIdx.x + per_thread * block_size * blockIdx.x;
  gdf_size_type block_offset = block_offsets[blockIdx.x];
  
  // one extra warp worth in case the block is not aligned
  __shared__ bool temp_valids[has_validity ? block_size+warp_size : 1];
  __shared__ T    temp_data[block_size];
  
  // Note that since the maximum gridDim.x on all supported GPUs is as big as
  // gdf_size_type, this loop is sufficient to cover our maximum column size
  // regardless of the value of block_size and per_thread.
  for (int i = 0; i < per_thread; i++) {
    bool mask_true = filter(tid);

    // get output location using a scan of the mask result
    gdf_index_type block_sum = 0;
    const gdf_index_type local_index = block_scan_mask<block_size>(mask_true,
                                                                   block_sum);

    if (has_validity) {
      temp_valids[threadIdx.x] = false; // init shared memory
      if (threadIdx.x < warp_size) temp_valids[block_size + threadIdx.x] = false;
      __syncthreads(); // wait for init
    }

    if (mask_true) {
      temp_data[local_index] = input_data[tid]; // scatter data to shared

      // scatter validity mask to shared memory
      if (has_validity && bit_mask::is_valid(input_valid, tid)) {
        // determine aligned offset for this warp's output
        const gdf_size_type aligned_offset = block_offset % warp_size;
        temp_valids[local_index + aligned_offset] = true;
      }
    }

    // each warp shares its total valid count to shared memory to ease
    // computing the total number of valid / non-null elements written out.
    // note maximum block size is limited to 1024 by this, but that's OK
    __shared__ uint32_t warp_valid_counts[has_validity ? warp_size : 1];
    if (has_validity && threadIdx.x < warp_size) warp_valid_counts[threadIdx.x] = 0;

    __syncthreads(); // wait for shared data and validity mask to be complete

    // Copy output data coalesced from shared to global
    if (threadIdx.x < block_sum)
      output_data[block_offset + threadIdx.x] = temp_data[threadIdx.x];

    if (has_validity) {
      // Since the valid bools are contiguous in shared memory now, we can use
      // __popc to combine them into a single mask element.
      // Then, most mask elements can be directly copied from shared to global
      // memory. Only the first and last 32-bit mask elements of each block must
      // use an atomicOr, because these are where other blocks may overlap.

      constexpr int num_warps = block_size / warp_size;
      const int last_warp = block_sum / warp_size;
      const int wid = threadIdx.x / warp_size;
      const int lane = threadIdx.x % warp_size;

      if (block_sum > 0 && wid <= last_warp) {
        int valid_index = (block_offset / warp_size) + wid;

        // compute the valid mask for this warp
        uint32_t valid_warp = __ballot_sync(0xffffffff, temp_valids[threadIdx.x]);

        if (lane == 0 && valid_warp != 0) {
          warp_valid_counts[wid] = __popc(valid_warp);
          if (wid > 0 && wid < last_warp)
            output_valid[valid_index] = valid_warp;
          else {
            atomicOr(&output_valid[valid_index], valid_warp);
          }
        }

        // if the block is full and not aligned then we have one more warp to cover
        if ((wid == 0) && (last_warp == num_warps)) {
          uint32_t valid_warp =
            __ballot_sync(0xffffffff, temp_valids[block_size + threadIdx.x]);
          if (lane == 0 && valid_warp != 0) {
            warp_valid_counts[wid] += __popc(valid_warp);
            atomicOr(&output_valid[valid_index + num_warps], valid_warp);
          }
        }
      }

      __syncthreads(); // wait for warp_valid_counts to be ready

      // Compute total null_count for this block and add it to global count
      if (threadIdx.x < warp_size) {
        uint32_t my_valid_count = warp_valid_counts[threadIdx.x];

        __shared__ typename cub::WarpReduce<uint32_t>::TempStorage temp_storage;
        
        uint32_t block_valid_count =
          cub::WarpReduce<uint32_t>(temp_storage).Sum(my_valid_count);
        
        if (lane == 0) { // one thread computes and adds to null count
          atomicAdd(output_null_count, block_sum - block_valid_count);
        }
      }
    }

    block_offset += block_sum;
    tid += block_size;
  }
}

// Dispatch functor which performs the scatter
template <typename Filter, int block_size, int per_thread>
struct scatter_functor
{
  template <typename T>
  void operator()(gdf_column & output_column,
                  gdf_column const & input_column,
                  gdf_size_type  *block_offsets,
                  Filter filter,
                  cudaStream_t stream = 0) {
    cudf::util::cuda::grid_config_1d grid{input_column.size,
                                          block_size, per_thread};
    
    bool has_valid = cudf::is_nullable(input_column);

    auto scatter = (has_valid) ?
      scatter_kernel<T, Filter, block_size, per_thread, true> :
      scatter_kernel<T, Filter, block_size, per_thread, false>;

    gdf_size_type *null_count = nullptr;
    if (has_valid) {
      RMM_ALLOC(&null_count, sizeof(gdf_size_type), stream);
      CUDA_TRY(cudaMemsetAsync(null_count, 0, sizeof(gdf_size_type), stream));
    }

    bit_mask_t * __restrict__ output_valid =
      reinterpret_cast<bit_mask_t*>(output_column.valid);
    bit_mask_t const * __restrict__ input_valid =
      reinterpret_cast<bit_mask_t*>(input_column.valid);

    scatter<<<grid.num_blocks, block_size, 0, stream>>>
      (static_cast<T*>(output_column.data), output_valid, null_count,
       static_cast<T const*>(input_column.data), input_valid,
       block_offsets, filter);

    if (has_valid) {
      CUDA_TRY(cudaMemcpyAsync(&output_column.null_count, null_count,
                               sizeof(gdf_size_type), cudaMemcpyDefault, stream));
      RMM_FREE(null_count, stream);
    }
  }
};

// Computes the output size of apply_boolean_mask, which is the sum of the
// last block's offset and the last block's pass count
gdf_size_type get_output_size(gdf_size_type * block_counts,
                              gdf_size_type * block_offsets,
                              gdf_size_type num_blocks,
                              cudaStream_t stream = 0)
{
  gdf_size_type last_block_count = 0;
  cudaMemcpyAsync(&last_block_count, &block_counts[num_blocks - 1],
                  sizeof(gdf_size_type), cudaMemcpyDefault, stream);
  gdf_size_type last_block_offset = 0;
  if (num_blocks > 1)
    cudaMemcpyAsync(&last_block_offset, &block_offsets[num_blocks - 1],
                    sizeof(gdf_size_type), cudaMemcpyDefault, stream);
  cudaStreamSynchronize(stream);
  return last_block_count + last_block_offset;
}

} // namespace anonymous

namespace cudf {

namespace detail {

/*
 * @brief Filters a column using a Filter function object
 * 
 * @p filter must be a functor or lambda with the following signature:
 * __device__ bool operator()(gdf_index_type i);
 * It return true if element i of @p input should be copied, false otherwise.
 *
 * @tparam Filter the filter functor type
 * @param[in] input The column to filter-copy
 * @param[in] filter A function object that takes an index and returns a bool
 * @return The filter-copied result column
 */
template <typename Filter>
table copy_if(table const &input, Filter filter, cudaStream_t stream = 0) {
  /*  * High Level Algorithm: First, compute a `scatter_map` from the boolean_mask 
  * that scatters input[i] if boolean_mask[i] is non-null and "true". This is 
  * simply an exclusive scan of the mask. Second, use the `scatter_map` to
  * scatter elements from the `input` column into the `output` column.
  * 
  * Slightly more complicated for performance reasons: we first compute the 
  * per-block count of passed elements, then scan that, and perform the
  * intra-block scan inside the kernel that scatters the output
  */
  // no error for empty input, just return empty output
  if (0 == input.num_rows() || 0 == input.num_columns()) 
    return empty_like(input);
  
  CUDF_EXPECTS(std::all_of(input.begin(), input.end(), 
                [](gdf_column const* c) { return c->data != nullptr; }), 
               "Null input data"); // nonzero size but null

  constexpr int block_size = 256;
  constexpr int per_thread = 32;
  cudf::util::cuda::grid_config_1d grid{input.num_rows(), block_size, per_thread};

  // allocate temp storage for block counts and offsets
  // TODO: use an uninitialized buffer to avoid the initialization kernel
  rmm::device_vector<gdf_size_type> temp_counts(2 * grid.num_blocks);
  gdf_size_type *block_counts = thrust::raw_pointer_cast(temp_counts.data());
  gdf_size_type *block_offsets = block_counts + grid.num_blocks;

  // 1. Find the count of elements in each block that "pass" the mask
  compute_block_counts<Filter, block_size, per_thread>
    <<<grid.num_blocks, block_size, 0, stream>>>(block_counts, filter);

  CHECK_STREAM(stream);

  // 2. Find the offset for each block's output using a scan of block counts
  if (grid.num_blocks > 1) {
    // Determine and allocate temporary device storage
    void *d_temp_storage = nullptr;
    size_t temp_storage_bytes = 0;
    cub::DeviceScan::ExclusiveSum(d_temp_storage, temp_storage_bytes,
                                  block_counts, block_offsets,
                                  grid.num_blocks, stream);
    RMM_ALLOC(&d_temp_storage, temp_storage_bytes, stream);

    // Run exclusive prefix sum
    cub::DeviceScan::ExclusiveSum(d_temp_storage, temp_storage_bytes,
                                  block_counts, block_offsets,
                                  grid.num_blocks, stream);
    RMM_FREE(d_temp_storage, stream);
  }
  else {
    cudaMemsetAsync(block_offsets, 0, grid.num_blocks * sizeof(gdf_size_type),
                    stream);
  }

  CHECK_STREAM(stream);
  
  // 3. compute the output size from the last block's offset + count
  gdf_size_type output_size = 
    get_output_size(block_counts, block_offsets, grid.num_blocks, stream);

<<<<<<< HEAD
  if (output_size == input.num_rows()) {
    return cudf::copy(input);
  }
  else if (output_size > 0) {
    // Allocate/initialize output columns
    table output = cudf::allocate_like(input, output_size, true, stream);
=======
  table output;

  if (output_size == input.num_rows()) {
    output = cudf::copy(input);
  }
  else if (output_size > 0) {
    // Allocate/initialize output columns
    output = cudf::allocate_like(input, output_size, true, stream);
>>>>>>> 8e3d5703

    // 4. Scatter the output data and valid mask
    for (int col = 0; col < input.num_columns(); col++) {
      cudf::type_dispatcher(output.get_column(col)->dtype,
                            scatter_functor<Filter, block_size, per_thread>{},
                            *output.get_column(col), *input.get_column(col), 
                            block_offsets, filter, stream);
    }
<<<<<<< HEAD

    CHECK_STREAM(stream);

    nvcategory_gather_table(input, output);
    return output;
  }
  return empty_like(input);
}

/*
 * @brief Filters a column using a Filter function object
 * 
 * @p filter must be a functor or lambda with the following signature:
 * __device__ bool operator()(gdf_index_type i);
 * It returns true if element i of @p input should be copied, false otherwise.
 * 
 * @note: filter must return false if its input i is out of bounds for any 
 * memory accesses, therefore it is expected to know the bounds of any 
 * arrays it uses internally.
 *
 * @tparam Filter the filter functor type
 * @param[in] input The column to filter-copy
 * @param[in] filter A function object that takes an index and returns a bool
 * @return The filter-copied result column
 */
template <typename Filter>
gdf_column copy_if(gdf_column const &input, Filter filter,
                   cudaStream_t stream = 0)
{
  // convert column to table
  gdf_column * cols[1];
  cols[0] = const_cast<gdf_column*>(&input);
  const table input_table(cols, 1);
  table output_table = copy_if(input_table, filter, stream);
  gdf_column * out = output_table.get_column(0);
    
  // synchronize nvcategory after filtering
  if (out->dtype == GDF_STRING_CATEGORY) {
    CUDF_EXPECTS(
    GDF_SUCCESS ==
      nvcategory_gather(out,
                        static_cast<NVCategory *>(input.dtype_info.category)),
      "could not set nvcategory");
  }
  return *out;
=======
  }
  else {
    output = empty_like(input);
  }
  
  CHECK_STREAM(stream);

  gdf_error err = nvcategory_gather_table(input, output);
  CHECK_STREAM(0);
  CUDF_EXPECTS(err == GDF_SUCCESS, "Error updating nvcategory in copy_if");
  return output;
>>>>>>> 8e3d5703
}

/*
 * @brief Filters a column using a Filter function object
 * 
 * @p filter must be a functor or lambda with the following signature:
 * __device__ bool operator()(gdf_index_type i);
 * It returns true if element i of @p input should be copied, false otherwise.
 * 
 * @note: filter must return false if its input i is out of bounds for any 
 * memory accesses, therefore it is expected to know the bounds of any 
 * arrays it uses internally.
 *
 * @tparam Filter the filter functor type
 * @param[in] input The column to filter-copy
 * @param[in] filter A function object that takes an index and returns a bool
 * @return The filter-copied result column
 */
template <typename Filter>
gdf_column copy_if(gdf_column const &input, Filter filter,
                   cudaStream_t stream = 0)
{
  // convert column to table
  gdf_column * cols[1];
  cols[0] = const_cast<gdf_column*>(&input);
  const table input_table(cols, 1);
  table output_table = copy_if(input_table, filter, stream);
  return *output_table.get_column(0);
}

} // namespace detail

}  // namespace cudf<|MERGE_RESOLUTION|>--- conflicted
+++ resolved
@@ -348,14 +348,6 @@
   gdf_size_type output_size = 
     get_output_size(block_counts, block_offsets, grid.num_blocks, stream);
 
-<<<<<<< HEAD
-  if (output_size == input.num_rows()) {
-    return cudf::copy(input);
-  }
-  else if (output_size > 0) {
-    // Allocate/initialize output columns
-    table output = cudf::allocate_like(input, output_size, true, stream);
-=======
   table output;
 
   if (output_size == input.num_rows()) {
@@ -364,7 +356,6 @@
   else if (output_size > 0) {
     // Allocate/initialize output columns
     output = cudf::allocate_like(input, output_size, true, stream);
->>>>>>> 8e3d5703
 
     // 4. Scatter the output data and valid mask
     for (int col = 0; col < input.num_columns(); col++) {
@@ -373,14 +364,17 @@
                             *output.get_column(col), *input.get_column(col), 
                             block_offsets, filter, stream);
     }
-<<<<<<< HEAD
-
-    CHECK_STREAM(stream);
-
-    nvcategory_gather_table(input, output);
-    return output;
-  }
-  return empty_like(input);
+  }
+  else {
+    output = empty_like(input);
+  }
+  
+  CHECK_STREAM(stream);
+
+  gdf_error err = nvcategory_gather_table(input, output);
+  CHECK_STREAM(0);
+  CUDF_EXPECTS(err == GDF_SUCCESS, "Error updating nvcategory in copy_if");
+  return output;
 }
 
 /*
@@ -408,57 +402,6 @@
   cols[0] = const_cast<gdf_column*>(&input);
   const table input_table(cols, 1);
   table output_table = copy_if(input_table, filter, stream);
-  gdf_column * out = output_table.get_column(0);
-    
-  // synchronize nvcategory after filtering
-  if (out->dtype == GDF_STRING_CATEGORY) {
-    CUDF_EXPECTS(
-    GDF_SUCCESS ==
-      nvcategory_gather(out,
-                        static_cast<NVCategory *>(input.dtype_info.category)),
-      "could not set nvcategory");
-  }
-  return *out;
-=======
-  }
-  else {
-    output = empty_like(input);
-  }
-  
-  CHECK_STREAM(stream);
-
-  gdf_error err = nvcategory_gather_table(input, output);
-  CHECK_STREAM(0);
-  CUDF_EXPECTS(err == GDF_SUCCESS, "Error updating nvcategory in copy_if");
-  return output;
->>>>>>> 8e3d5703
-}
-
-/*
- * @brief Filters a column using a Filter function object
- * 
- * @p filter must be a functor or lambda with the following signature:
- * __device__ bool operator()(gdf_index_type i);
- * It returns true if element i of @p input should be copied, false otherwise.
- * 
- * @note: filter must return false if its input i is out of bounds for any 
- * memory accesses, therefore it is expected to know the bounds of any 
- * arrays it uses internally.
- *
- * @tparam Filter the filter functor type
- * @param[in] input The column to filter-copy
- * @param[in] filter A function object that takes an index and returns a bool
- * @return The filter-copied result column
- */
-template <typename Filter>
-gdf_column copy_if(gdf_column const &input, Filter filter,
-                   cudaStream_t stream = 0)
-{
-  // convert column to table
-  gdf_column * cols[1];
-  cols[0] = const_cast<gdf_column*>(&input);
-  const table input_table(cols, 1);
-  table output_table = copy_if(input_table, filter, stream);
   return *output_table.get_column(0);
 }
 
