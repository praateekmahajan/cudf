--- conflicted
+++ resolved
@@ -52,11 +52,7 @@
 std::unique_ptr<column> make_empty_column(data_type type)
 {
   CUDF_EXPECTS(type.id() == type_id::EMPTY || !cudf::is_nested(type),
-<<<<<<< HEAD
-               "Make empty column is invalid to call on nested types");
-=======
                "make_empty_column is invalid to call on nested types");
->>>>>>> fd94d283
   return std::make_unique<column>(type, 0, rmm::device_buffer{});
 }
 
