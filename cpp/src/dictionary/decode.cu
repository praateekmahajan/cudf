--- conflicted
+++ resolved
@@ -41,18 +41,13 @@
                       0,
                       source.offset()};  // no nulls for gather indices
   // use gather to create the output column -- use ignore_out_of_bounds=true
-  auto table_column =
-<<<<<<< HEAD
-    experimental::detail::gather(table_view{{source.keys()}},
-                                 indices,
-                                 experimental::detail::out_of_bounds_policy::IGNORE,
-                                 experimental::detail::negative_indices_policy::NOT_ALLOWED,
-                                 mr,
-                                 stream)
-=======
-    cudf::detail::gather(table_view{{source.keys()}}, indices, false, true, false, mr, stream)
->>>>>>> 01ca9eda
-      ->release();
+  auto table_column = cudf::detail::gather(table_view{{source.keys()}},
+                                           indices,
+                                           cudf::detail::out_of_bounds_policy::IGNORE,
+                                           cudf::detail::negative_indices_policy::NOT_ALLOWED,
+                                           mr,
+                                           stream)
+                        ->release();
   auto output_column = std::unique_ptr<column>(std::move(table_column.front()));
 
   // apply any nulls to the output column
