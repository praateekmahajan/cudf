/*
 * Copyright (c) 2019, NVIDIA CORPORATION.
 *
 * Licensed under the Apache License, Version 2.0 (the "License");
 * you may not use this file except in compliance with the License.
 * You may obtain a copy of the License at
 *
 *     http://www.apache.org/licenses/LICENSE-2.0
 *
 * Unless required by applicable law or agreed to in writing, software
 * distributed under the License is distributed on an "AS IS" BASIS,
 * WITHOUT WARRANTIES OR CONDITIONS OF ANY KIND, either express or implied.
 * See the License for the specific language governing permissions and
 * limitations under the License.
 */

#ifndef BITMASK_OPS_HPP
#define BITMASK_OPS_HPP

#include <cuda_runtime.h>
#include <cudf/cudf.h>

#include <rmm/thrust_rmm_allocator.h>

/**
 * @file legacy/bitmask_ops.hpp
 * @brief Internal functions for bitmask operations.
<<<<<<< HEAD
**/
=======
 *---------------------------------------------------------------------------**/
>>>>>>> cfb1f6b6

/**
 * @brief Sets all bits in input valid mask to 1
 *
 * @param valid_out preallocated output valid mask
 * @param out_null_count number of nulls (0 bits) in valid mask. Always set to 0
 * @param num_values number of values in column associated with output mask
 * @param stream cuda stream to run in
 * @return gdf_error
 **/
gdf_error all_bitmask_on(cudf::valid_type* valid_out,
                         cudf::size_type& out_null_count,
                         cudf::size_type num_values,
                         cudaStream_t stream);

/**
 * @brief Computes bitwise AND on two valid masks and sets it in output
 *
 * @param out_null_count number of nulls (0 bits) in output valid mask
 * @param valid_out preallocated mask to set the result values in
 * @param valid_left input valid mask 1
 * @param valid_right input valid mask 2
 * @param stream cuda stream to run in
 * @param num_values number of values in each input mask valid_left and
 * valid_right
 * @return gdf_error
 **/
gdf_error apply_bitmask_to_bitmask(cudf::size_type& out_null_count,
                                   cudf::valid_type* valid_out,
                                   const cudf::valid_type* valid_left,
                                   const cudf::valid_type* valid_right,
                                   cudaStream_t stream,
                                   cudf::size_type num_values);

namespace cudf {
<<<<<<< HEAD

/**
=======
/**---------------------------------------------------------------------------*
>>>>>>> cfb1f6b6
 * @brief Computes a bitmask indicating the presence of NULL values in rows of a
 * table.
 *
 * If a row `i` in `table` contains one or more NULL values, then bit `i` in the
 * returned bitmask will be 0.
 *
 * Otherwise, bit `i` will be 1.
 *
 * @param table The table to compute the row bitmask of.
 * @return bit_mask::bit_mask_t* The bitmask indicating the presence of NULLs in
 * a row
 **/
rmm::device_vector<bit_mask::bit_mask_t> row_bitmask(cudf::table const& table,
                                                     cudaStream_t stream = 0);
}  // namespace cudf

#endif<|MERGE_RESOLUTION|>--- conflicted
+++ resolved
@@ -25,11 +25,7 @@
 /**
  * @file legacy/bitmask_ops.hpp
  * @brief Internal functions for bitmask operations.
-<<<<<<< HEAD
-**/
-=======
- *---------------------------------------------------------------------------**/
->>>>>>> cfb1f6b6
+ **/
 
 /**
  * @brief Sets all bits in input valid mask to 1
@@ -65,12 +61,8 @@
                                    cudf::size_type num_values);
 
 namespace cudf {
-<<<<<<< HEAD
 
 /**
-=======
-/**---------------------------------------------------------------------------*
->>>>>>> cfb1f6b6
  * @brief Computes a bitmask indicating the presence of NULL values in rows of a
  * table.
  *
