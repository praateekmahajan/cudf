/*
 * Copyright (c) 2019, NVIDIA CORPORATION.
 *
 * Licensed under the Apache License, Version 2.0 (the "License");
 * you may not use this file except in compliance with the License.
 * You may obtain a copy of the License at
 *
 *     http://www.apache.org/licenses/LICENSE-2.0
 *
 * Unless required by applicable law or agreed to in writing, software
 * distributed under the License is distributed on an "AS IS" BASIS,
 * WITHOUT WARRANTIES OR CONDITIONS OF ANY KIND, either express or implied.
 * See the License for the specific language governing permissions and
 * limitations under the License.
 */

/** ---------------------------------------------------------------------------*
 * @brief overloads for CUDA atomic operations
 * @file device_atomics.cuh
 *
 * Provides the overloads for all of possible cudf's data types,
 * where cudf's data types are, int8_t, int16_t, int32_t, int64_t, float, double,
 * cudf::date32, cudf::date64, cudf::timestamp, cudf::category.
 * where CUDA atomic operations are, `atomicAdd`, `atomicMin`, `atomicMax`,
 * `atomicCAS`.
 * Also provides `cudf::genericAtomicOperation` which performs atomic operation 
 * with the given binary operator.
 * ---------------------------------------------------------------------------**/

#include "cudf.h"
#include "utilities/cudf_utils.h"
#include "utilities/wrapper_types.hpp"
#include "utilities/error_utils.hpp"

namespace cudf {

namespace detail {

    template <typename T_output, typename T_input>
    __forceinline__  __device__
    T_output type_reinterpret(T_input value)
    {
        return *( reinterpret_cast<T_output*>(&value) );
    }

    // the implementation of `genericAtomicOperation`
    template <typename T, typename Op, size_t n>
    struct genericAtomicOperationImpl;

    // single byte atomic operation
    template<typename T, typename Op>
    struct genericAtomicOperationImpl<T, Op, 1> {
        __forceinline__  __device__
        T operator()(T* addr, T const & update_value, Op op)
        {
            using T_int = unsigned int;

            T_int * address_uint32 = reinterpret_cast<T_int *>
                (addr - (reinterpret_cast<size_t>(addr) & 3));
            T_int shift = ((reinterpret_cast<size_t>(addr) & 3) * 8);

            T_int old = *address_uint32;
            T_int assumed ;

            do {
                assumed = old;
                T target_value = T((old >> shift) & 0xff);
                uint8_t updating_value = type_reinterpret<uint8_t, T>
                    ( op(target_value, update_value) );
                T_int new_value = (old & ~(0x000000ff << shift))
                    | (T_int(updating_value) << shift);
                old = atomicCAS(address_uint32, assumed, new_value);
            } while (assumed != old);

            return T((old >> shift) & 0xff);
        }
    };

    // 2 bytes atomic operation
    template<typename T, typename Op>
    struct genericAtomicOperationImpl<T, Op, 2> {
        __forceinline__  __device__
        T operator()(T* addr, T const & update_value, Op op)
        {
            using T_int = unsigned int;
            bool is_32_align = (reinterpret_cast<size_t>(addr) & 2) ? false : true;
            T_int * address_uint32 = reinterpret_cast<T_int *>
                (reinterpret_cast<size_t>(addr) - (is_32_align ? 0 : 2));

            T_int old = *address_uint32;
            T_int assumed ;

            do {
                assumed = old;
                T target_value = (is_32_align) ? T(old & 0xffff) : T(old >> 16);
                uint16_t updating_value = type_reinterpret<uint16_t, T>
                    ( op(target_value, update_value) );

                T_int new_value  = (is_32_align)
                    ? (old & 0xffff0000) | updating_value
                    : (old & 0xffff) | (T_int(updating_value) << 16);
                old = atomicCAS(address_uint32, assumed, new_value);
            } while (assumed != old);

            return (is_32_align) ? T(old & 0xffff) : T(old >> 16);;
        }
    };

    // 4 bytes atomic operation
    template<typename T, typename Op>
    struct genericAtomicOperationImpl<T, Op, 4> {
        __forceinline__  __device__
        T operator()(T* addr, T const & update_value, Op op)
        {
            using T_int = unsigned int;

            T old_value = *addr;
            T assumed {old_value};

            do {
                assumed  = old_value;
                const T new_value = op(old_value, update_value);

                T_int ret = atomicCAS(
                    reinterpret_cast<T_int*>(addr),
                    type_reinterpret<T_int, T>(assumed),
                    type_reinterpret<T_int, T>(new_value));
                old_value = type_reinterpret<T, T_int>(ret);

            } while (assumed != old_value);

            return old_value;
        }
    };

    // 8 bytes atomic operation
    template<typename T, typename Op>
    struct genericAtomicOperationImpl<T, Op, 8> {
        __forceinline__  __device__
        T operator()(T* addr, T const & update_value, Op op)
        {
            using T_int = unsigned long long int;

            T old_value = *addr;
            T assumed {old_value};

            do {
                assumed  = old_value;
                const T new_value = op(old_value, update_value);

                T_int ret = atomicCAS(
                    reinterpret_cast<T_int*>(addr),
                    type_reinterpret<T_int, T>(assumed),
                    type_reinterpret<T_int, T>(new_value));
                old_value = type_reinterpret<T, T_int>(ret);

            } while (assumed != old_value);

            return old_value;
        }
    };

    // the implementation of `typesAtomicCASImpl`
    template <typename T, size_t n>
    struct typesAtomicCASImpl;

    template<typename T>
    struct typesAtomicCASImpl<T, 4> {
        __forceinline__  __device__
        T operator()(T* addr, T const & compare, T const & update_value)
        {
            using T_int = unsigned int;

            T_int ret = atomicCAS(
                reinterpret_cast<T_int*>(addr),
                type_reinterpret<T_int, T>(compare),
                type_reinterpret<T_int, T>(update_value));

            return type_reinterpret<T, T_int>(ret);
        }
    };

    // 8 bytes atomic operation
    template<typename T>
    struct typesAtomicCASImpl<T, 8> {
        __forceinline__  __device__
        T operator()(T* addr, T const & compare, T const & update_value)
        {
            using T_int = unsigned long long int;

            T_int ret = atomicCAS(
                reinterpret_cast<T_int*>(addr),
                type_reinterpret<T_int, T>(compare),
                type_reinterpret<T_int, T>(update_value));

            return type_reinterpret<T, T_int>(ret);
        }
    };

    // call atomic function with type cast between same underlying type
    template <typename T, typename Functor>
    __forceinline__  __device__
    T typesAtomicOperation32(T* addr, T val, Functor atomicFunc)
    {
        using T_int = int;
        T_int ret = atomicFunc(reinterpret_cast<T_int*>(addr),
            cudf::detail::type_reinterpret<T_int, T>(val));

        return cudf::detail::type_reinterpret<T, T_int>(ret);
    }

    // call atomic function with type cast between same underlying type
    template <typename T, typename Functor>
    __forceinline__  __device__
    T typesAtomicOperation64(T* addr, T val, Functor atomicFunc)
    {
        using T_int = long long int;
        T_int ret = atomicFunc(reinterpret_cast<T_int*>(addr),
            cudf::detail::type_reinterpret<T_int, T>(val));

        return cudf::detail::type_reinterpret<T, T_int>(ret);
    }

    // atomicCAS implementation for int8_t
    __forceinline__  __device__
    int8_t atomicCASImpl(int8_t* address, int8_t compare, int8_t val)
    {
        using T = int8_t;
        using T_int = unsigned int;

        T_int shift = ((reinterpret_cast<size_t>(address) & 3) * 8);
        T_int * address_uint32 = reinterpret_cast<T_int *>
            (address - (reinterpret_cast<size_t>(address) & 3));

        // the 'target_value' in `old` can be different from `compare`
        // because other thread may update the value
        // before fetching a value from `address_uint32` in this function
        T_int old = *address_uint32;
        T_int assumed;
        T target_value;
        uint8_t u_val = type_reinterpret<uint8_t, T>(val);

        do {
           assumed = old;
           target_value = T((old >> shift) & 0xff);
           // have to compare `target_value` and `compare` before calling atomicCAS
           // the `target_value` in `old` can be different with `compare`
           if( target_value != compare ) break;

           T_int new_value = (old & ~(0x000000ff << shift))
               | (T_int(u_val) << shift);
           old = atomicCAS(address_uint32, assumed, new_value);
        } while (assumed != old);

        return target_value;
    }

    // atomicCAS implementation for int16_t
    __forceinline__  __device__
    int16_t atomicCASImpl(int16_t* address, int16_t compare, int16_t val)
    {
        using T = int16_t;
        using T_int = unsigned int;

        bool is_32_align = (reinterpret_cast<size_t>(address) & 2) ? false : true;
        T_int * address_uint32 = reinterpret_cast<T_int *>
            (reinterpret_cast<size_t>(address) - (is_32_align ? 0 : 2));

        T_int old = *address_uint32;
        T_int assumed;
        T target_value;
        uint16_t u_val = type_reinterpret<uint16_t, T>(val);

        do {
            assumed = old;
            target_value = (is_32_align) ? T(old & 0xffff) : T(old >> 16);
            if( target_value != compare ) break;

            T_int new_value = (is_32_align) ? (old & 0xffff0000) | u_val
                    : (old & 0xffff) | (T_int(u_val) << 16);
            old = atomicCAS(address_uint32, assumed, new_value);
        } while (assumed != old);

        return target_value;
    }

} // namespace detail

/** -------------------------------------------------------------------------*
 * @brief reads the `old` located at the `address` in global or shared memory, 
 * computes 'BinaryOp'('old', 'update_value'),
 * and stores the result back to memory at the same address.
 * These three operations are performed in one atomic transaction.
 *
 * The supported cudf types for `genericAtomicOperation` are:
 * int8_t, int16_t, int32_t, int64_t, float, double,
 * cudf::date32, cudf::date64, cudf::timestamp, cudf::category.
 *
 * @param[in] address The address of old value in global or shared memory
 * @param[in] val The value to be added
 *
 * @returns The old value at `address`
 * -------------------------------------------------------------------------**/
template <typename T, typename BinaryOp>
__forceinline__  __device__
T genericAtomicOperation(T* address, T const & update_value, BinaryOp op)
{
    return cudf::detail::genericAtomicOperationImpl<T, BinaryOp, sizeof(T)>()
        (address, update_value, op);
}

// ------------------------------------------------------------------------
// Binary ops for sum, min, max
struct DeviceSum {
    template<typename T>
    __device__
    T operator() (const T &lhs, const T &rhs) {
        return lhs + rhs;
    }

    template<typename T>
    static constexpr T identity() { return T{0}; }
};

struct DeviceMin{
    template<typename T>
    __device__
    T operator() (const T &lhs, const T &rhs) {
        return lhs <= rhs? lhs: rhs;
    }

    template<typename T>
    static constexpr T identity() { return std::numeric_limits<T>::max(); }
};

struct DeviceMax{
    template<typename T>
    __device__
    T operator() (const T &lhs, const T &rhs) {
        return lhs >= rhs? lhs: rhs;
    }

    template<typename T>
    static constexpr T identity() { return std::numeric_limits<T>::lowest(); }
};

} // namespace cudf



/* Overloads for `atomicAdd` */
/** -------------------------------------------------------------------------*
 * @brief reads the `old` located at the `address` in global or shared memory, 
 * computes (old + val), and stores the result back to memory at the same
 * address. These three operations are performed in one atomic transaction.
 *
 * The supported cudf types for `atomicAdd` are:
 * int8_t, int16_t, int32_t, int64_t, float, double,
 * cudf::date32, cudf::date64, cudf::timestamp, cudf::category.
 * Cuda natively supports `sint32`, `uint32`, `uint64`, `float`, `double,
 * cudf::nvstring_category
 * (`double` is supported after Pascal).
 * Other types are implemented by `atomicCAS`.
 *
 * @param[in] address The address of old value in global or shared memory
 * @param[in] val The value to be added
 *
 * @returns The old value at `address`
 * -------------------------------------------------------------------------**/
__forceinline__ __device__
int8_t atomicAdd(int8_t* address, int8_t val)
{
    return cudf::genericAtomicOperation(address, val, cudf::DeviceSum{});
}

/**
 * @overload int16_t atomicAdd(int16_t* address, int16_t val)
 */
__forceinline__ __device__
int16_t atomicAdd(int16_t* address, int16_t val)
{
    return cudf::genericAtomicOperation(address, val, cudf::DeviceSum{});
}

/**
 * @overload int64_t atomicAdd(int64_t* address, int64_t val)
 */
__forceinline__ __device__
int64_t atomicAdd(int64_t* address, int64_t val)
{
    // `atomicAdd` supports uint64_t, but not int64_t
    return cudf::genericAtomicOperation(address, val, cudf::DeviceSum{});
}

#if defined(__CUDA_ARCH__) && ( __CUDA_ARCH__ < 600 )
/**
 * @overload double atomicAdd(double* address, double val)
 */
__forceinline__ __device__
double atomicAdd(double* address, double val)
{
    // `atomicAdd` for `double` is supported from Pascal
    return cudf::genericAtomicOperation(address, val, cudf::DeviceSum{});
}
#endif

/**
 * @overload cudf::date32 atomicAdd(cudf::date32* address, cudf::date32 val)
 */
inline  __device__
cudf::date32 atomicAdd(cudf::date32* address, cudf::date32 val)
{
    using T = int;
    return cudf::detail::typesAtomicOperation32
        (address, val, [](T* a, T v){return atomicAdd(a, v);});
}

/**
 * @overload cudf::category atomicAdd(cudf::category* address, cudf::category val)
 */
__forceinline__ __device__
cudf::category atomicAdd(cudf::category* address, cudf::category val)
{
    using T = int;
    return cudf::detail::typesAtomicOperation32
        (address, val, [](T* a, T v){return atomicAdd(a, v);});
}

/**
 * @overload cudf::date64 atomicAdd(cudf::date64* address, cudf::date64 val)
 */
__forceinline__ __device__
cudf::date64 atomicAdd(cudf::date64* address, cudf::date64 val)
{
    return cudf::genericAtomicOperation(address, val, cudf::DeviceSum{});
}

/**
 * @overload cudf::timestamp atomicAdd(cudf::timestamp* address, cudf::timestamp val)
 */
__forceinline__ __device__
cudf::timestamp atomicAdd(cudf::timestamp* address, cudf::timestamp val)
{
    return cudf::genericAtomicOperation(address, val, cudf::DeviceSum{});
}

/**
 * @overload cudf::nvstring_category atomicAdd(cudf::nvstring_category* address, cudf::nvstring_category val)
 */
__forceinline__ __device__
cudf::nvstring_category atomicAdd(cudf::nvstring_category* address, cudf::nvstring_category val)
{
    using T = int;
    return cudf::detail::typesAtomicOperation32
        (address, val, [](T* a, T v){return atomicAdd(a, v);});
}

/* Overloads for `atomicMin` */
/** -------------------------------------------------------------------------*
 * @brief reads the `old` located at the `address` in global or shared memory, 
 * computes the minimum of old and val, and stores the result back to memory
 * at the same address.
 * These three operations are performed in one atomic transaction.
 *
 * The supported cudf types for `atomicMin` are:
 * int8_t, int16_t, int32_t, int64_t, float, double,
 * cudf::date32, cudf::date64, cudf::timestamp, cudf::category,
 * cudf::nvstring_category
 * Cuda natively supports `sint32`, `uint32`, `sint64`, `uint64`.
 * Other types are implemented by `atomicCAS`.
 *
 * @param[in] address The address of old value in global or shared memory
 * @param[in] val The value to be computed
 *
 * @returns The old value at `address`
 * -------------------------------------------------------------------------**/
__forceinline__ __device__
int8_t atomicMin(int8_t* address, int8_t val)
{
    return cudf::genericAtomicOperation(address, val, cudf::DeviceMin{});
}

/**
 * @overload int16_t atomicMin(int16_t* address, int16_t val)
 */
__forceinline__ __device__
int16_t atomicMin(int16_t* address, int16_t val)
{
    return cudf::genericAtomicOperation(address, val, cudf::DeviceMin{});
}

/**
 * @overload int64_t atomicMin(int64_t* address, int64_t val)
 */
__forceinline__ __device__
int64_t atomicMin(int64_t* address, int64_t val)
{
    using T = long long int;
    return cudf::detail::typesAtomicOperation64
        (address, val, [](T* a, T v){return atomicMin(a, v);});
}

/**
 * @overload float atomicMin(float* address, float val)
 */
__forceinline__ __device__
float atomicMin(float* address, float val)
{
    return cudf::genericAtomicOperation(address, val, cudf::DeviceMin{});
}

/**
 * @overload double atomicMin(double* address, double val)
 */
__forceinline__ __device__
double atomicMin(double* address, double val)
{
    return cudf::genericAtomicOperation(address, val, cudf::DeviceMin{});
}

/**
 * @overload cudf::date32 atomicMin(cudf::date32* address, cudf::date32 val)
 */
inline  __device__
cudf::date32 atomicMin(cudf::date32* address, cudf::date32 val)
{
    using T = int;
    return cudf::detail::typesAtomicOperation32
        (address, val, [](T* a, T v){return atomicMin(a, v);});
}

/**
 * @overload cudf::category atomicMin(cudf::category* address, cudf::category val)
 */
__forceinline__ __device__
cudf::category atomicMin(cudf::category* address, cudf::category val)
{
    using T = int;
    return cudf::detail::typesAtomicOperation32
        (address, val, [](T* a, T v){return atomicMin(a, v);});
}

/**
 * @overload cudf::date64 atomicMin(cudf::date64* address, cudf::date64 val)
 */
__forceinline__ __device__
cudf::date64 atomicMin(cudf::date64* address, cudf::date64 val)
{
    using T = long long int;
    return cudf::detail::typesAtomicOperation64
        (address, val, [](T* a, T v){return atomicMin(a, v);});
}

/**
 * @overload cudf::timestamp atomicMin(cudf::timestamp* address, cudf::timestamp val)
 */
__forceinline__ __device__
cudf::timestamp atomicMin(cudf::timestamp* address, cudf::timestamp val)
{
    using T = long long int;
    return cudf::detail::typesAtomicOperation64
        (address, val, [](T* a, T v){return atomicMin(a, v);});
}

/**
 * @overload cudf::nvstring_category atomicMin(cudf::nvstring_category* address, cudf::nvstring_category val)
 */
__forceinline__ __device__
cudf::nvstring_category atomicMin(cudf::nvstring_category* address, cudf::nvstring_category val)
{
    using T = int;
    return cudf::detail::typesAtomicOperation32
        (address, val, [](T* a, T v){return atomicMin(a, v);});
}

/* Overloads for `atomicMax` */
/** -------------------------------------------------------------------------*
 * @brief reads the `old` located at the `address` in global or shared memory, 
 * computes the maximum of old and val, and stores the result back to memory
 * at the same address.
 * These three operations are performed in one atomic transaction.
 *
 * The supported cudf types for `atomicMax` are:
 * int8_t, int16_t, int32_t, int64_t, float, double,
 * cudf::date32, cudf::date64, cudf::timestamp, cudf::category,
 * cudf::nvstring_category
 * Cuda natively supports `sint32`, `uint32`, `sint64`, `uint64`.
 * Other types are implemented by `atomicCAS`.
 *
 * @param[in] address The address of old value in global or shared memory
 * @param[in] val The value to be computed
 *
 * @returns The old value at `address`
 * -------------------------------------------------------------------------**/
__forceinline__ __device__
int8_t atomicMax(int8_t* address, int8_t val)
{
    return cudf::genericAtomicOperation(address, val, cudf::DeviceMax{});
}

/**
 * @overload int16_t atomicMax(int16_t* address, int16_t val)
 */
__forceinline__ __device__
int16_t atomicMax(int16_t* address, int16_t val)
{
    return cudf::genericAtomicOperation(address, val, cudf::DeviceMax{});
}

/**
 * @overload int64_t atomicMax(int64_t* address, int64_t val)
 */
__forceinline__ __device__
int64_t atomicMax(int64_t* address, int64_t val)
{
    using T = long long int;
    return cudf::detail::typesAtomicOperation64
        (address, val, [](T* a, T v){return atomicMax(a, v);});
}

/**
 * @overload float atomicMax(float* address, float val)
 */
__forceinline__ __device__
float atomicMax(float* address, float val)
{
    return cudf::genericAtomicOperation(address, val, cudf::DeviceMax{});
}

/**
 * @overload double atomicMax(double* address, double val)
 */
__forceinline__ __device__
double atomicMax(double* address, double val)
{
    return cudf::genericAtomicOperation(address, val, cudf::DeviceMax{});
}

/**
 * @overload cudf::date32 atomicMax(cudf::date32* address, cudf::date32 val)
 */inline  __device__
cudf::date32 atomicMax(cudf::date32* address, cudf::date32 val)
{
    using T = int;
    return cudf::detail::typesAtomicOperation32
        (address, val, [](T* a, T v){return atomicMax(a, v);});
}

/**
 * @overload cudf::category atomicMax(cudf::category* address, cudf::category val)
 */
__forceinline__ __device__
cudf::category atomicMax(cudf::category* address, cudf::category val)
{
    using T = int;
    return cudf::detail::typesAtomicOperation32
        (address, val, [](T* a, T v){return atomicMax(a, v);});
}

/**
 * @overload cudf::date64 atomicMax(cudf::date64* address, cudf::date64 val)
 */
__forceinline__ __device__
cudf::date64 atomicMax(cudf::date64* address, cudf::date64 val)
{
    using T = long long int;
    return cudf::detail::typesAtomicOperation64
        (address, val, [](T* a, T v){return atomicMax(a, v);});
}

/**
 * @overload cudf::timestamp atomicMax(cudf::timestamp* address, cudf::timestamp val)
 */
__forceinline__ __device__
cudf::timestamp atomicMax(cudf::timestamp* address, cudf::timestamp val)
{
    using T = long long int;
    return cudf::detail::typesAtomicOperation64
        (address, val, [](T* a, T v){return atomicMax(a, v);});
}

/**
 * @overload cudf::nvstring_category atomicMax(cudf::nvstring_category* address, cudf::nvstring_category val)
 */
__forceinline__ __device__
cudf::nvstring_category atomicMax(cudf::nvstring_category* address, cudf::nvstring_category val)
{
    using T = int;
    return cudf::detail::typesAtomicOperation32
        (address, val, [](T* a, T v){return atomicMax(a, v);});
}

/* Overloads for `atomicCAS` */
/** --------------------------------------------------------------------------*
 * @brief reads the `old` located at the `address` in global or shared memory, 
 * computes (`old` == `compare` ? `val` : `old`), and stores the result back to memory
 * at the same address.
 * These three operations are performed in one atomic transaction.
 *
 * The supported cudf types for `atomicCAS` are:
<<<<<<< HEAD
 * int32_t, int64_t, float, double,
 * cudf::date32, cudf::date64, cudf::timestamp, cudf::category,
 * cudf::nvstring_category
 * int8_t, int16_t are not supported as overloads
=======
 * int8_t, int16_t, int32_t, int64_t, float, double,
 * cudf::date32, cudf::date64, cudf::timestamp, cudf::category.
>>>>>>> 58316cb0
 * Cuda natively supports `sint32`, `uint32`, `uint64`.
 * Other types are implemented by `atomicCAS`.
 *
 * @param[in] address The address of old value in global or shared memory
 * @param[in] val The value to be computed
 *
 * @returns The old value at `address`
 * -------------------------------------------------------------------------**/
__forceinline__ __device__
int8_t atomicCAS(int8_t* address, int8_t compare, int8_t val)
{
    return cudf::detail::atomicCASImpl(address, compare, val);
}

/**
 * @overload int16_t atomicCAS(int16_t* address, int16_t compare, int16_t val)
 */
__forceinline__ __device__
int16_t atomicCAS(int16_t* address, int16_t compare, int16_t val)
{
    return cudf::detail::atomicCASImpl(address, compare, val);
}

/**
 * @overload int64_t atomicCAS(int64_t* address, int64_t compare, int64_t val)
 */
__forceinline__ __device__
int64_t atomicCAS(int64_t* address, int64_t compare, int64_t val)
{
    using T = int64_t;
    return cudf::detail::typesAtomicCASImpl<T, sizeof(T)>()(address, compare, val);
}

/**
 * @overload float atomicCAS(float* address, float compare, float val)
 */
__forceinline__ __device__
float atomicCAS(float* address, float compare, float val)
{
    using T = float;
    return cudf::detail::typesAtomicCASImpl<T, sizeof(T)>()(address, compare, val);
}

/**
 * @overload double atomicCAS(double* address, double compare, double val)
 */
__forceinline__ __device__
double atomicCAS(double* address, double compare, double val)
{
    using T = double;
    return cudf::detail::typesAtomicCASImpl<T, sizeof(T)>()(address, compare, val);
}

/**
 * @overload cudf::date32 atomicCAS(cudf::date32* address, cudf::date32 compare, cudf::date32 val)
 */
inline  __device__
cudf::date32 atomicCAS(cudf::date32* address, cudf::date32 compare, cudf::date32 val)
{
    using T = cudf::date32;
    return cudf::detail::typesAtomicCASImpl<T, sizeof(T)>()(address, compare, val);
}

/**
 * @overload cudf::category atomicCAS(cudf::category* address, cudf::category compare, cudf::category val)
 */
__forceinline__ __device__
cudf::category atomicCAS(cudf::category* address, cudf::category compare, cudf::category val)
{
    using T = cudf::category;
    return cudf::detail::typesAtomicCASImpl<T, sizeof(T)>()(address, compare, val);
}

/**
 * @overload cudf::date64 atomicCAS(cudf::date64* address, cudf::date64 compare, cudf::date64 val)
 */
__forceinline__ __device__
cudf::date64 atomicCAS(cudf::date64* address, cudf::date64 compare, cudf::date64 val)
{
    using T = cudf::date64;
    return cudf::detail::typesAtomicCASImpl<T, sizeof(T)>()(address, compare, val);
}

/**
 * @overload cudf::timestamp atomicCAS(cudf::timestamp* address, cudf::timestamp compare, cudf::timestamp val)
 */
__forceinline__ __device__
cudf::timestamp atomicCAS(cudf::timestamp* address, cudf::timestamp compare, cudf::timestamp val)
{
    using T = cudf::timestamp;
    return cudf::detail::typesAtomicCASImpl<T, sizeof(T)>()(address, compare, val);
}

/**
 * @overload cudf::nvstring_category atomicCAS(cudf::nvstring_category* address, cudf::nvstring_category compare, cudf::nvstring_category val)
 */
__forceinline__ __device__
cudf::nvstring_category atomicCAS(cudf::nvstring_category* address, cudf::nvstring_category compare, cudf::nvstring_category val)
{
    using T = cudf::nvstring_category;
    return cudf::detail::typesAtomicCASImpl<T, sizeof(T)>()(address, compare, val);
}
<|MERGE_RESOLUTION|>--- conflicted
+++ resolved
@@ -698,15 +698,8 @@
  * These three operations are performed in one atomic transaction.
  *
  * The supported cudf types for `atomicCAS` are:
-<<<<<<< HEAD
- * int32_t, int64_t, float, double,
- * cudf::date32, cudf::date64, cudf::timestamp, cudf::category,
- * cudf::nvstring_category
- * int8_t, int16_t are not supported as overloads
-=======
  * int8_t, int16_t, int32_t, int64_t, float, double,
- * cudf::date32, cudf::date64, cudf::timestamp, cudf::category.
->>>>>>> 58316cb0
+ * cudf::date32, cudf::date64, cudf::timestamp, cudf::category, cudf::nvstring_category
  * Cuda natively supports `sint32`, `uint32`, `uint64`.
  * Other types are implemented by `atomicCAS`.
  *
