--- conflicted
+++ resolved
@@ -17,14 +17,10 @@
 #pragma once
 
 #include <cudf/strings/string_view.cuh>
+#include <cudf/lists/list_view.cuh>
 #include <cudf/types.hpp>
 #include <cudf/utilities/type_dispatcher.hpp>
-<<<<<<< HEAD
-#include <cudf/strings/string_view.cuh>
-#include <cudf/lists/list_view.cuh>
-=======
 #include <cudf/wrappers/timestamps.hpp>
->>>>>>> 4cafc989
 
 #include <type_traits>
 
@@ -218,13 +214,7 @@
  */
 template <typename T>
 constexpr inline bool is_compound() {
-<<<<<<< HEAD
-  return std::is_same<T, cudf::string_view>::value or 
-         std::is_same<T, cudf::dictionary32>::value or
-         std::is_same<T, cudf::list_view>::value;
-=======
-  return std::is_same<T, cudf::string_view>::value or std::is_same<T, cudf::dictionary32>::value;
->>>>>>> 4cafc989
+  return std::is_same<T, cudf::string_view>::value or std::is_same<T, cudf::dictionary32>::value or std::is_same<T, cudf::list_view>::value;
 }
 
 struct is_compound_impl {
