--- conflicted
+++ resolved
@@ -568,11 +568,8 @@
             src/lists/copying/concatenate.cu
             src/lists/copying/gather.cu
             src/lists/copying/copying.cu
-<<<<<<< HEAD
-=======
             src/structs/structs_column_view.cu
             src/structs/structs_column_factories.cu
->>>>>>> fd94d283
             src/text/detokenize.cu
             src/text/edit_distance.cu
             src/text/generate_ngrams.cu
